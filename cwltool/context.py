"""Shared context objects that replace use of kwargs."""
import copy
import threading
from typing import Any, Callable, Dict, Iterable, List, Optional, Union

# move to a regular typing import when Python 3.3-3.6 is no longer supported
from ruamel.yaml.comments import CommentedMap
from schema_salad.avro.schema import Names
from schema_salad.ref_resolver import FetcherCallableType, Loader
from typing_extensions import TYPE_CHECKING

from .builder import Builder, HasReqsHints
from .mutation import MutationManager
from .pathmapper import PathMapper
from .secrets import SecretStore
from .software_requirements import DependenciesConfiguration
from .stdfsaccess import StdFsAccess
<<<<<<< HEAD
from .utils import DEFAULT_TMP_PREFIX
from .mpi import MpiConfig
=======
from .utils import DEFAULT_TMP_PREFIX, CWLObjectType, ResolverType
>>>>>>> e6c2d955

if TYPE_CHECKING:
    from .process import Process
    from .provenance import ResearchObject  # pylint: disable=unused-import
    from .provenance_profile import ProvenanceProfile


class ContextBase(object):
    def __init__(self, kwargs: Optional[Dict[str, Any]] = None) -> None:
        """Initialize."""
        if kwargs:
            for k, v in kwargs.items():
                if hasattr(self, k):
                    setattr(self, k, v)


def make_tool_notimpl(
    toolpath_object: CommentedMap, loadingContext: "LoadingContext"
) -> "Process":
    raise NotImplementedError()


default_make_tool = make_tool_notimpl


class LoadingContext(ContextBase):
    def __init__(self, kwargs: Optional[Dict[str, Any]] = None) -> None:
        """Initialize the LoadingContext from the kwargs."""
        self.debug = False  # type: bool
        self.metadata = {}  # type: CWLObjectType
        self.requirements = None  # type: Optional[List[CWLObjectType]]
        self.hints = None  # type: Optional[List[CWLObjectType]]
        self.overrides_list = []  # type: List[CWLObjectType]
        self.loader = None  # type: Optional[Loader]
        self.avsc_names = None  # type: Optional[Names]
        self.disable_js_validation = False  # type: bool
        self.js_hint_options_file = None
        self.do_validate = True  # type: bool
        self.enable_dev = False  # type: bool
        self.strict = True  # type: bool
        self.resolver = None  # type: Optional[ResolverType]
        self.fetcher_constructor = None  # type: Optional[FetcherCallableType]
        self.construct_tool_object = default_make_tool
        self.research_obj = None  # type: Optional[ResearchObject]
        self.orcid = ""  # type: str
        self.cwl_full_name = ""  # type: str
        self.host_provenance = False  # type: bool
        self.user_provenance = False  # type: bool
        self.prov_obj = None  # type: Optional[ProvenanceProfile]
        self.do_update = None  # type: Optional[bool]
        self.jobdefaults = None  # type: Optional[CommentedMap]
        self.doc_cache = True  # type: bool

        super(LoadingContext, self).__init__(kwargs)

    def copy(self):
        # type: () -> LoadingContext
        return copy.copy(self)


class RuntimeContext(ContextBase):
    def __init__(self, kwargs: Optional[Dict[str, Any]] = None) -> None:
        """Initializet the RuntimeContext from the kwargs."""
        select_resources_callable = Callable[  # pylint: disable=unused-variable
            [Dict[str, Union[int, float]], RuntimeContext], Dict[str, Union[int, float]]
        ]
        self.user_space_docker_cmd = ""  # type: Optional[str]
        self.secret_store = None  # type: Optional[SecretStore]
        self.no_read_only = False  # type: bool
        self.custom_net = ""  # type: Optional[str]
        self.no_match_user = False  # type: bool
        self.preserve_environment = ""  # type: Optional[Iterable[str]]
        self.preserve_entire_environment = False  # type: bool
        self.use_container = True  # type: bool
        self.force_docker_pull = False  # type: bool

        self.tmp_outdir_prefix = DEFAULT_TMP_PREFIX  # type: str
        self.tmpdir_prefix = DEFAULT_TMP_PREFIX  # type: str
        self.tmpdir = ""  # type: str
        self.rm_tmpdir = True  # type: bool
        self.pull_image = True  # type: bool
        self.rm_container = True  # type: bool
        self.move_outputs = "move"  # type: str

        self.singularity = False  # type: bool
        self.disable_net = False  # type: bool
        self.debug = False  # type: bool
        self.compute_checksum = True  # type: bool
        self.name = ""  # type: str
        self.default_container = ""  # type: Optional[str]
        self.find_default_container = (
            None
        )  # type: Optional[Callable[[HasReqsHints], Optional[str]]]
        self.cachedir = None  # type: Optional[str]
        self.outdir = None  # type: Optional[str]
        self.stagedir = ""  # type: str
        self.part_of = ""  # type: str
        self.basedir = ""  # type: str
        self.toplevel = False  # type: bool
        self.mutation_manager = None  # type: Optional[MutationManager]
        self.make_fs_access = StdFsAccess  # type: Callable[[str], StdFsAccess]
        self.path_mapper = PathMapper
        self.builder = None  # type: Optional[Builder]
        self.docker_outdir = ""  # type: str
        self.docker_tmpdir = ""  # type: str
        self.docker_stagedir = ""  # type: str
        self.js_console = False  # type: bool
        self.job_script_provider = None  # type: Optional[DependenciesConfiguration]
        self.select_resources = None  # type: Optional[select_resources_callable]
        self.eval_timeout = 20  # type: float
        self.postScatterEval = (
            None
        )  # type: Optional[Callable[[CWLObjectType], Optional[CWLObjectType]]]
        self.on_error = "stop"  # type: str
        self.strict_memory_limit = False  # type: bool

        self.cidfile_dir = None  # type: Optional[str]
        self.cidfile_prefix = None  # type: Optional[str]

        self.workflow_eval_lock = None  # type: Optional[threading.Condition]
        self.research_obj = None  # type: Optional[ResearchObject]
        self.orcid = ""  # type: str
        self.cwl_full_name = ""  # type: str
        self.process_run_id = None  # type: Optional[str]
        self.prov_obj = None  # type: Optional[ProvenanceProfile]
        self.mpi_config = MpiConfig()  # type: MpiConfig

        super(RuntimeContext, self).__init__(kwargs)

    def copy(self):
        # type: () -> RuntimeContext
        return copy.copy(self)


def getdefault(val, default):
    # type: (Any, Any) -> Any
    if val is None:
        return default
    else:
        return val<|MERGE_RESOLUTION|>--- conflicted
+++ resolved
@@ -10,17 +10,13 @@
 from typing_extensions import TYPE_CHECKING
 
 from .builder import Builder, HasReqsHints
+from .mpi import MpiConfig
 from .mutation import MutationManager
 from .pathmapper import PathMapper
 from .secrets import SecretStore
 from .software_requirements import DependenciesConfiguration
 from .stdfsaccess import StdFsAccess
-<<<<<<< HEAD
-from .utils import DEFAULT_TMP_PREFIX
-from .mpi import MpiConfig
-=======
 from .utils import DEFAULT_TMP_PREFIX, CWLObjectType, ResolverType
->>>>>>> e6c2d955
 
 if TYPE_CHECKING:
     from .process import Process
