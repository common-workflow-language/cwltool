from __future__ import absolute_import
from __future__ import print_function

import argparse
import logging
import os

from typing import (Any, AnyStr, Dict, List, Sequence, Text, Union, cast)

from . import loghandler
from schema_salad.ref_resolver import file_uri
from .process import (Process, shortname)
from .resolver import ga4gh_tool_registries
from .software_requirements import (SOFTWARE_REQUIREMENTS_ENABLED)

_logger = logging.getLogger("cwltool")

DEFAULT_TMP_PREFIX = "tmp"


def arg_parser():  # type: () -> argparse.ArgumentParser
    parser = argparse.ArgumentParser(
        description='Reference executor for Common Workflow Language standards.')
    parser.add_argument("--basedir", type=Text)
    parser.add_argument("--outdir", type=Text, default=os.path.abspath('.'),
                        help="Output directory, default current directory")

    parser.add_argument("--parallel", action="store_true", default=False,
                        help="[experimental] Run jobs in parallel. "
                             "Does not currently keep track of ResourceRequirements like the number of cores"
                             "or memory and can overload this system")
    envgroup = parser.add_mutually_exclusive_group()
    envgroup.add_argument("--preserve-environment", type=Text, action="append",
                        help="Preserve specific environment variable when "
                        "running CommandLineTools.  May be provided multiple "
                        "times.", metavar="ENVVAR", default=["PATH"],
                        dest="preserve_environment")
    envgroup.add_argument("--preserve-entire-environment", action="store_true",
                        help="Preserve all environment variable when running "
                        "CommandLineTools.", default=False,
                        dest="preserve_entire_environment")

    exgroup = parser.add_mutually_exclusive_group()
    exgroup.add_argument("--rm-container", action="store_true", default=True,
                         help="Delete Docker container used by jobs after they exit (default)",
                         dest="rm_container")

    exgroup.add_argument("--leave-container", action="store_false",
                         default=True, help="Do not delete Docker container used by jobs after they exit",
                         dest="rm_container")

    cidgroup = parser.add_argument_group("Options for recording the Docker "
        "container identifier into a file")
    cidgroup.add_argument("--record-container-id", action="store_true",
                          default=False,
                          help="If enabled, store the Docker container ID into a file. "
                          "See --cidfile-dir to specify the directory.",
                          dest="record_container_id")

    cidgroup.add_argument("--cidfile-dir", type=Text,
                        help="Directory for storing the Docker container ID file. "
                             "The default is the current directory",
                        default="",
                        dest="cidfile_dir")

    cidgroup.add_argument("--cidfile-prefix", type=Text,
                        help="Specify a prefix to the container ID filename. "
                             "Final file name will be followed by a timestamp. "
                             "The default is no prefix.",
                        default="",
                        dest="cidfile_prefix")

    parser.add_argument("--tmpdir-prefix", type=Text,
                        help="Path prefix for temporary directories",
                        default=DEFAULT_TMP_PREFIX)

    exgroup = parser.add_mutually_exclusive_group()
    exgroup.add_argument("--tmp-outdir-prefix", type=Text,
                         help="Path prefix for intermediate output directories",
                         default=DEFAULT_TMP_PREFIX)

    exgroup.add_argument("--cachedir", type=Text, default="",
                         help="Directory to cache intermediate workflow outputs to avoid recomputing steps.")

    exgroup = parser.add_mutually_exclusive_group()
    exgroup.add_argument("--rm-tmpdir", action="store_true", default=True,
                         help="Delete intermediate temporary directories (default)",
                         dest="rm_tmpdir")

    exgroup.add_argument("--leave-tmpdir", action="store_false",
                         default=True, help="Do not delete intermediate temporary directories",
                         dest="rm_tmpdir")

    exgroup = parser.add_mutually_exclusive_group()
    exgroup.add_argument("--move-outputs", action="store_const", const="move", default="move",
                         help="Move output files to the workflow output directory and delete intermediate output directories (default).",
                         dest="move_outputs")

    exgroup.add_argument("--leave-outputs", action="store_const", const="leave", default="move",
                         help="Leave output files in intermediate output directories.",
                         dest="move_outputs")

    exgroup.add_argument("--copy-outputs", action="store_const", const="copy", default="move",
                         help="Copy output files to the workflow output directory, don't delete intermediate output directories.",
                         dest="move_outputs")

    exgroup = parser.add_mutually_exclusive_group()
    exgroup.add_argument("--enable-pull", default=True, action="store_true",
                         help="Try to pull Docker images", dest="enable_pull")

    exgroup.add_argument("--disable-pull", default=True, action="store_false",
                         help="Do not try to pull Docker images", dest="enable_pull")

    parser.add_argument("--rdf-serializer",
                        help="Output RDF serialization format used by --print-rdf (one of turtle (default), n3, nt, xml)",
                        default="turtle")

    parser.add_argument("--eval-timeout",
                        help="Time to wait for a Javascript expression to evaluate before giving an error, default 20s.",
                        type=float,
                        default=20)

    exgroup = parser.add_mutually_exclusive_group()
    exgroup.add_argument("--print-rdf", action="store_true",
                         help="Print corresponding RDF graph for workflow and exit")
    exgroup.add_argument("--print-dot", action="store_true",
                         help="Print workflow visualization in graphviz format and exit")
    exgroup.add_argument("--print-pre", action="store_true", help="Print CWL document after preprocessing.")
    exgroup.add_argument("--print-deps", action="store_true", help="Print CWL document dependencies.")
    exgroup.add_argument("--print-input-deps", action="store_true", help="Print input object document dependencies.")
    exgroup.add_argument("--pack", action="store_true", help="Combine components into single document and print.")
    exgroup.add_argument("--version", action="store_true", help="Print version and exit")
    exgroup.add_argument("--validate", action="store_true", help="Validate CWL document only.")
    exgroup.add_argument("--print-supported-versions", action="store_true", help="Print supported CWL specs.")

    exgroup = parser.add_mutually_exclusive_group()
    exgroup.add_argument("--strict", action="store_true",
                         help="Strict validation (unrecognized or out of place fields are error)",
                         default=True, dest="strict")
    exgroup.add_argument("--non-strict", action="store_false", help="Lenient validation (ignore unrecognized fields)",
                         default=True, dest="strict")

    parser.add_argument("--skip-schemas", action="store_true",
            help="Skip loading of schemas", default=False, dest="skip_schemas")

    exgroup = parser.add_mutually_exclusive_group()
    exgroup.add_argument("--verbose", action="store_true", help="Default logging")
    exgroup.add_argument("--quiet", action="store_true", help="Only print warnings and errors.")
    exgroup.add_argument("--debug", action="store_true", help="Print even more logging")

    parser.add_argument("--timestamps", action="store_true", help="Add "
                        "timestamps to the errors, warnings, and "
                        "notifications.")
    parser.add_argument("--js-console", action="store_true", help="Enable javascript console output")
<<<<<<< HEAD
    parser.add_argument("--disable-js-validation", action="store_true", help="Disable javascript validation.")
    parser.add_argument("--js-hint-options-file",
                        type=Text,
                        help="File of options to pass to jshint."
                        "This includes the added option \"includewarnings\". ")
    parser.add_argument("--user-space-docker-cmd",
=======
    dockergroup = parser.add_mutually_exclusive_group()
    dockergroup.add_argument("--user-space-docker-cmd", metavar="CMD",
>>>>>>> 353dbed9
                        help="(Linux/OS X only) Specify a user space docker "
                        "command (like udocker or dx-docker) that will be "
                        "used to call 'pull' and 'run'")
    dockergroup.add_argument("--singularity", action="store_true",
                             default=False, help="[experimental] Use "
                             "Singularity runtime for running containers. "
                             "Requires Singularity v2.3.2+ and Linux with kernel "
                             "version v3.18+ or with overlayfs support "
                             "backported.")
    dockergroup.add_argument("--no-container", action="store_false",
                             default=True, help="Do not execute jobs in a "
                             "Docker container, even when `DockerRequirement` "
                             "is specified under `hints`.",
                             dest="use_container")

    dependency_resolvers_configuration_help = argparse.SUPPRESS
    dependencies_directory_help = argparse.SUPPRESS
    use_biocontainers_help = argparse.SUPPRESS
    conda_dependencies = argparse.SUPPRESS

    if SOFTWARE_REQUIREMENTS_ENABLED:
        dependency_resolvers_configuration_help = "Dependency resolver configuration file describing how to adapt 'SoftwareRequirement' packages to current system."
        dependencies_directory_help = "Defaut root directory used by dependency resolvers configuration."
        use_biocontainers_help = "Use biocontainers for tools without an explicitly annotated Docker container."
        conda_dependencies = "Short cut to use Conda to resolve 'SoftwareRequirement' packages."

    parser.add_argument("--beta-dependency-resolvers-configuration", default=None, help=dependency_resolvers_configuration_help)
    parser.add_argument("--beta-dependencies-directory", default=None, help=dependencies_directory_help)
    parser.add_argument("--beta-use-biocontainers", default=None, help=use_biocontainers_help, action="store_true")
    parser.add_argument("--beta-conda-dependencies", default=None, help=conda_dependencies, action="store_true")

    parser.add_argument("--tool-help", action="store_true", help="Print command line help for tool")

    parser.add_argument("--relative-deps", choices=['primary', 'cwd'],
                        default="primary", help="When using --print-deps, print paths "
                                                "relative to primary file or current working directory.")

    parser.add_argument("--enable-dev", action="store_true",
                        help="Enable loading and running development versions "
                             "of CWL spec.", default=False)

    parser.add_argument("--enable-ext", action="store_true",
                        help="Enable loading and running cwltool extensions "
                             "to CWL spec.", default=False)

    parser.add_argument("--default-container",
                        help="Specify a default docker container that will be used if the workflow fails to specify one.")
    parser.add_argument("--no-match-user", action="store_true",
                        help="Disable passing the current uid to `docker run --user`")
    parser.add_argument("--disable-net", action="store_true",
                        help="Use docker's default networking for containers;"
                             " the default is to enable networking.")
    parser.add_argument("--custom-net", type=Text,
                        help="Will be passed to `docker run` as the '--net' "
                             "parameter. Implies '--enable-net'.")

    exgroup = parser.add_mutually_exclusive_group()
    exgroup.add_argument("--enable-ga4gh-tool-registry", action="store_true", help="Enable resolution using GA4GH tool registry API",
                        dest="enable_ga4gh_tool_registry", default=True)
    exgroup.add_argument("--disable-ga4gh-tool-registry", action="store_false", help="Disable resolution using GA4GH tool registry API",
                        dest="enable_ga4gh_tool_registry", default=True)

    parser.add_argument("--add-ga4gh-tool-registry", action="append", help="Add a GA4GH tool registry endpoint to use for resolution, default %s" % ga4gh_tool_registries,
                        dest="ga4gh_tool_registries", default=[])

    parser.add_argument("--on-error",
                        help="Desired workflow behavior when a step fails.  One of 'stop' or 'continue'. "
                             "Default is 'stop'.", default="stop", choices=("stop", "continue"))

    exgroup = parser.add_mutually_exclusive_group()
    exgroup.add_argument("--compute-checksum", action="store_true", default=True,
                         help="Compute checksum of contents while collecting outputs",
                         dest="compute_checksum")
    exgroup.add_argument("--no-compute-checksum", action="store_false",
                         help="Do not compute checksum of contents while collecting outputs",
                         dest="compute_checksum")

    parser.add_argument("--relax-path-checks", action="store_true",
                        default=False, help="Relax requirements on path names to permit "
                        "spaces and hash characters.", dest="relax_path_checks")
    exgroup.add_argument("--make-template", action="store_true",
                         help="Generate a template input object")

    parser.add_argument("--force-docker-pull", action="store_true",
                        default=False, help="Pull latest docker image even if"
                                            " it is locally present", dest="force_docker_pull")
    parser.add_argument("--no-read-only", action="store_true",
                        default=False, help="Do not set root directory in the"
                                            " container as read-only", dest="no_read_only")

    parser.add_argument("--overrides", type=str,
                        default=None, help="Read process requirement overrides from file.")

    parser.add_argument("workflow", type=Text, nargs="?", default=None,
            metavar='cwl_document', help="path or URL to a CWL Workflow, "
            "CommandLineTool, or ExpressionTool. If the `inputs_object` has a "
            "`cwl:tool` field indicating the path or URL to the cwl_document, "
            " then the `workflow` argument is optional.")
    parser.add_argument("job_order", nargs=argparse.REMAINDER,
            metavar='inputs_object', help="path or URL to a YAML or JSON "
            "formatted description of the required input values for the given "
            "`cwl_document`.")

    return parser


def get_default_args():
    # type: () -> Dict[str, Any]
    """
    Get default values of cwltool's command line options
    """
    ap = arg_parser()
    args = ap.parse_args()
    return vars(args)


class FSAction(argparse.Action):
    objclass = None  # type: Text

    def __init__(self, option_strings, dest, nargs=None, **kwargs):
        # type: (List[Text], Text, Any, **Any) -> None
        if nargs is not None:
            raise ValueError("nargs not allowed")
        super(FSAction, self).__init__(option_strings, dest, **kwargs)

    def __call__(self, parser, namespace, values, option_string=None):
        # type: (argparse.ArgumentParser, argparse.Namespace, Union[AnyStr, Sequence[Any], None], AnyStr) -> None
        setattr(namespace,
                self.dest,  # type: ignore
                {"class": self.objclass,
                 "location": file_uri(str(os.path.abspath(cast(AnyStr, values))))})


class FSAppendAction(argparse.Action):
    objclass = None  # type: Text

    def __init__(self, option_strings, dest, nargs=None, **kwargs):
        # type: (List[Text], Text, Any, **Any) -> None
        if nargs is not None:
            raise ValueError("nargs not allowed")
        super(FSAppendAction, self).__init__(option_strings, dest, **kwargs)

    def __call__(self, parser, namespace, values, option_string=None):
        # type: (argparse.ArgumentParser, argparse.Namespace, Union[AnyStr, Sequence[Any], None], AnyStr) -> None
        g = getattr(namespace,
                    self.dest  # type: ignore
                    )
        if not g:
            g = []
            setattr(namespace,
                    self.dest,  # type: ignore
                    g)
        g.append(
            {"class": self.objclass,
             "location": file_uri(str(os.path.abspath(cast(AnyStr, values))))})


class FileAction(FSAction):
    objclass = "File"


class DirectoryAction(FSAction):
    objclass = "Directory"


class FileAppendAction(FSAppendAction):
    objclass = "File"


class DirectoryAppendAction(FSAppendAction):
    objclass = "Directory"


def add_argument(toolparser, name, inptype, records, description="",
                 default=None):
    # type: (argparse.ArgumentParser, Text, Any, List[Text], Text, Any) -> None
    if len(name) == 1:
        flag = "-"
    else:
        flag = "--"

    required = True
    if isinstance(inptype, list):
        if inptype[0] == "null":
            required = False
            if len(inptype) == 2:
                inptype = inptype[1]
            else:
                _logger.debug(u"Can't make command line argument from %s", inptype)
                return None

    ahelp = description.replace("%", "%%")
    action = None  # type: Union[argparse.Action, Text]
    atype = None  # type: Any

    if inptype == "File":
        action = cast(argparse.Action, FileAction)
    elif inptype == "Directory":
        action = cast(argparse.Action, DirectoryAction)
    elif isinstance(inptype, dict) and inptype["type"] == "array":
        if inptype["items"] == "File":
            action = cast(argparse.Action, FileAppendAction)
        elif inptype["items"] == "Directory":
            action = cast(argparse.Action, DirectoryAppendAction)
        else:
            action = "append"
    elif isinstance(inptype, dict) and inptype["type"] == "enum":
        atype = Text
    elif isinstance(inptype, dict) and inptype["type"] == "record":
        records.append(name)
        for field in inptype['fields']:
            fieldname = name + "." + shortname(field['name'])
            fieldtype = field['type']
            fielddescription = field.get("doc", "")
            add_argument(
                toolparser, fieldname, fieldtype, records,
                fielddescription)
        return
    if inptype == "string":
        atype = Text
    elif inptype == "int":
        atype = int
    elif inptype == "double":
        atype = float
    elif inptype == "float":
        atype = float
    elif inptype == "boolean":
        action = "store_true"

    if default:
        required = False

    if not atype and not action:
        _logger.debug(u"Can't make command line argument from %s", inptype)
        return None

    if inptype != "boolean":
        typekw = {'type': atype}
    else:
        typekw = {}

    toolparser.add_argument(  # type: ignore
        flag + name, required=required, help=ahelp, action=action,
        default=default, **typekw)


def generate_parser(toolparser, tool, namemap, records):
    # type: (argparse.ArgumentParser, Process, Dict[Text, Text], List[Text]) -> argparse.ArgumentParser
    toolparser.add_argument("job_order", nargs="?", help="Job input json file")
    namemap["job_order"] = "job_order"

    for inp in tool.tool["inputs"]:
        name = shortname(inp["id"])
        namemap[name.replace("-", "_")] = name
        inptype = inp["type"]
        description = inp.get("doc", "")
        default = inp.get("default", None)
        add_argument(toolparser, name, inptype, records, description, default)

    return toolparser<|MERGE_RESOLUTION|>--- conflicted
+++ resolved
@@ -152,17 +152,13 @@
                         "timestamps to the errors, warnings, and "
                         "notifications.")
     parser.add_argument("--js-console", action="store_true", help="Enable javascript console output")
-<<<<<<< HEAD
     parser.add_argument("--disable-js-validation", action="store_true", help="Disable javascript validation.")
     parser.add_argument("--js-hint-options-file",
                         type=Text,
                         help="File of options to pass to jshint."
                         "This includes the added option \"includewarnings\". ")
-    parser.add_argument("--user-space-docker-cmd",
-=======
     dockergroup = parser.add_mutually_exclusive_group()
     dockergroup.add_argument("--user-space-docker-cmd", metavar="CMD",
->>>>>>> 353dbed9
                         help="(Linux/OS X only) Specify a user space docker "
                         "command (like udocker or dx-docker) that will be "
                         "used to call 'pull' and 'run'")
