from __future__ import absolute_import

from typing import Any, Callable, List, Text, cast

# http://rightfootin.blogspot.com/2006/09/more-on-python-flatten.html


def flatten(l, ltypes=(list, tuple)):
    # type: (Any, Any) -> List[Any]
    if l is None:
        return []
    if not isinstance(l, ltypes):
        return [l]

    ltype = type(l)
    l = list(l)
    i = 0
    while i < len(l):
        while isinstance(l[i], ltypes):
            if not l[i]:
                l.pop(i)
                i -= 1
                break
            else:
                l[i:i + 1] = l[i]
        i += 1
<<<<<<< HEAD
    return cast(Callable[[Any], List[Text]], ltype)(l)
=======
    return cast(Callable[[Any], List[Any]], ltype)(l)
>>>>>>> 1a2603ce
<|MERGE_RESOLUTION|>--- conflicted
+++ resolved
@@ -24,8 +24,4 @@
             else:
                 l[i:i + 1] = l[i]
         i += 1
-<<<<<<< HEAD
-    return cast(Callable[[Any], List[Text]], ltype)(l)
-=======
-    return cast(Callable[[Any], List[Any]], ltype)(l)
->>>>>>> 1a2603ce
+    return cast(Callable[[Any], List[Any]], ltype)(l)