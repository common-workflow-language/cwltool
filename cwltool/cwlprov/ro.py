"""Stores class definition of ResearchObject and WritableBagFile."""

import datetime
import hashlib
import os
import shutil
import tempfile
import urllib
import uuid
from collections.abc import MutableMapping, MutableSequence
from pathlib import Path, PurePosixPath
<<<<<<< HEAD
from socket import getfqdn
from typing import (
    IO,
    Any,
    Dict,
    List,
    MutableMapping,
    MutableSequence,
    Optional,
    Set,
    Tuple,
    Union,
    cast,
)
=======
from typing import IO, Any, Optional, Union, cast
>>>>>>> 6c86caa0

import prov.model as provM
from prov.model import ProvDocument

from ..loghandler import _logger
from ..stdfsaccess import StdFsAccess
from ..utils import (
    CWLObjectType,
    CWLOutputType,
    create_tmp_dir,
    local_path,
    posix_path,
    versionstring,
)
from . import Aggregate, Annotation, AuthoredBy, _valid_orcid, _whoami, checksum_copy
from .provenance_constants import (
    ACCOUNT_UUID,
    CWLPROV,
    CWLPROV_VERSION,
    DATA,
    ENCODING,
    FOAF,
    LOGS,
    METADATA,
    ORCID,
    PROVENANCE,
    SHA1,
    SHA256,
    SHA512,
    SNAPSHOT,
    TEXT_PLAIN,
    USER_UUID,
    UUID,
    WORKFLOW,
    Hasher,
)
from .provenance_profile import ProvenanceProfile


class ResearchObject:
    """CWLProv Research Object."""

    def __init__(
        self,
        fsaccess: StdFsAccess,
        temp_prefix_ro: str = "tmp",
        orcid: str = "",
        full_name: str = "",
    ) -> None:
        """Initialize the ResearchObject."""
        self.temp_prefix = temp_prefix_ro
        self.orcid = "" if not orcid else _valid_orcid(orcid)
        self.full_name = full_name
        self.folder = create_tmp_dir(temp_prefix_ro)
        self.closed = False
        # map of filename "data/de/alsdklkas": 12398123 bytes
        self.bagged_size: dict[str, int] = {}
        self.tagfiles: set[str] = set()
        self._file_provenance: dict[str, Aggregate] = {}
        self._external_aggregates: list[Aggregate] = []
        self.annotations: list[Annotation] = []
        self._content_types: dict[str, str] = {}
        self.fsaccess = fsaccess
        # These should be replaced by generate_prov_doc when workflow/run IDs are known:
        self.engine_uuid = f"urn:uuid:{uuid.uuid4()}"
        self.ro_uuid = uuid.uuid4()
        self.base_uri = f"arcp://uuid,{self.ro_uuid}/"
        self.cwltool_version = f"cwltool {versionstring().split()[-1]}"
        self.has_manifest = False
        self.relativised_input_object: CWLObjectType = {}

        self._initialize()
        _logger.debug("[provenance] Temporary research object: %s", self.folder)

    def initialize_provenance(
        self,
        full_name: str,
        host_provenance: bool,
        user_provenance: bool,
        orcid: str,
        fsaccess: StdFsAccess,
        run_uuid: Optional[uuid.UUID] = None,
    ):
        """Hook function allowing calling code to extend the provenance details if needed."""
        return ProvenanceProfile(
            research_object=self,
            full_name=full_name,
            host_provenance=host_provenance,
            user_provenance=user_provenance,
            orcid=orcid,
            fsaccess=fsaccess,
            run_uuid=run_uuid,
        )

    def self_check(self) -> None:
        """Raise ValueError if this RO is closed."""
        if self.closed:
            raise ValueError(
                "This ResearchObject has already been closed and is not "
                "available for further manipulation."
            )

    def __str__(self) -> str:
        """Represent this RO as a string."""
        return f"ResearchObject <{self.ro_uuid}> in <{self.folder}>"

    def _initialize(self) -> None:
        """Initialize the bagit folder structure."""
        for research_obj_folder in (
            METADATA,
            DATA,
            WORKFLOW,
            SNAPSHOT,
            PROVENANCE,
            LOGS,
        ):
            os.makedirs(os.path.join(self.folder, research_obj_folder))
        self._initialize_bagit()

    def _initialize_bagit(self) -> None:
        """Write fixed bagit header."""
        self.self_check()
        bagit = os.path.join(self.folder, "bagit.txt")
        # encoding: always UTF-8 (although ASCII would suffice here)
        with open(bagit, "w", encoding=ENCODING, newline="\n") as bag_it_file:
            # TODO: \n or \r\n ?
            bag_it_file.write("BagIt-Version: 0.97\n")
            bag_it_file.write(f"Tag-File-Character-Encoding: {ENCODING}\n")

    def resolve_user(self) -> tuple[str, str]:
        """Hook function in case the calling code can provide a better resolution."""
        return _whoami()

    def user_provenance(self, document: ProvDocument) -> None:
        """Add the user provenance."""
        self.self_check()
        (username, fullname) = self.resolve_user()

        if not self.full_name:
            self.full_name = fullname

        document.add_namespace(UUID)
        document.add_namespace(ORCID)
        document.add_namespace(FOAF)
        account = document.agent(
            ACCOUNT_UUID,
            {
                provM.PROV_TYPE: FOAF["OnlineAccount"],
                provM.PROV_LABEL: username,
                FOAF["accountName"]: username,
            },
        )

        user = document.agent(
            self.orcid or USER_UUID,
            {
                provM.PROV_TYPE: provM.PROV["Person"],
                provM.PROV_LABEL: self.full_name,
                FOAF["name"]: self.full_name,
                FOAF["account"]: account,
            },
        )
        # cwltool may be started on the shell (directly by user),
        # by shell script (indirectly by user)
        # or from a different program
        #   (which again is launched by any of the above)
        #
        # We can't tell in which way, but ultimately we're still
        # acting in behalf of that user (even if we might
        # get their name wrong!)
        document.actedOnBehalfOf(account, user)

    def resolve_host(self) -> tuple[str, str]:
        """Hook function in case the calling code can provide a better resolution."""
        fqdn = getfqdn()
        return fqdn, fqdn  # allow for (fqdn, uri) to be distinct, but the same by default

    def host_provenance(self, document: ProvDocument) -> None:
        """Record host provenance."""
        document.add_namespace(CWLPROV)
        document.add_namespace(UUID)
        document.add_namespace(FOAF)

        hostname, uri = self.resolve_host()
        # won't have a foaf:accountServiceHomepage for unix hosts, but
        # we can at least provide hostname
        document.agent(
            ACCOUNT_UUID,
            {
                provM.PROV_TYPE: FOAF["OnlineAccount"],
                provM.PROV_LOCATION: uri,
                CWLPROV["hostname"]: hostname,
            },
        )

    def add_tagfile(self, path: str, timestamp: Optional[datetime.datetime] = None) -> None:
        """Add tag files to our research object."""
        self.self_check()
        checksums = {}
        # Read file to calculate its checksum
        if os.path.isdir(path):
            return
            # FIXME: do the right thing for directories
        with open(path, "rb") as tag_file:
            # FIXME: Should have more efficient open_tagfile() that
            # does all checksums in one go while writing through,
            # adding checksums after closing.
            # Below probably OK for now as metadata files
            # are not too large..?

            checksums[SHA1] = checksum_copy(tag_file, hasher=hashlib.sha1)

            tag_file.seek(0)
            checksums[SHA256] = checksum_copy(tag_file, hasher=hashlib.sha256)

            tag_file.seek(0)
            checksums[SHA512] = checksum_copy(tag_file, hasher=hashlib.sha512)

        rel_path = posix_path(os.path.relpath(path, self.folder))
        self.tagfiles.add(rel_path)
        self.add_to_manifest(rel_path, checksums)
        if timestamp is not None:
            self._file_provenance[rel_path] = {
                "createdOn": timestamp.isoformat(),
                "uri": None,
                "bundledAs": None,
                "mediatype": None,
                "conformsTo": None,
            }

    def _ro_aggregates(self) -> list[Aggregate]:
        """Gather dictionary of files to be added to the manifest."""

        def guess_mediatype(
            rel_path: str,
        ) -> tuple[Optional[str], Optional[Union[str, list[str]]]]:
            """Return the mediatypes."""
            media_types: dict[Union[str, None], str] = {
                # Adapted from
                # https://w3id.org/bundle/2014-11-05/#media-types
                "txt": TEXT_PLAIN,
                "ttl": 'text/turtle; charset="UTF-8"',
                "rdf": "application/rdf+xml",
                "json": "application/json",
                "jsonld": "application/ld+json",
                "xml": "application/xml",
                ##
                "cwl": 'text/x+yaml; charset="UTF-8"',
                "provn": 'text/provenance-notation; charset="UTF-8"',
                "nt": "application/n-triples",
            }
            conforms_to: dict[Union[str, None], str] = {
                "provn": "http://www.w3.org/TR/2013/REC-prov-n-20130430/",
                "cwl": "https://w3id.org/cwl/",
            }

            prov_conforms_to: dict[str, str] = {
                "provn": "http://www.w3.org/TR/2013/REC-prov-n-20130430/",
                "rdf": "http://www.w3.org/TR/2013/REC-prov-o-20130430/",
                "ttl": "http://www.w3.org/TR/2013/REC-prov-o-20130430/",
                "nt": "http://www.w3.org/TR/2013/REC-prov-o-20130430/",
                "jsonld": "http://www.w3.org/TR/2013/REC-prov-o-20130430/",
                "xml": "http://www.w3.org/TR/2013/NOTE-prov-xml-20130430/",
                "json": "http://www.w3.org/Submission/2013/SUBM-prov-json-20130424/",
            }

            extension: Optional[str] = rel_path.rsplit(".", 1)[-1].lower()
            if extension == rel_path:
                # No ".", no extension
                extension = None

            mediatype: Optional[str] = media_types.get(extension, None)
            conformsTo: Optional[Union[str, list[str]]] = conforms_to.get(extension, None)
            # TODO: Open CWL file to read its declared "cwlVersion", e.g.
            # cwlVersion = "v1.0"

            if rel_path.startswith(posix_path(PROVENANCE)) and extension in prov_conforms_to:
                if ".cwlprov" in rel_path:
                    # Our own!
                    conformsTo = [
                        prov_conforms_to[extension],
                        CWLPROV_VERSION,
                    ]
                else:
                    # Some other PROV
                    # TODO: Recognize ProvOne etc.
                    conformsTo = prov_conforms_to[extension]
            return (mediatype, conformsTo)

        aggregates: list[Aggregate] = []
        for path in self.bagged_size.keys():
            temp_path = PurePosixPath(path)
            folder = temp_path.parent
            filename = temp_path.name

            # NOTE: Here we end up aggregating the abstract
            # data items by their sha1 hash, so that it matches
            # the entity() in the prov files.

            # TODO: Change to nih:sha-256; hashes
            #  https://tools.ietf.org/html/rfc6920#section-7
            aggregate_dict: Aggregate = {
                "uri": "urn:hash::sha1:" + filename,
                "bundledAs": {
                    # The arcp URI is suitable ORE proxy; local to this Research Object.
                    # (as long as we don't also aggregate it by relative path!)
                    "uri": self.base_uri + path,
                    # relate it to the data/ path
                    "folder": f"/{folder}/",
                    "filename": filename,
                },
            }
            if path in self._file_provenance:
                # Made by workflow run, merge captured provenance
                bundledAs = aggregate_dict["bundledAs"]
                if bundledAs:
                    bundledAs.update(self._file_provenance[path])
                else:
                    aggregate_dict["bundledAs"] = cast(
                        Optional[dict[str, Any]], self._file_provenance[path]
                    )
            else:
                # Probably made outside wf run, part of job object?
                pass
            if path in self._content_types:
                aggregate_dict["mediatype"] = self._content_types[path]

            aggregates.append(aggregate_dict)

        for path in self.tagfiles:
            if not (
                path.startswith(METADATA) or path.startswith(WORKFLOW) or path.startswith(SNAPSHOT)
            ):
                # probably a bagit file
                continue
            if path == str(PurePosixPath(METADATA) / "manifest.json"):
                # Should not really be there yet! But anyway, we won't
                # aggregate it.
                continue

            # These are local paths like metadata/provenance - but
            # we need to relativize them for our current directory for
            # as we are saved in metadata/manifest.json
            mediatype, conformsTo = guess_mediatype(path)
            rel_aggregates: Aggregate = {
                "uri": str(Path(os.pardir) / path),
                "mediatype": mediatype,
                "conformsTo": conformsTo,
            }

            if path in self._file_provenance:
                # Propagate file provenance (e.g. timestamp)
                rel_aggregates.update(self._file_provenance[path])
            elif not path.startswith(SNAPSHOT):
                # make new timestamp?
                (
                    rel_aggregates["createdOn"],
                    rel_aggregates["createdBy"],
                ) = self._self_made()
            aggregates.append(rel_aggregates)
        aggregates.extend(self._external_aggregates)
        return aggregates

    def add_uri(self, uri: str, timestamp: Optional[datetime.datetime] = None) -> Aggregate:
        self.self_check()
        aggr: Aggregate = {"uri": uri}
        aggr["createdOn"], aggr["createdBy"] = self._self_made(timestamp=timestamp)
        self._external_aggregates.append(aggr)
        return aggr

    def add_annotation(
        self, about: str, content: list[str], motivated_by: str = "oa:describing"
    ) -> str:
        """Cheap URI relativize for current directory and /."""
        self.self_check()
        curr = self.base_uri + METADATA + "/"
        content = [c.replace(curr, "").replace(self.base_uri, "../") for c in content]
        uri = uuid.uuid4().urn
        ann: Annotation = {
            "uri": uri,
            "about": about,
            "content": content,
            "oa:motivatedBy": {"@id": motivated_by},
        }
        self.annotations.append(ann)
        return uri

    def _ro_annotations(self) -> list[Annotation]:
        """Append base RO and provenance annotations to the list of annotations."""
        annotations: list[Annotation] = []
        annotations.append(
            {
                "uri": uuid.uuid4().urn,
                "about": self.ro_uuid.urn,
                "content": "/",
                # https://www.w3.org/TR/annotation-vocab/#named-individuals
                "oa:motivatedBy": {"@id": "oa:describing"},
            }
        )

        # How was it run?
        # FIXME: Only primary*
        prov_files = [
            str(PurePosixPath(p).relative_to(METADATA))
            for p in self.tagfiles
            if p.startswith(posix_path(PROVENANCE)) and "/primary." in p
        ]
        annotations.append(
            {
                "uri": uuid.uuid4().urn,
                "about": self.ro_uuid.urn,
                "content": prov_files,
                # Modulation of https://www.w3.org/TR/prov-aq/
                "oa:motivatedBy": {"@id": "http://www.w3.org/ns/prov#has_provenance"},
            }
        )

        # Where is the main workflow?
        annotations.append(
            {
                "uri": uuid.uuid4().urn,
                "about": str(PurePosixPath("..") / WORKFLOW / "packed.cwl"),
                "content": None,
                "oa:motivatedBy": {"@id": "oa:highlighting"},
            }
        )

        annotations.append(
            {
                "uri": uuid.uuid4().urn,
                "about": self.ro_uuid.urn,
                "content": [
                    str(PurePosixPath("..") / WORKFLOW / "packed.cwl"),
                    str(PurePosixPath("..") / WORKFLOW / "primary-job.json"),
                ],
                "oa:motivatedBy": {"@id": "oa:linking"},
            }
        )
        # Add user-added annotations at end
        annotations.extend(self.annotations)
        return annotations

    def _authored_by(self) -> Optional[AuthoredBy]:
        authored_by: AuthoredBy = {}
        """Returns the authoredBy metadata if it was supplied on CLI"""
        if self.orcid:
            authored_by["orcid"] = self.orcid
        if self.full_name:
            authored_by["name"] = self.full_name
            if not self.orcid:
                authored_by["uri"] = USER_UUID

        if authored_by:
            return authored_by
        return None

    def generate_snapshot(self, prov_dep: CWLObjectType) -> None:
        """Copy all of the CWL files to the snapshot/ directory."""
        self.self_check()
        for key, value in prov_dep.items():
            if key == "location" and cast(str, value).split("/")[-1]:
                location = urllib.parse.unquote(cast(str, value))
                filename = location.split("/")[-1]
                path = os.path.join(self.folder, SNAPSHOT, filename)
                filepath = ""
                if "file://" in location:
                    filepath = location[7:]
                else:
                    filepath = location

                # FIXME: What if destination path already exists?
                if os.path.exists(filepath):
                    try:
                        if os.path.isdir(filepath):
                            shutil.copytree(filepath, path)
                        else:
                            shutil.copy(filepath, path)
                        timestamp = datetime.datetime.fromtimestamp(os.path.getmtime(filepath))
                        self.add_tagfile(path, timestamp)
                    except PermissionError:
                        pass  # FIXME: avoids duplicate snapshotting; need better solution
            elif key in ("secondaryFiles", "listing"):
                for files in cast(MutableSequence[CWLObjectType], value):
                    if isinstance(files, MutableMapping):
                        self.generate_snapshot(files)
            else:
                pass

    def has_data_file(self, sha1hash: str) -> bool:
        """Confirm the presence of the given file in the RO."""
        folder = os.path.join(self.folder, DATA, sha1hash[0:2])
        hash_path = os.path.join(folder, sha1hash)
        return os.path.isfile(hash_path)

    def add_data_file(
        self,
        from_fp: IO[Any],
        timestamp: Optional[datetime.datetime] = None,
        content_type: Optional[str] = None,
    ) -> str:
        """Copy inputs to data/ folder."""
        self.self_check()
        tmp_dir, tmp_prefix = os.path.split(self.temp_prefix)
        with tempfile.NamedTemporaryFile(prefix=tmp_prefix, dir=tmp_dir, delete=False) as tmp:
            checksum = checksum_copy(from_fp, tmp)

        # Calculate hash-based file path
        folder = os.path.join(self.folder, DATA, checksum[0:2])
        path = os.path.join(folder, checksum)
        # os.rename assumed safe, as our temp file should
        # be in same file system as our temp folder
        if not os.path.isdir(folder):
            os.makedirs(folder)
        os.rename(tmp.name, path)

        # Relative posix path
        rel_path = posix_path(os.path.relpath(path, self.folder))

        # Register in bagit checksum
        if Hasher == hashlib.sha1:
            self._add_to_bagit(rel_path, sha1=checksum)
        else:
            _logger.warning("[provenance] Unknown hash method %s for bagit manifest", Hasher)
            # Inefficient, bagit support need to checksum again
            self._add_to_bagit(rel_path)
        _logger.debug("[provenance] Added data file %s", path)
        if timestamp is not None:
            createdOn, createdBy = self._self_made(timestamp)
            self._file_provenance[rel_path] = cast(
                Aggregate, {"createdOn": createdOn, "createdBy": createdBy}
            )
        _logger.debug("[provenance] Relative path for data file %s", rel_path)

        if content_type is not None:
            self._content_types[rel_path] = content_type
        return rel_path

    def _self_made(
        self, timestamp: Optional[datetime.datetime] = None
    ) -> tuple[str, dict[str, str]]:  # createdOn, createdBy
        if timestamp is None:
            timestamp = datetime.datetime.now()
        return (
            timestamp.isoformat(),
            {"uri": self.engine_uuid, "name": self.cwltool_version},
        )

    def add_to_manifest(self, rel_path: str, checksums: dict[str, str]) -> None:
        """Add files to the research object manifest."""
        self.self_check()
        if PurePosixPath(rel_path).is_absolute():
            raise ValueError(f"rel_path must be relative: {rel_path}")

        if os.path.commonprefix(["data/", rel_path]) == "data/":
            # payload file, go to manifest
            manifest = "manifest"
            self.has_manifest = True
        else:
            # metadata file, go to tag manifest
            manifest = "tagmanifest"

        # Add checksums to corresponding manifest files
        for method, hash_value in checksums.items():
            # File not in manifest because we bailed out on
            # existence in bagged_size above
            manifestpath = os.path.join(self.folder, f"{manifest}-{method.lower()}.txt")
            # encoding: match Tag-File-Character-Encoding: UTF-8
            with open(manifestpath, "a", encoding=ENCODING, newline="\n") as checksum_file:
                line = f"{hash_value}  {rel_path}\n"
                _logger.debug("[provenance] Added to %s: %s", manifestpath, line)
                checksum_file.write(line)

    def _add_to_bagit(self, rel_path: str, **checksums: str) -> None:
        """Compute file size and checksums and adds to bagit manifest."""
        if PurePosixPath(rel_path).is_absolute():
            raise ValueError(f"rel_path must be relative: {rel_path}")
        lpath = os.path.join(self.folder, local_path(rel_path))
        if not os.path.exists(lpath):
            raise OSError(f"File {rel_path} does not exist within RO: {lpath}")

        if rel_path in self.bagged_size:
            # Already added, assume checksum OK
            return
        self.bagged_size[rel_path] = os.path.getsize(lpath)

        if SHA1 not in checksums:
            # ensure we always have sha1
            checksums = dict(checksums)
            with open(lpath, "rb") as file_path:
                # FIXME: Need sha-256 / sha-512 as well for Research Object BagIt profile?
                checksums[SHA1] = checksum_copy(file_path, hasher=hashlib.sha1)

        self.add_to_manifest(rel_path, checksums)

    def _relativise_files(
        self,
        structure: Union[CWLObjectType, CWLOutputType, MutableSequence[CWLObjectType]],
    ) -> None:
        """Save any file objects into the RO and update the local paths."""
        # Base case - we found a File we need to update
        _logger.debug("[provenance] Relativising: %s", structure)

        if isinstance(structure, MutableMapping):
            if structure.get("class") == "File":
                relative_path: Optional[Union[str, PurePosixPath]] = None
                if "checksum" in structure:
                    raw_checksum = cast(str, structure["checksum"])
                    alg, checksum = raw_checksum.split("$")
                    if alg != SHA1:
                        raise TypeError(
                            f"Only SHA1 CWL checksums are currently supported: {structure}"
                        )
                    if self.has_data_file(checksum):
                        prefix = checksum[0:2]
                        relative_path = PurePosixPath("data") / prefix / checksum

                if not (relative_path is not None and "location" in structure):
                    # Register in RO; but why was this not picked
                    # up by used_artefacts?
                    _logger.info("[provenance] Adding to RO %s", structure["location"])
                    with self.fsaccess.open(cast(str, structure["location"]), "rb") as fp:
                        relative_path = self.add_data_file(fp)
                        checksum = PurePosixPath(relative_path).name
                        structure["checksum"] = f"{SHA1}${checksum}"
                # RO-relative path as new location
                structure["location"] = str(PurePosixPath("..") / relative_path)
                if "path" in structure:
                    del structure["path"]

            if structure.get("class") == "Directory":
                # TODO: Generate anonymoys Directory with a "listing"
                # pointing to the hashed files
                del structure["location"]

            for val in structure.values():
                try:
                    self._relativise_files(cast(CWLOutputType, val))
                except OSError:
                    pass
            return

        if isinstance(structure, MutableSequence):
            for obj in structure:
                # Recurse and rewrite any nested File objects
                self._relativise_files(cast(CWLOutputType, obj))<|MERGE_RESOLUTION|>--- conflicted
+++ resolved
@@ -9,24 +9,8 @@
 import uuid
 from collections.abc import MutableMapping, MutableSequence
 from pathlib import Path, PurePosixPath
-<<<<<<< HEAD
 from socket import getfqdn
-from typing import (
-    IO,
-    Any,
-    Dict,
-    List,
-    MutableMapping,
-    MutableSequence,
-    Optional,
-    Set,
-    Tuple,
-    Union,
-    cast,
-)
-=======
 from typing import IO, Any, Optional, Union, cast
->>>>>>> 6c86caa0
 
 import prov.model as provM
 from prov.model import ProvDocument
