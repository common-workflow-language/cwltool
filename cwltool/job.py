from __future__ import absolute_import

import codecs
import functools
import io
import json
import logging
import os
import re
import shutil
import stat
import sys
import tempfile
<<<<<<< HEAD
import uuid
import prov.model as prov
from prov.model import ProvEntity, ProvDocument, PROV
=======
import threading
>>>>>>> 1b1a158c
from abc import ABCMeta, abstractmethod
from io import open
from threading import Lock

import shellescape
from .provenance import ResearchObject
import time
import datetime
from .utils import copytree_with_merge, docker_windows_path_adjust, onWindows
from typing import (IO, Any, Callable, Dict, Iterable, List, MutableMapping, Text,
                    Union, cast)


from .builder import Builder
from .errors import WorkflowException
from .pathmapper import PathMapper
from .process import (UnsupportedRequirement, get_feature,
                      stageFiles)
from .secrets import SecretStore
from .utils import (bytes2str_in_dicts, copytree_with_merge, onWindows,
                    subprocess)

_logger = logging.getLogger("cwltool")

needs_shell_quoting_re = re.compile(r"""(^$|[\s|&;()<>\'"$@])""")

job_output_lock = Lock()

FORCE_SHELLED_POPEN = os.getenv("CWLTOOL_FORCE_SHELL_POPEN", "0") == "1"

SHELL_COMMAND_TEMPLATE = """#!/bin/bash
python "run_job.py" "job.json"
"""

PYTHON_RUN_SCRIPT = """
import json
import os
import sys
if os.name == 'posix':
    try:
        import subprocess32 as subprocess  # type: ignore
    except Exception:
        import subprocess
else:
    import subprocess  # type: ignore

with open(sys.argv[1], "r") as f:
    popen_description = json.load(f)
    commands = popen_description["commands"]
    cwd = popen_description["cwd"]
    env = popen_description["env"]
    env["PATH"] = os.environ.get("PATH")
    stdin_path = popen_description["stdin_path"]
    stdout_path = popen_description["stdout_path"]
    stderr_path = popen_description["stderr_path"]
    if stdin_path is not None:
        stdin = open(stdin_path, "rb")
    else:
        stdin = subprocess.PIPE
    if stdout_path is not None:
        stdout = open(stdout_path, "wb")
    else:
        stdout = sys.stderr
    if stderr_path is not None:
        stderr = open(stderr_path, "wb")
    else:
        stderr = sys.stderr
    sp = subprocess.Popen(commands,
                          shell=False,
                          close_fds=True,
                          stdin=stdin,
                          stdout=stdout,
                          stderr=stderr,
                          env=env,
                          cwd=cwd)
    if sp.stdin:
        sp.stdin.close()
    rcode = sp.wait()
    if stdin is not subprocess.PIPE:
        stdin.close()
    if stdout is not sys.stderr:
        stdout.close()
    if stderr is not sys.stderr:
        stderr.close()
    sys.exit(rcode)
"""


def deref_links(outputs):  # type: (Any) -> None
    if isinstance(outputs, dict):
        if outputs.get("class") == "File":
            st = os.lstat(outputs["path"])
            if stat.S_ISLNK(st.st_mode):
                outputs["basename"] = os.path.basename(outputs["path"])
                outputs["path"] = os.readlink(outputs["path"])
        else:
            for v in outputs.values():
                deref_links(v)
    if isinstance(outputs, list):
        for v in outputs:
            deref_links(v)

def relink_initialworkdir(pathmapper, host_outdir, container_outdir, inplace_update=False):
    # type: (PathMapper, Text, Text, bool) -> None
    for src, vol in pathmapper.items():
        if not vol.staged:
            continue

        if vol.type in ("File", "Directory") or (inplace_update and
                                                 vol.type in ("WritableFile", "WritableDirectory")):
            host_outdir_tgt = os.path.join(host_outdir, vol.target[len(container_outdir)+1:])
            if os.path.islink(host_outdir_tgt) or os.path.isfile(host_outdir_tgt):
                os.remove(host_outdir_tgt)
            elif os.path.isdir(host_outdir_tgt) and not vol.resolved.startswith("_:"):
                shutil.rmtree(host_outdir_tgt)
            if onWindows():
                if vol.type in ("File", "WritableFile"):
                    shutil.copy(vol.resolved, host_outdir_tgt)
                elif vol.type in ("Directory", "WritableDirectory"):
                    copytree_with_merge(vol.resolved, host_outdir_tgt)
            elif not vol.resolved.startswith("_:"):
                os.symlink(vol.resolved, host_outdir_tgt)

class JobBase(object):
    def __init__(self):  # type: () -> None
        self.builder = None  # type: Builder
        self.joborder = None  # type: Dict[Text, Union[Dict[Text, Any], List, Text]]
        self.stdin = None  # type: Text
        self.stderr = None  # type: Text
        self.stdout = None  # type: Text
        self.successCodes = None  # type: Iterable[int]
        self.temporaryFailCodes = None  # type: Iterable[int]
        self.permanentFailCodes = None  # type: Iterable[int]
        self.requirements = None  # type: List[Dict[Text, Text]]
        self.hints = None  # type: Dict[Text,Text]
        self.name = None  # type: Text
        self.command_line = None  # type: List[Text]
        self.pathmapper = None  # type: PathMapper
        self.make_pathmapper = None  # type: Callable[..., PathMapper]
        self.generatemapper = None  # type: PathMapper
        self.collect_outputs = None  # type: Union[Callable[[Any], Any], functools.partial[Any]]
        self.output_callback = None  # type: Callable[[Any, Any], Any]
        self.outdir = None  # type: Text
        self.tmpdir = None  # type: Text
        self.environment = None  # type: MutableMapping[Text, Text]
        self.generatefiles = None  # type: Dict[Text, Union[List[Dict[Text, Text]], Dict[Text, Text], Text]]
        self.stagedir = None  # type: Text
        self.inplace_update = None  # type: bool
<<<<<<< HEAD
        self.provObj=None
        self.parent_wf=None
=======
        self.timelimit = None  # type: int
        self.networkaccess = False  # type: bool

>>>>>>> 1b1a158c
    def _setup(self, kwargs):  # type: (Dict) -> None
        if not os.path.exists(self.outdir):
            os.makedirs(self.outdir)
    
        for knownfile in self.pathmapper.files():
            p = self.pathmapper.mapper(knownfile)
            if p.type == "File" and not os.path.isfile(p[0]) and p.staged:
                raise WorkflowException(
                    u"Input file %s (at %s) not found or is not a regular "
                    "file." % (knownfile, self.pathmapper.mapper(knownfile)[0]))

        if self.generatefiles["listing"]:
            make_path_mapper_kwargs = kwargs
            if "basedir" in make_path_mapper_kwargs:
                make_path_mapper_kwargs = make_path_mapper_kwargs.copy()
                del make_path_mapper_kwargs["basedir"]
            self.generatemapper = self.make_pathmapper(cast(List[Any], self.generatefiles["listing"]),
                                                       self.builder.outdir, basedir=self.outdir, separateDirs=False, **make_path_mapper_kwargs)
            _logger.debug(u"[job %s] initial work dir %s", self.name,
                          json.dumps({p: self.generatemapper.mapper(p) for p in self.generatemapper.files()}, indent=4))

    def _execute(self,
<<<<<<< HEAD
                 runtime,                   # type: List[Text]
                 env,                       # type: MutableMapping[Text, Text]
                 research_obj=None,         # type: Any
                 ProcessRunID=None,         # type: ProvEntity
                 reference_locations=None,  # type: Dict[Text, Any]
                 rm_tmpdir=True,            # type: bool
                 move_outputs="move",       # type: Text
                 secret_store=None          # type: SecretStore
                 ):  # type (...) ->  None
                 
=======
                 runtime,                # type:List[Text]
                 env,                    # type: MutableMapping[Text, Text]
                 rm_tmpdir=True,         # type: bool
                 move_outputs="move",    # type: Text
                 secret_store=None,      # type: SecretStore
                 tmp_outdir_prefix=None  # type: Text
                ):  # type: (...) -> None
>>>>>>> 1b1a158c

        scr, _ = get_feature(self, "ShellCommandRequirement")
        shouldquote = None  # type: Callable[[Any], Any]
        if scr:
            shouldquote = lambda x: False
        else:
            shouldquote = needs_shell_quoting_re.search

        _logger.info(u"[job %s] %s$ %s%s%s%s",
                     self.name,
                     self.outdir,
                     " \\\n    ".join([shellescape.quote(Text(arg)) if shouldquote(Text(arg)) else Text(arg) for arg in
                                       (runtime + self.command_line)]),
                     u' < %s' % self.stdin if self.stdin else '',
                     u' > %s' % os.path.join(self.outdir, self.stdout) if self.stdout else '',
                     u' 2> %s' % os.path.join(self.outdir, self.stderr) if self.stderr else '')
        if hasattr(self, "joborder") and research_obj:
            job_order=self.joborder
            self.provObj.used_artefacts(job_order, ProcessRunID, reference_locations, str(self.name))
        outputs = {}  # type: Dict[Text,Text]
        try:
            stdin_path = None
            if self.stdin:
                stdin_path = self.pathmapper.reversemap(self.stdin)[1]

            stderr_path = None
            if self.stderr:
                abserr = os.path.join(self.outdir, self.stderr)
                dnerr = os.path.dirname(abserr)
                if dnerr and not os.path.exists(dnerr):
                    os.makedirs(dnerr)
                stderr_path = abserr

            stdout_path = None
            if self.stdout:
                absout = os.path.join(self.outdir, self.stdout)
                dn = os.path.dirname(absout)
                if dn and not os.path.exists(dn):
                    os.makedirs(dn)
                stdout_path = absout

            commands = [Text(x) for x in (runtime + self.command_line)]

            if secret_store:
                commands = secret_store.retrieve(commands)
                env = secret_store.retrieve(env)


            job_script_contents = None  # type: Text
            builder = getattr(self, "builder", None)  # type: Builder
            if builder is not None:
                job_script_contents = builder.build_job_script(commands)
            rcode = _job_popen(
                commands,
                stdin_path=stdin_path,
                stdout_path=stdout_path,
                stderr_path=stderr_path,
                env=env,
                cwd=self.outdir,
                job_dir=tempfile.mkdtemp(prefix=tmp_outdir_prefix),
                job_script_contents=job_script_contents,
                timelimit=self.timelimit,
                name=self.name
            )
            if self.successCodes and rcode in self.successCodes:
                processStatus = "success"
            elif self.temporaryFailCodes and rcode in self.temporaryFailCodes:
                processStatus = "temporaryFail"
            elif self.permanentFailCodes and rcode in self.permanentFailCodes:
                processStatus = "permanentFail"
            elif rcode == 0:
                processStatus = "success"
            else:
                processStatus = "permanentFail"

            if self.generatefiles["listing"]:
                relink_initialworkdir(self.generatemapper, self.outdir, self.builder.outdir, inplace_update=self.inplace_update)

            outputs = self.collect_outputs(self.outdir)
            outputs = bytes2str_in_dicts(outputs)  # type: ignore

        except OSError as e:
            if e.errno == 2:
                if runtime:
                    _logger.error(u"'%s' not found", runtime[0])
                else:
                    _logger.error(u"'%s' not found", self.command_line[0])
            else:
                _logger.exception("Exception while running job")
            processStatus = "permanentFail"
        except WorkflowException as e:
            _logger.error(u"[job %s] Job error:\n%s" % (self.name, e))
            processStatus = "permanentFail"
        except Exception as e:
            _logger.exception("Exception while running job")
            processStatus = "permanentFail"
        if research_obj:
            #creating entities for the outputs produced by each step (in the provenance document)
            self.provObj.generate_outputProv(outputs, ProcessRunID, str(self.name))
            self.provObj.document.wasEndedBy(ProcessRunID, None, self.provObj.workflowRunURI, datetime.datetime.now())
        if processStatus != "success":
            _logger.warning(u"[job %s] completed %s", self.name, processStatus)
        else:
            _logger.info(u"[job %s] completed %s", self.name, processStatus)

        if _logger.isEnabledFor(logging.DEBUG):
            _logger.debug(u"[job %s] %s", self.name, json.dumps(outputs, indent=4))

        if self.generatemapper and secret_store:
            # Delete any runtime-generated files containing secrets.
            for f, p in self.generatemapper.items():
                if p.type == "CreateFile":
                    if secret_store.has_secret(p.resolved):
                        host_outdir = self.outdir
                        container_outdir = self.builder.outdir
                        host_outdir_tgt = p.target
                        if p.target.startswith(container_outdir+"/"):
                            host_outdir_tgt = os.path.join(
                                host_outdir, p.target[len(container_outdir)+1:])
                        os.remove(host_outdir_tgt)

        with job_output_lock:
            self.output_callback(outputs, processStatus)

        if self.stagedir and os.path.exists(self.stagedir):
            _logger.debug(u"[job %s] Removing input staging directory %s", self.name, self.stagedir)
            shutil.rmtree(self.stagedir, True)

        if rm_tmpdir:
            _logger.debug(u"[job %s] Removing temporary directory %s", self.name, self.tmpdir)
            shutil.rmtree(self.tmpdir, True)


class CommandLineJob(JobBase):

    def run(self,
            ProcessRunID=None,         # type: ProvEntity
            reference_locations=None,  # type: Dict[Text, Any]
            pull_image=True,           # type: bool
            rm_container=True,         # type: bool
            rm_tmpdir=True,            # type: bool
            move_outputs="move",       # type: Text
            **kwargs                   # type: Any
            ):  # type: (...) -> None
    
        self._setup(kwargs)
        env = self.environment
        if not os.path.exists(self.tmpdir):
            os.makedirs(self.tmpdir)
        vars_to_preserve = kwargs.get("preserve_environment")
        if kwargs.get("preserve_entire_environment"):
            vars_to_preserve = os.environ
        if vars_to_preserve is not None:
            for key, value in os.environ.items():
                if key in vars_to_preserve and key not in env:
                    # On Windows, subprocess env can't handle unicode.
                    env[key] = str(value) if onWindows() else value
        env["HOME"] = str(self.outdir) if onWindows() else self.outdir
        env["TMPDIR"] = str(self.tmpdir) if onWindows() else self.tmpdir
        if "PATH" not in env:
            env["PATH"] = str(os.environ["PATH"]) if onWindows() else os.environ["PATH"]
        if "SYSTEMROOT" not in env and "SYSTEMROOT" in os.environ:
            env["SYSTEMROOT"] = str(os.environ["SYSTEMROOT"]) if onWindows() else os.environ["SYSTEMROOT"]

        stageFiles(self.pathmapper, ignoreWritable=True, symLink=True, secret_store=kwargs.get("secret_store"))
        if self.generatemapper:
            stageFiles(self.generatemapper, ignoreWritable=self.inplace_update, symLink=True, secret_store=kwargs.get("secret_store"))
            relink_initialworkdir(self.generatemapper, self.outdir, self.builder.outdir, inplace_update=self.inplace_update)
        research_obj=kwargs.get("research_obj")
        self._execute([], env, research_obj,
                      ProcessRunID,
                      reference_locations, 
                      rm_tmpdir=rm_tmpdir, 
                      move_outputs=move_outputs, 
                      secret_store=kwargs.get("secret_store"))

<<<<<<< HEAD
=======
        self._execute(
            [], env, rm_tmpdir, move_outputs, kwargs.get("secret_store"),
            kwargs.get("tmp_outdir_prefix"))
>>>>>>> 1b1a158c


class ContainerCommandLineJob(JobBase):
    __metaclass__ = ABCMeta

    @abstractmethod
    def get_from_requirements(self,
                              r,                      # type: Dict[Text, Text]
                              req,                    # type: bool
                              pull_image,             # type: bool
                              force_pull=False,       # type: bool
                              tmp_outdir_prefix=None  # type: Text
                             ):  # type: (...) -> Text
        pass

    @abstractmethod
    def create_runtime(self, env, rm_container, record_container_id, cidfile_dir,
                       cidfile_prefix, **kwargs):
        # type: (MutableMapping[Text, Text], bool, bool, Text, Text, **Any) -> List
        pass

    def run(self, ProcessRunID=None,
            reference_locations=None, pull_image=True, rm_container=True,
            record_container_id=False, cidfile_dir="",
            cidfile_prefix="", rm_tmpdir=True, move_outputs="move", **kwargs):
        # type: (Any, ProvEntity, Dict[Text, Any], bool, bool, bool, Text, Text, bool, Text, **Any) -> None 
        (docker_req, docker_is_req) = get_feature(self, "DockerRequirement")
        img_id = None
        env = None  # type: MutableMapping[Text, Text]
        user_space_docker_cmd = kwargs.get("user_space_docker_cmd")
        if docker_req and user_space_docker_cmd:
            # For user-space docker implementations, a local image name or ID
            # takes precedence over a network pull
            if 'dockerImageId' in docker_req:
                img_id = str(docker_req["dockerImageId"])
            elif 'dockerPull' in docker_req:
                img_id = str(docker_req["dockerPull"])
            else:
                raise Exception("Docker image must be specified as "
                        "'dockerImageId' or 'dockerPull' when using user "
                        "space implementations of Docker")
        else:
            try:
                env = cast(MutableMapping[Text, Text], os.environ)
                if docker_req and kwargs.get("use_container"):
                    img_id = str(self.get_from_requirements(docker_req, True,
                        pull_image, kwargs.get("force_docker_pull"),
                        kwargs.get('tmp_outdir_prefix')))
                if img_id is None:
                    if self.builder.find_default_container:
                        default_container = self.builder.find_default_container()
                        if default_container:
                            img_id = str(default_container)
                            env = cast(MutableMapping[Text, Text], os.environ)

                if docker_req and img_id is None and kwargs.get("use_container"):
                    raise Exception("Docker image not available")

                if self.provObj and img_id and ProcessRunID:
                    # TODO: Integrate with record_container_id 
                    container_agent = self.provObj.document.agent(uuid.uuid4().urn, 
                        {"prov:type": PROV["SoftwareAgent"],
                         "cwlprov:image": img_id,
                         "prov:label": "Container execution of image %s" % img_id})
                    # FIXME: img_id is not a sha256 id, it might just be "debian:8"
                    #img_entity = document.entity("nih:sha-256;%s" % img_id,
                    #                  {"prov:label": "Container image %s" % img_id} )                    
                    # The image is the plan for this activity-agent association
                    #document.wasAssociatedWith(ProcessRunID, container_agent, img_entity)
                    self.provObj.document.wasAssociatedWith(ProcessRunID, container_agent)
            except Exception as e:
                container = "Singularity" if kwargs.get("singularity") else "Docker"
                _logger.debug("%s error" % container, exc_info=True)
                if docker_is_req:
                    raise UnsupportedRequirement(
                        "%s is required to run this tool: %s" % (container, e))
                else:
                    raise WorkflowException(
                        "{0} is not available for this tool, try "
                        "--no-container to disable {0}, or install "
                        "a user space Docker replacement like uDocker with "
                        "--user-space-docker-cmd.: {1}".format(container, e))

        self._setup(kwargs)
        runtime = self.create_runtime(env, rm_container, record_container_id, cidfile_dir, cidfile_prefix, **kwargs)
        runtime.append(img_id)
<<<<<<< HEAD
        research_obj=kwargs.get("research_obj")
        self._execute(runtime, env, research_obj, ProcessRunID, reference_locations, rm_tmpdir=rm_tmpdir, move_outputs=move_outputs, secret_store=kwargs.get("secret_store"))  
=======

        self._execute(
            runtime, env, rm_tmpdir, move_outputs, kwargs.get("secret_store"),
            kwargs.get("tmp_outdir_prefix"))
>>>>>>> 1b1a158c


def _job_popen(
        commands,                  # type: List[Text]
        stdin_path,                # type: Text
        stdout_path,               # type: Text
        stderr_path,               # type: Text
        env,  # type: Union[MutableMapping[Text, Text], MutableMapping[str, str]]
        cwd,                       # type: Text
        job_dir,                   # type: Text
        job_script_contents=None,  # type: Text
        timelimit=None,            # type: int
        name=None                  # type: Text
       ):  # type: (...) -> int

    if not job_script_contents and not FORCE_SHELLED_POPEN:

        stdin = None  # type: Union[IO[Any], int]
        stderr = None  # type: IO[Any]
        stdout = None  # type: IO[Any]

        if stdin_path is not None:
            stdin = open(stdin_path, "rb")
        else:
            stdin = subprocess.PIPE

        if stdout_path is not None:
            stdout = open(stdout_path, "wb")
        else:
            stdout = sys.stderr

        if stderr_path is not None:
            stderr = open(stderr_path, "wb")
        else:
            stderr = sys.stderr

        sp = subprocess.Popen(commands,
                              shell=False,
                              close_fds=not onWindows(),
                              stdin=stdin,
                              stdout=stdout,
                              stderr=stderr,
                              env=env,
                              cwd=cwd)

        if sp.stdin:
            sp.stdin.close()

        tm = None
        if timelimit:
            def terminate():
                try:
                    _logger.warn(u"[job %s] exceeded time limit of %d seconds and will be terminated", name, timelimit)
                    sp.terminate()
                except OSError:
                    pass
            tm = threading.Timer(timelimit, terminate)
            tm.start()

        rcode = sp.wait()

        if tm:
            tm.cancel()

        if isinstance(stdin, io.IOBase):
            stdin.close()

        if stdout is not sys.stderr:
            stdout.close()

        if stderr is not sys.stderr:
            stderr.close()

        return rcode
    else:
        if not job_script_contents:
            job_script_contents = SHELL_COMMAND_TEMPLATE

        env_copy = {}
        key = None  # type: Any
        for key in env:
            env_copy[key] = env[key]

        job_description = dict(
            commands=commands,
            cwd=cwd,
            env=env_copy,
            stdout_path=stdout_path,
            stderr_path=stderr_path,
            stdin_path=stdin_path,
        )

        with open(os.path.join(job_dir, "job.json"), "wb") as f:
            json.dump(job_description, codecs.getwriter('utf-8')(f), ensure_ascii=False)  # type: ignore
        try:
            job_script = os.path.join(job_dir, "run_job.bash")
            with open(job_script, "wb") as f:
                f.write(job_script_contents.encode('utf-8'))
            job_run = os.path.join(job_dir, "run_job.py")
            with open(job_run, "wb") as f:
                f.write(PYTHON_RUN_SCRIPT.encode('utf-8'))
            sp = subprocess.Popen(
                ["bash", job_script.encode("utf-8")],
                shell=False,
                cwd=job_dir,
                stdout=sys.stderr,  # The nested script will output the paths to the correct files if they need
                stderr=sys.stderr,  # to be captured. Else just write everything to stderr (same as above).
                stdin=subprocess.PIPE,
            )
            if sp.stdin:
                sp.stdin.close()

            rcode = sp.wait()

            return rcode
        finally:
            shutil.rmtree(job_dir)<|MERGE_RESOLUTION|>--- conflicted
+++ resolved
@@ -11,13 +11,10 @@
 import stat
 import sys
 import tempfile
-<<<<<<< HEAD
 import uuid
 import prov.model as prov
 from prov.model import ProvEntity, ProvDocument, PROV
-=======
 import threading
->>>>>>> 1b1a158c
 from abc import ABCMeta, abstractmethod
 from io import open
 from threading import Lock
@@ -166,14 +163,11 @@
         self.generatefiles = None  # type: Dict[Text, Union[List[Dict[Text, Text]], Dict[Text, Text], Text]]
         self.stagedir = None  # type: Text
         self.inplace_update = None  # type: bool
-<<<<<<< HEAD
         self.provObj=None
         self.parent_wf=None
-=======
         self.timelimit = None  # type: int
         self.networkaccess = False  # type: bool
 
->>>>>>> 1b1a158c
     def _setup(self, kwargs):  # type: (Dict) -> None
         if not os.path.exists(self.outdir):
             os.makedirs(self.outdir)
@@ -196,7 +190,6 @@
                           json.dumps({p: self.generatemapper.mapper(p) for p in self.generatemapper.files()}, indent=4))
 
     def _execute(self,
-<<<<<<< HEAD
                  runtime,                   # type: List[Text]
                  env,                       # type: MutableMapping[Text, Text]
                  research_obj=None,         # type: Any
@@ -204,18 +197,9 @@
                  reference_locations=None,  # type: Dict[Text, Any]
                  rm_tmpdir=True,            # type: bool
                  move_outputs="move",       # type: Text
-                 secret_store=None          # type: SecretStore
-                 ):  # type (...) ->  None
-                 
-=======
-                 runtime,                # type:List[Text]
-                 env,                    # type: MutableMapping[Text, Text]
-                 rm_tmpdir=True,         # type: bool
-                 move_outputs="move",    # type: Text
-                 secret_store=None,      # type: SecretStore
+                 secret_store=None,         # type: SecretStore
                  tmp_outdir_prefix=None  # type: Text
                 ):  # type: (...) -> None
->>>>>>> 1b1a158c
 
         scr, _ = get_feature(self, "ShellCommandRequirement")
         shouldquote = None  # type: Callable[[Any], Any]
@@ -385,19 +369,10 @@
             stageFiles(self.generatemapper, ignoreWritable=self.inplace_update, symLink=True, secret_store=kwargs.get("secret_store"))
             relink_initialworkdir(self.generatemapper, self.outdir, self.builder.outdir, inplace_update=self.inplace_update)
         research_obj=kwargs.get("research_obj")
-        self._execute([], env, research_obj,
-                      ProcessRunID,
-                      reference_locations, 
-                      rm_tmpdir=rm_tmpdir, 
-                      move_outputs=move_outputs, 
-                      secret_store=kwargs.get("secret_store"))
-
-<<<<<<< HEAD
-=======
         self._execute(
-            [], env, rm_tmpdir, move_outputs, kwargs.get("secret_store"),
+            [], env, research_obj, ProcessRunID, reference_locations, 
+            rm_tmpdir, move_outputs, kwargs.get("secret_store"),
             kwargs.get("tmp_outdir_prefix"))
->>>>>>> 1b1a158c
 
 
 class ContainerCommandLineJob(JobBase):
@@ -484,15 +459,11 @@
         self._setup(kwargs)
         runtime = self.create_runtime(env, rm_container, record_container_id, cidfile_dir, cidfile_prefix, **kwargs)
         runtime.append(img_id)
-<<<<<<< HEAD
         research_obj=kwargs.get("research_obj")
-        self._execute(runtime, env, research_obj, ProcessRunID, reference_locations, rm_tmpdir=rm_tmpdir, move_outputs=move_outputs, secret_store=kwargs.get("secret_store"))  
-=======
-
         self._execute(
-            runtime, env, rm_tmpdir, move_outputs, kwargs.get("secret_store"),
+            runtime, env, research_obj, ProcessRunID, reference_locations, 
+            rm_tmpdir, move_outputs, kwargs.get("secret_store"),
             kwargs.get("tmp_outdir_prefix"))
->>>>>>> 1b1a158c
 
 
 def _job_popen(
