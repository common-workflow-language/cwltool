import datetime
import functools
import itertools
import logging
import os
import re
import shutil
import subprocess  # nosec
import sys
import tempfile
import threading
import time
import uuid
from abc import ABCMeta, abstractmethod
from io import IOBase
from threading import Timer
from typing import (
    IO,
    Callable,
    Dict,
    Iterable,
    List,
    Match,
    MutableMapping,
    MutableSequence,
    Optional,
    TextIO,
    Tuple,
    Union,
    cast,
)

import psutil
import shellescape
from schema_salad.sourceline import SourceLine
from schema_salad.utils import json_dump, json_dumps
from typing_extensions import TYPE_CHECKING

from prov.model import PROV

from .builder import Builder, HasReqsHints
from .context import RuntimeContext, getdefault
from .errors import UnsupportedRequirement, WorkflowException
from .loghandler import _logger
from .pathmapper import MapperEnt, PathMapper
from .process import stage_files
from .secrets import SecretStore
from .utils import (
    DEFAULT_TMP_PREFIX,
    CWLObjectType,
    CWLOutputType,
    DirectoryType,
    OutputCallbackType,
    bytes2str_in_dicts,
    copytree_with_merge,
    ensure_non_writable,
    ensure_writable,
    onWindows,
    processes_to_kill,
)

if TYPE_CHECKING:
    from .provenance_profile import ProvenanceProfile  # pylint: disable=unused-import
needs_shell_quoting_re = re.compile(r"""(^$|[\s|&;()<>\'"$@])""")

FORCE_SHELLED_POPEN = os.getenv("CWLTOOL_FORCE_SHELL_POPEN", "0") == "1"

SHELL_COMMAND_TEMPLATE = """#!/bin/bash
python "run_job.py" "job.json"
"""

PYTHON_RUN_SCRIPT = """
import json
import os
import sys
if os.name == 'posix':
    try:
        import subprocess32 as subprocess  # type: ignore
    except Exception:
        import subprocess
else:
    import subprocess  # type: ignore

with open(sys.argv[1], "r") as f:
    popen_description = json.load(f)
    commands = popen_description["commands"]
    cwd = popen_description["cwd"]
    env = popen_description["env"]
    env["PATH"] = os.environ.get("PATH")
    stdin_path = popen_description["stdin_path"]
    stdout_path = popen_description["stdout_path"]
    stderr_path = popen_description["stderr_path"]
    if stdin_path is not None:
        stdin = open(stdin_path, "rb")
    else:
        stdin = subprocess.PIPE
    if stdout_path is not None:
        stdout = open(stdout_path, "wb")
    else:
        stdout = sys.stderr
    if stderr_path is not None:
        stderr = open(stderr_path, "wb")
    else:
        stderr = sys.stderr
    if os.name == 'nt':
        close_fds = False
        for key, value in env.items():
            env[key] = str(value)
    else:
        close_fds = True
    sp = subprocess.Popen(commands,
                          shell=False,
                          close_fds=close_fds,
                          stdin=stdin,
                          stdout=stdout,
                          stderr=stderr,
                          env=env,
                          cwd=cwd)
    if sp.stdin:
        sp.stdin.close()
    rcode = sp.wait()
    if stdin is not subprocess.PIPE:
        stdin.close()
    if stdout is not sys.stderr:
        stdout.close()
    if stderr is not sys.stderr:
        stderr.close()
    sys.exit(rcode)
"""


def relink_initialworkdir(
    pathmapper: PathMapper,
    host_outdir: str,
    container_outdir: str,
    inplace_update: bool = False,
) -> None:
    for _, vol in pathmapper.items():
        if not vol.staged:
            continue

        if vol.type in ("File", "Directory") or (
            inplace_update and vol.type in ("WritableFile", "WritableDirectory")
        ):
            if not vol.target.startswith(container_outdir):
                # this is an input file written outside of the working
                # directory, so therefor ineligable for being an output file.
                # Thus, none of our business
                continue
            host_outdir_tgt = os.path.join(
                host_outdir, vol.target[len(container_outdir) + 1 :]
            )
            if os.path.islink(host_outdir_tgt) or os.path.isfile(host_outdir_tgt):
                try:
                    os.remove(host_outdir_tgt)
                except PermissionError:
                    pass
            elif os.path.isdir(host_outdir_tgt) and not vol.resolved.startswith("_:"):
                shutil.rmtree(host_outdir_tgt)
            if onWindows():
                # If this becomes a big issue for someone then we could
                # refactor the code to process output from a running container
                # and avoid all the extra IO below
                if vol.type in ("File", "WritableFile"):
                    shutil.copy(vol.resolved, host_outdir_tgt)
                elif vol.type in ("Directory", "WritableDirectory"):
                    copytree_with_merge(vol.resolved, host_outdir_tgt)
            elif not vol.resolved.startswith("_:"):
                try:
                    os.symlink(vol.resolved, host_outdir_tgt)
                except FileExistsError:
                    pass


def neverquote(string: str, pos: int = 0, endpos: int = 0) -> Optional[Match[str]]:
    return None


CollectOutputsType = Union[Callable[[str, int], CWLObjectType], functools.partial]


class JobBase(HasReqsHints, metaclass=ABCMeta):
    def __init__(
        self,
        builder: Builder,
        joborder: CWLObjectType,
        make_path_mapper: Callable[..., PathMapper],
        requirements: List[CWLObjectType],
        hints: List[CWLObjectType],
        name: str,
    ) -> None:
        """Initialize the job object."""
        super(JobBase, self).__init__()
        self.builder = builder
        self.joborder = joborder
        self.stdin = None  # type: Optional[str]
        self.stderr = None  # type: Optional[str]
        self.stdout = None  # type: Optional[str]
        self.successCodes = []  # type: Iterable[int]
        self.temporaryFailCodes = []  # type: Iterable[int]
        self.permanentFailCodes = []  # type: Iterable[int]
        self.requirements = requirements
        self.hints = hints
        self.name = name
        self.command_line = []  # type: List[str]
        self.pathmapper = PathMapper([], "", "")
        self.make_path_mapper = make_path_mapper
        self.generatemapper = None  # type: Optional[PathMapper]

        # set in CommandLineTool.job(i)
        self.collect_outputs = cast(CollectOutputsType, None)
        self.output_callback = None  # type: Optional[OutputCallbackType]
        self.outdir = ""
        self.tmpdir = ""

        self.environment = {}  # type: MutableMapping[str, str]
        self.generatefiles = {
            "class": "Directory",
            "listing": [],
            "basename": "",
        }  # type: DirectoryType
        self.stagedir = None  # type: Optional[str]
        self.inplace_update = False
        self.prov_obj = None  # type: Optional[ProvenanceProfile]
        self.parent_wf = None  # type: Optional[ProvenanceProfile]
        self.timelimit = None  # type: Optional[int]
        self.networkaccess = False  # type: bool
        self.mpi_procs = None  # type: Optional[int]

    def __repr__(self):  # type: () -> str
        """Represent this Job object."""
        return "CommandLineJob(%s)" % self.name

    @abstractmethod
    def run(
        self,
        runtimeContext: RuntimeContext,
        tmpdir_lock: Optional[threading.Lock] = None,
    ) -> None:
        pass

    def _setup(self, runtimeContext: RuntimeContext) -> None:
        if not os.path.exists(self.outdir):
            os.makedirs(self.outdir)

        for knownfile in self.pathmapper.files():
            p = self.pathmapper.mapper(knownfile)
            if p.type == "File" and not os.path.isfile(p[0]) and p.staged:
                raise WorkflowException(
                    "Input file %s (at %s) not found or is not a regular "
                    "file." % (knownfile, self.pathmapper.mapper(knownfile)[0])
                )

        if "listing" in self.generatefiles:
            runtimeContext = runtimeContext.copy()
            runtimeContext.outdir = self.outdir
            self.generatemapper = self.make_path_mapper(
                self.generatefiles["listing"],
                self.builder.outdir,
                runtimeContext,
                False,
            )
            if _logger.isEnabledFor(logging.DEBUG):
                _logger.debug(
                    "[job %s] initial work dir %s",
                    self.name,
                    json_dumps(
                        {
                            p: self.generatemapper.mapper(p)
                            for p in self.generatemapper.files()
                        },
                        indent=4,
                    ),
                )

    def _execute(
        self,
        runtime: List[str],
        env: MutableMapping[str, str],
        runtimeContext: RuntimeContext,
        monitor_function=None,  # type: Optional[Callable[[subprocess.Popen[str]], None]]
    ) -> None:

        scr = self.get_requirement("ShellCommandRequirement")[0]

        shouldquote = needs_shell_quoting_re.search
        if scr is not None:
            shouldquote = neverquote

        # If mpi_procs (is not None and > 0) then prepend the
        # appropriate MPI job launch command and flags before the
        # execution.
        if self.mpi_procs:
            menv = runtimeContext.mpi_config
            mpi_runtime = [menv.runner, menv.nproc_flag, str(self.mpi_procs)] + menv.extra_flags
            runtime = mpi_runtime + runtime
            menv.pass_through_env_vars(env)
            menv.set_env_vars(env)

        _logger.info(
            "[job %s] %s$ %s%s%s%s",
            self.name,
            self.outdir,
            " \\\n    ".join(
                [
                    shellescape.quote(str(arg)) if shouldquote(str(arg)) else str(arg)
                    for arg in (runtime + self.command_line)
                ]
            ),
            " < %s" % self.stdin if self.stdin else "",
            " > %s" % os.path.join(self.outdir, self.stdout) if self.stdout else "",
            " 2> %s" % os.path.join(self.outdir, self.stderr) if self.stderr else "",
        )
        if self.joborder is not None and runtimeContext.research_obj is not None:
            job_order = self.joborder
            if (
                runtimeContext.process_run_id is not None
                and runtimeContext.prov_obj is not None
                and isinstance(job_order, (list, dict))
            ):
                runtimeContext.prov_obj.used_artefacts(
                    job_order, runtimeContext.process_run_id, str(self.name)
                )
            else:
                _logger.warning(
                    "research_obj set but one of process_run_id "
                    "or prov_obj is missing from runtimeContext: "
                    "{}".format(runtimeContext)
                )
        outputs = {}  # type: CWLObjectType
        try:
            stdin_path = None
            if self.stdin is not None:
                rmap = self.pathmapper.reversemap(self.stdin)
                if rmap is None:
                    raise WorkflowException(
                        "{} missing from pathmapper".format(self.stdin)
                    )
                else:
                    stdin_path = rmap[1]

            stderr_path = None
            if self.stderr is not None:
                abserr = os.path.join(self.outdir, self.stderr)
                dnerr = os.path.dirname(abserr)
                if dnerr and not os.path.exists(dnerr):
                    os.makedirs(dnerr)
                stderr_path = abserr

            stdout_path = None
            if self.stdout is not None:
                absout = os.path.join(self.outdir, self.stdout)
                dnout = os.path.dirname(absout)
                if dnout and not os.path.exists(dnout):
                    os.makedirs(dnout)
                stdout_path = absout

            commands = [str(x) for x in runtime + self.command_line]
            if runtimeContext.secret_store is not None:
                commands = cast(
                    List[str],
                    runtimeContext.secret_store.retrieve(cast(CWLOutputType, commands)),
                )
                env = cast(
                    MutableMapping[str, str],
                    runtimeContext.secret_store.retrieve(cast(CWLOutputType, env)),
                )

            job_script_contents = None  # type: Optional[str]
            builder = getattr(self, "builder", None)  # type: Builder
            if builder is not None:
                job_script_contents = builder.build_job_script(commands)
            rcode = _job_popen(
                commands,
                stdin_path=stdin_path,
                stdout_path=stdout_path,
                stderr_path=stderr_path,
                env=env,
                cwd=self.outdir,
                job_dir=tempfile.mkdtemp(
                    prefix=getdefault(
                        runtimeContext.tmp_outdir_prefix, DEFAULT_TMP_PREFIX
                    )
                ),
                job_script_contents=job_script_contents,
                timelimit=self.timelimit,
                name=self.name,
                monitor_function=monitor_function,
                default_stdout=runtimeContext.default_stdout,
                default_stderr=runtimeContext.default_stderr,
            )

            if rcode in self.successCodes:
                processStatus = "success"
            elif rcode in self.temporaryFailCodes:
                processStatus = "temporaryFail"
            elif rcode in self.permanentFailCodes:
                processStatus = "permanentFail"
            elif rcode == 0:
                processStatus = "success"
            else:
                processStatus = "permanentFail"

            if "listing" in self.generatefiles:
                if self.generatemapper:
                    relink_initialworkdir(
                        self.generatemapper,
                        self.outdir,
                        self.builder.outdir,
                        inplace_update=self.inplace_update,
                    )
                else:
                    raise ValueError(
                        "'lsiting' in self.generatefiles but no "
                        "generatemapper was setup."
                    )

            outputs = self.collect_outputs(self.outdir, rcode)
            outputs = bytes2str_in_dicts(outputs)  # type: ignore
        except OSError as e:
            if e.errno == 2:
                if runtime:
                    _logger.error("'%s' not found: %s", runtime[0], str(e))
                else:
                    _logger.error("'%s' not found: %s", self.command_line[0], str(e))
            else:
                _logger.exception("Exception while running job")
            processStatus = "permanentFail"
        except WorkflowException as err:
            _logger.error("[job %s] Job error:\n%s", self.name, str(err))
            processStatus = "permanentFail"
        except Exception:
            _logger.exception("Exception while running job")
            processStatus = "permanentFail"
        if (
            runtimeContext.research_obj is not None
            and self.prov_obj is not None
            and runtimeContext.process_run_id is not None
        ):
            # creating entities for the outputs produced by each step (in the provenance document)
            self.prov_obj.record_process_end(
                str(self.name),
                runtimeContext.process_run_id,
                outputs,
                datetime.datetime.now(),
            )
        if processStatus != "success":
            _logger.warning("[job %s] completed %s", self.name, processStatus)
        else:
            _logger.info("[job %s] completed %s", self.name, processStatus)

        if _logger.isEnabledFor(logging.DEBUG):
            _logger.debug(
                "[job %s] outputs %s", self.name, json_dumps(outputs, indent=4)
            )

        if self.generatemapper is not None and runtimeContext.secret_store is not None:
            # Delete any runtime-generated files containing secrets.
            for _, p in self.generatemapper.items():
                if p.type == "CreateFile":
                    if runtimeContext.secret_store.has_secret(p.resolved):
                        host_outdir = self.outdir
                        container_outdir = self.builder.outdir
                        host_outdir_tgt = p.target
                        if p.target.startswith(container_outdir + "/"):
                            host_outdir_tgt = os.path.join(
                                host_outdir, p.target[len(container_outdir) + 1 :]
                            )
                        os.remove(host_outdir_tgt)

        if runtimeContext.workflow_eval_lock is None:
            raise WorkflowException(
                "runtimeContext.workflow_eval_lock must not be None"
            )

        if self.output_callback:
            with runtimeContext.workflow_eval_lock:
                self.output_callback(outputs, processStatus)

        if self.stagedir is not None and os.path.exists(self.stagedir):
            _logger.debug(
                "[job %s] Removing input staging directory %s",
                self.name,
                self.stagedir,
            )
            shutil.rmtree(self.stagedir, True)

        if runtimeContext.rm_tmpdir:
            _logger.debug(
                "[job %s] Removing temporary directory %s", self.name, self.tmpdir
            )
            shutil.rmtree(self.tmpdir, True)

    def process_monitor(self, sproc):  # type: (subprocess.Popen[str]) -> None
        monitor = psutil.Process(sproc.pid)
        # Value must be list rather than integer to utilise pass-by-reference in python
        memory_usage = [None]  # type: MutableSequence[Optional[int]]

        def get_tree_mem_usage(memory_usage: MutableSequence[Optional[int]]) -> None:
            children = monitor.children()
            rss = monitor.memory_info().rss
            while len(children):
                rss += sum([process.memory_info().rss for process in children])
                children = list(
                    itertools.chain(*[process.children() for process in children])
                )
            if memory_usage[0] is None or rss > memory_usage[0]:
                memory_usage[0] = rss

        mem_tm = Timer(interval=1, function=get_tree_mem_usage, args=(memory_usage,))
        mem_tm.daemon = True
        mem_tm.start()
        sproc.wait()
        mem_tm.cancel()
        if memory_usage[0] is not None:
            _logger.info(
                "[job %s] Max memory used: %iMiB",
                self.name,
                round(memory_usage[0] / (2 ** 20)),
            )
        else:
            _logger.debug(
                "Could not collect memory usage, job ended before monitoring began."
            )


class CommandLineJob(JobBase):
    def run(
        self,
        runtimeContext: RuntimeContext,
        tmpdir_lock: Optional[threading.Lock] = None,
    ) -> None:

        if tmpdir_lock:
            with tmpdir_lock:
                if not os.path.exists(self.tmpdir):
                    os.makedirs(self.tmpdir)
        else:
            if not os.path.exists(self.tmpdir):
                os.makedirs(self.tmpdir)

        self._setup(runtimeContext)

        env = self.environment
        vars_to_preserve = runtimeContext.preserve_environment
        if runtimeContext.preserve_entire_environment is not False:
            vars_to_preserve = os.environ
        if vars_to_preserve:
            for key, value in os.environ.items():
                if key in vars_to_preserve and key not in env:
                    # On Windows, subprocess env can't handle unicode.
                    env[key] = str(value) if onWindows() else value
        env["HOME"] = str(self.outdir) if onWindows() else self.outdir
        env["TMPDIR"] = str(self.tmpdir) if onWindows() else self.tmpdir
        if "PATH" not in env:
            env["PATH"] = str(os.environ["PATH"]) if onWindows() else os.environ["PATH"]
        if "SYSTEMROOT" not in env and "SYSTEMROOT" in os.environ:
            env["SYSTEMROOT"] = (
                str(os.environ["SYSTEMROOT"])
                if onWindows()
                else os.environ["SYSTEMROOT"]
            )

        stage_files(
            self.pathmapper,
            ignore_writable=True,
            symlink=True,
            secret_store=runtimeContext.secret_store,
        )
        if self.generatemapper is not None:
            stage_files(
                self.generatemapper,
                ignore_writable=self.inplace_update,
                symlink=True,
                secret_store=runtimeContext.secret_store,
            )
            relink_initialworkdir(
                self.generatemapper,
                self.outdir,
                self.builder.outdir,
                inplace_update=self.inplace_update,
            )

        monitor_function = functools.partial(self.process_monitor)

        self._execute([], env, runtimeContext, monitor_function)


CONTROL_CODE_RE = r"\x1b\[[0-9;]*[a-zA-Z]"


class ContainerCommandLineJob(JobBase, metaclass=ABCMeta):
    """Commandline job using containers."""

    @abstractmethod
    def get_from_requirements(
        self,
        r: CWLObjectType,
        pull_image: bool,
        force_pull: bool = False,
        tmp_outdir_prefix: str = DEFAULT_TMP_PREFIX,
    ) -> Optional[str]:
        pass

    @abstractmethod
    def create_runtime(
        self, env: MutableMapping[str, str], runtime_context: RuntimeContext,
    ) -> Tuple[List[str], Optional[str]]:
        """Return the list of commands to run the selected container engine."""

    @staticmethod
    @abstractmethod
    def append_volume(
        runtime: List[str], source: str, target: str, writable: bool = False
    ) -> None:
        """Add binding arguments to the runtime list."""

    @abstractmethod
    def add_file_or_directory_volume(
        self, runtime: List[str], volume: MapperEnt, host_outdir_tgt: Optional[str]
    ) -> None:
        """Append volume a file/dir mapping to the runtime option list."""

    @abstractmethod
    def add_writable_file_volume(
        self,
        runtime: List[str],
        volume: MapperEnt,
        host_outdir_tgt: Optional[str],
        tmpdir_prefix: str,
    ) -> None:
        """Append a writable file mapping to the runtime option list."""

    @abstractmethod
    def add_writable_directory_volume(
        self,
        runtime: List[str],
        volume: MapperEnt,
        host_outdir_tgt: Optional[str],
        tmpdir_prefix: str,
    ) -> None:
        """Append a writable directory mapping to the runtime option list."""

    def create_file_and_add_volume(
        self,
        runtime: List[str],
        volume: MapperEnt,
        host_outdir_tgt: Optional[str],
        secret_store: Optional[SecretStore],
        tmpdir_prefix: str,
    ) -> str:
        """Create the file and add a mapping."""
        if not host_outdir_tgt:
            tmp_dir, tmp_prefix = os.path.split(tmpdir_prefix)
            new_file = os.path.join(
                tempfile.mkdtemp(prefix=tmp_prefix, dir=tmp_dir),
                os.path.basename(volume.target),
            )
        writable = True if volume.type == "CreateWritableFile" else False
        contents = volume.resolved
        if secret_store:
            contents = cast(str, secret_store.retrieve(volume.resolved))
        dirname = os.path.dirname(host_outdir_tgt or new_file)
        if not os.path.exists(dirname):
            os.makedirs(dirname)
        with open(host_outdir_tgt or new_file, "wb") as file_literal:
            file_literal.write(contents.encode("utf-8"))
        if not host_outdir_tgt:
            self.append_volume(runtime, new_file, volume.target, writable=writable)
        if writable:
            ensure_writable(host_outdir_tgt or new_file)
        else:
            ensure_non_writable(host_outdir_tgt or new_file)
        return host_outdir_tgt or new_file

    def add_volumes(
        self,
        pathmapper: PathMapper,
        runtime: List[str],
        tmpdir_prefix: str,
        secret_store: Optional[SecretStore] = None,
        any_path_okay: bool = False,
    ) -> None:
        """Append volume mappings to the runtime option list."""
        container_outdir = self.builder.outdir
        for key, vol in (itm for itm in pathmapper.items() if itm[1].staged):
            host_outdir_tgt = None  # type: Optional[str]
            if vol.target.startswith(container_outdir + "/"):
                host_outdir_tgt = os.path.join(
                    self.outdir, vol.target[len(container_outdir) + 1 :]
                )
            if not host_outdir_tgt and not any_path_okay:
                raise WorkflowException(
                    "No mandatory DockerRequirement, yet path is outside "
                    "the designated output directory, also know as "
                    "$(runtime.outdir): {}".format(vol)
                )
            if vol.type in ("File", "Directory"):
                self.add_file_or_directory_volume(runtime, vol, host_outdir_tgt)
            elif vol.type == "WritableFile":
                self.add_writable_file_volume(
                    runtime, vol, host_outdir_tgt, tmpdir_prefix
                )
            elif vol.type == "WritableDirectory":
                self.add_writable_directory_volume(
                    runtime, vol, host_outdir_tgt, tmpdir_prefix
                )
            elif vol.type in ["CreateFile", "CreateWritableFile"]:
                new_path = self.create_file_and_add_volume(
                    runtime, vol, host_outdir_tgt, secret_store, tmpdir_prefix
                )
                pathmapper.update(key, new_path, vol.target, vol.type, vol.staged)

    def run(
        self,
        runtimeContext: RuntimeContext,
        tmpdir_lock: Optional[threading.Lock] = None,
    ) -> None:
        if tmpdir_lock:
            with tmpdir_lock:
                if not os.path.exists(self.tmpdir):
                    os.makedirs(self.tmpdir)
        else:
            if not os.path.exists(self.tmpdir):
                os.makedirs(self.tmpdir)

        (docker_req, docker_is_req) = self.get_requirement("DockerRequirement")
        self.prov_obj = runtimeContext.prov_obj
        img_id = None
        env = cast(MutableMapping[str, str], os.environ)
        user_space_docker_cmd = runtimeContext.user_space_docker_cmd
        if docker_req is not None and user_space_docker_cmd:
            # For user-space docker implementations, a local image name or ID
            # takes precedence over a network pull
            if "dockerImageId" in docker_req:
                img_id = str(docker_req["dockerImageId"])
            elif "dockerPull" in docker_req:
                img_id = str(docker_req["dockerPull"])
                cmd = [user_space_docker_cmd, "pull", img_id]
                _logger.info(str(cmd))
                try:
                    subprocess.check_call(cmd, stdout=sys.stderr)  # nosec
                except OSError:
                    raise WorkflowException(
                        SourceLine(docker_req).makeError(
                            "Either Docker container {} is not available with "
                            "user space docker implementation {} or {} is missing "
                            "or broken.".format(
                                img_id, user_space_docker_cmd, user_space_docker_cmd
                            )
                        )
                    )
            else:
                raise WorkflowException(
                    SourceLine(docker_req).makeError(
                        "Docker image must be specified as 'dockerImageId' or "
                        "'dockerPull' when using user space implementations of "
                        "Docker"
                    )
                )
        else:
            try:
                if docker_req is not None and runtimeContext.use_container:
                    img_id = str(
                        self.get_from_requirements(
                            docker_req,
                            runtimeContext.pull_image,
                            getdefault(runtimeContext.force_docker_pull, False),
                            getdefault(
                                runtimeContext.tmp_outdir_prefix, DEFAULT_TMP_PREFIX
                            ),
                        )
                    )
                if img_id is None:
                    if self.builder.find_default_container:
                        default_container = self.builder.find_default_container()
                        if default_container:
                            img_id = str(default_container)

                if (
                    docker_req is not None
                    and img_id is None
                    and runtimeContext.use_container
                ):
                    raise Exception("Docker image not available")

                if (
                    self.prov_obj is not None
                    and img_id is not None
                    and runtimeContext.process_run_id is not None
                ):
                    container_agent = self.prov_obj.document.agent(
                        uuid.uuid4().urn,
                        {
                            "prov:type": PROV["SoftwareAgent"],
                            "cwlprov:image": img_id,
                            "prov:label": "Container execution of image %s" % img_id,
                        },
                    )
                    # FIXME: img_id is not a sha256 id, it might just be "debian:8"
                    # img_entity = document.entity("nih:sha-256;%s" % img_id,
                    #                  {"prov:label": "Container image %s" % img_id} )
                    # The image is the plan for this activity-agent association
                    # document.wasAssociatedWith(process_run_ID, container_agent, img_entity)
                    self.prov_obj.document.wasAssociatedWith(
                        runtimeContext.process_run_id, container_agent
                    )
            except Exception as err:
                container = "Singularity" if runtimeContext.singularity else "Docker"
                _logger.debug("%s error", container, exc_info=True)
                if docker_is_req:
                    raise UnsupportedRequirement(
                        "%s is required to run this tool: %s" % (container, str(err))
                    ) from err
                else:
                    raise WorkflowException(
                        "{0} is not available for this tool, try "
                        "--no-container to disable {0}, or install "
                        "a user space Docker replacement like uDocker with "
                        "--user-space-docker-cmd.: {1}".format(container, err)
                    )

        self._setup(runtimeContext)
        (runtime, cidfile) = self.create_runtime(env, runtimeContext)
        runtime.append(str(img_id))
        monitor_function = None
        if cidfile:
            monitor_function = functools.partial(
                self.docker_monitor,
                cidfile,
                runtimeContext.tmpdir_prefix,
                not bool(runtimeContext.cidfile_dir),
            )
        elif runtimeContext.user_space_docker_cmd:
            monitor_function = functools.partial(self.process_monitor)
        self._execute(runtime, env, runtimeContext, monitor_function)

    def docker_monitor(
        self,
        cidfile: str,
        tmpdir_prefix: str,
        cleanup_cidfile: bool,
        process,  # type: subprocess.Popen[str]
    ) -> None:
        """Record memory usage of the running Docker container."""
        # Todo: consider switching to `docker create` / `docker start`
        # instead of `docker run` as `docker create` outputs the container ID
        # to stdout, but the container is frozen, thus allowing us to start the
        # monitoring process without dealing with the cidfile or too-fast
        # container execution
        cid = None  # type: Optional[str]
        while cid is None:
            time.sleep(1)
            if process.returncode is not None:
                if cleanup_cidfile:
                    try:
                        os.remove(cidfile)
                    except OSError as exc:
                        _logger.warn(
                            "Ignored error cleaning up Docker cidfile: %s", exc
                        )
                    return
            try:
                with open(cidfile) as cidhandle:
                    cid = cidhandle.readline().strip()
            except (OSError, IOError):
                cid = None
        max_mem = psutil.virtual_memory().total
        tmp_dir, tmp_prefix = os.path.split(tmpdir_prefix)
        stats_file = tempfile.NamedTemporaryFile(prefix=tmp_prefix, dir=tmp_dir)
        stats_file_name = stats_file.name
        try:
            with open(stats_file_name, mode="w") as stats_file_handle:
                stats_proc = subprocess.Popen(  # nosec
                    ["docker", "stats", "--no-trunc", "--format", "{{.MemPerc}}", cid],
                    stdout=stats_file_handle,
                    stderr=subprocess.DEVNULL,
                )
                process.wait()
                stats_proc.kill()
        except OSError as exc:
            _logger.warn("Ignored error with docker stats: %s", exc)
            return
        max_mem_percent = 0  # type: float
        mem_percent = 0  # type: float
        with open(stats_file_name, mode="r") as stats:
            while True:
                line = stats.readline()
                if not line:
                    break
                try:
                    mem_percent = float(
                        re.sub(CONTROL_CODE_RE, "", line).replace("%", "")
                    )
                    if mem_percent > max_mem_percent:
                        max_mem_percent = mem_percent
                except ValueError:
                    break
        _logger.info(
            "[job %s] Max memory used: %iMiB",
            self.name,
            int((max_mem_percent / 100 * max_mem) / (2 ** 20)),
        )
        if cleanup_cidfile:
            os.remove(cidfile)


def _job_popen(
    commands: List[str],
    stdin_path: Optional[str],
    stdout_path: Optional[str],
    stderr_path: Optional[str],
    env: MutableMapping[str, str],
    cwd: str,
    job_dir: str,
    job_script_contents: Optional[str] = None,
    timelimit: Optional[int] = None,
    name: Optional[str] = None,
    monitor_function=None,  # type: Optional[Callable[[subprocess.Popen[str]], None]]
    default_stdout: Optional[IO[Any]] = None,
    default_stderr: Optional[IO[Any]] = None,
) -> int:

    if job_script_contents is None and not FORCE_SHELLED_POPEN:

        stdin = subprocess.PIPE  # type: Union[IO[bytes], int]
        if stdin_path is not None:
            stdin = open(stdin_path, "rb")

<<<<<<< HEAD
        stdout = default_stdout if default_stdout is not None else sys.stderr  # type: IO[Any]
        if stdout_path is not None:
            stdout = open(stdout_path, "wb")

        stderr = default_stderr if default_stderr is not None else sys.stderr # type: IO[Any]
=======
        stdout = sys.stderr  # type: Union[IO[bytes], TextIO]
        if stdout_path is not None:
            stdout = open(stdout_path, "wb")

        stderr = sys.stderr  # type: Union[IO[bytes], TextIO]
>>>>>>> 89ccbfc5
        if stderr_path is not None:
            stderr = open(stderr_path, "wb")

        sproc = subprocess.Popen(
            commands,
            shell=False,  # nosec
            close_fds=not onWindows(),
            stdin=stdin,
            stdout=stdout,
            stderr=stderr,
            env=env,
            cwd=cwd,
            universal_newlines=True,
        )
        processes_to_kill.append(sproc)

        if sproc.stdin is not None:
            sproc.stdin.close()

        tm = None
        if timelimit is not None and timelimit > 0:

            def terminate():  # type: () -> None
                try:
                    _logger.warning(
                        "[job %s] exceeded time limit of %d seconds and will"
                        "be terminated",
                        name,
                        timelimit,
                    )
                    sproc.terminate()
                except OSError:
                    pass

            tm = Timer(timelimit, terminate)
            tm.daemon = True
            tm.start()
        if monitor_function:
            monitor_function(sproc)
        rcode = sproc.wait()

        if tm is not None:
            tm.cancel()

        if isinstance(stdin, IOBase) and hasattr(stdin, 'close'):
            stdin.close()

        if stdout is not sys.stderr and hasattr(stdout, 'close'):
            stdout.close()

        if stderr is not sys.stderr and hasattr(stderr, 'close'):
            stderr.close()

        return rcode
    else:
        if job_script_contents is None:
            job_script_contents = SHELL_COMMAND_TEMPLATE

        env_copy = {}
        key = None  # type: Optional[str]
        for key in env:
            env_copy[key] = env[key]

        job_description = {
            "commands": commands,
            "cwd": cwd,
            "env": env_copy,
            "stdout_path": stdout_path,
            "stderr_path": stderr_path,
            "stdin_path": stdin_path,
        }

        with open(
            os.path.join(job_dir, "job.json"), mode="w", encoding="utf-8"
        ) as job_file:
            json_dump(job_description, job_file, ensure_ascii=False)
        try:
            job_script = os.path.join(job_dir, "run_job.bash")
            with open(job_script, "wb") as _:
                _.write(job_script_contents.encode("utf-8"))
            job_run = os.path.join(job_dir, "run_job.py")
            with open(job_run, "wb") as _:
                _.write(PYTHON_RUN_SCRIPT.encode("utf-8"))
            sproc = subprocess.Popen(  # nosec
                ["bash", job_script.encode("utf-8")],
                shell=False,  # nosec
                cwd=job_dir,
                # The nested script will output the paths to the correct files if they need
                # to be captured. Else just write everything to stderr (same as above).
                stdout=sys.stderr,
                stderr=sys.stderr,
                stdin=subprocess.PIPE,
                universal_newlines=True,
            )
            processes_to_kill.append(sproc)
            if sproc.stdin is not None:
                sproc.stdin.close()

            rcode = sproc.wait()

            return rcode
        finally:
            shutil.rmtree(job_dir)<|MERGE_RESOLUTION|>--- conflicted
+++ resolved
@@ -130,17 +130,17 @@
 
 
 def relink_initialworkdir(
-    pathmapper: PathMapper,
-    host_outdir: str,
-    container_outdir: str,
-    inplace_update: bool = False,
+        pathmapper: PathMapper,
+        host_outdir: str,
+        container_outdir: str,
+        inplace_update: bool = False,
 ) -> None:
     for _, vol in pathmapper.items():
         if not vol.staged:
             continue
 
         if vol.type in ("File", "Directory") or (
-            inplace_update and vol.type in ("WritableFile", "WritableDirectory")
+                inplace_update and vol.type in ("WritableFile", "WritableDirectory")
         ):
             if not vol.target.startswith(container_outdir):
                 # this is an input file written outside of the working
@@ -148,7 +148,7 @@
                 # Thus, none of our business
                 continue
             host_outdir_tgt = os.path.join(
-                host_outdir, vol.target[len(container_outdir) + 1 :]
+                host_outdir, vol.target[len(container_outdir) + 1:]
             )
             if os.path.islink(host_outdir_tgt) or os.path.isfile(host_outdir_tgt):
                 try:
@@ -181,13 +181,13 @@
 
 class JobBase(HasReqsHints, metaclass=ABCMeta):
     def __init__(
-        self,
-        builder: Builder,
-        joborder: CWLObjectType,
-        make_path_mapper: Callable[..., PathMapper],
-        requirements: List[CWLObjectType],
-        hints: List[CWLObjectType],
-        name: str,
+            self,
+            builder: Builder,
+            joborder: CWLObjectType,
+            make_path_mapper: Callable[..., PathMapper],
+            requirements: List[CWLObjectType],
+            hints: List[CWLObjectType],
+            name: str,
     ) -> None:
         """Initialize the job object."""
         super(JobBase, self).__init__()
@@ -233,9 +233,9 @@
 
     @abstractmethod
     def run(
-        self,
-        runtimeContext: RuntimeContext,
-        tmpdir_lock: Optional[threading.Lock] = None,
+            self,
+            runtimeContext: RuntimeContext,
+            tmpdir_lock: Optional[threading.Lock] = None,
     ) -> None:
         pass
 
@@ -274,11 +274,11 @@
                 )
 
     def _execute(
-        self,
-        runtime: List[str],
-        env: MutableMapping[str, str],
-        runtimeContext: RuntimeContext,
-        monitor_function=None,  # type: Optional[Callable[[subprocess.Popen[str]], None]]
+            self,
+            runtime: List[str],
+            env: MutableMapping[str, str],
+            runtimeContext: RuntimeContext,
+            monitor_function=None,  # type: Optional[Callable[[subprocess.Popen[str]], None]]
     ) -> None:
 
         scr = self.get_requirement("ShellCommandRequirement")[0]
@@ -314,9 +314,9 @@
         if self.joborder is not None and runtimeContext.research_obj is not None:
             job_order = self.joborder
             if (
-                runtimeContext.process_run_id is not None
-                and runtimeContext.prov_obj is not None
-                and isinstance(job_order, (list, dict))
+                    runtimeContext.process_run_id is not None
+                    and runtimeContext.prov_obj is not None
+                    and isinstance(job_order, (list, dict))
             ):
                 runtimeContext.prov_obj.used_artefacts(
                     job_order, runtimeContext.process_run_id, str(self.name)
@@ -433,9 +433,9 @@
             _logger.exception("Exception while running job")
             processStatus = "permanentFail"
         if (
-            runtimeContext.research_obj is not None
-            and self.prov_obj is not None
-            and runtimeContext.process_run_id is not None
+                runtimeContext.research_obj is not None
+                and self.prov_obj is not None
+                and runtimeContext.process_run_id is not None
         ):
             # creating entities for the outputs produced by each step (in the provenance document)
             self.prov_obj.record_process_end(
@@ -464,7 +464,7 @@
                         host_outdir_tgt = p.target
                         if p.target.startswith(container_outdir + "/"):
                             host_outdir_tgt = os.path.join(
-                                host_outdir, p.target[len(container_outdir) + 1 :]
+                                host_outdir, p.target[len(container_outdir) + 1:]
                             )
                         os.remove(host_outdir_tgt)
 
@@ -526,9 +526,9 @@
 
 class CommandLineJob(JobBase):
     def run(
-        self,
-        runtimeContext: RuntimeContext,
-        tmpdir_lock: Optional[threading.Lock] = None,
+            self,
+            runtimeContext: RuntimeContext,
+            tmpdir_lock: Optional[threading.Lock] = None,
     ) -> None:
 
         if tmpdir_lock:
@@ -594,60 +594,60 @@
 
     @abstractmethod
     def get_from_requirements(
-        self,
-        r: CWLObjectType,
-        pull_image: bool,
-        force_pull: bool = False,
-        tmp_outdir_prefix: str = DEFAULT_TMP_PREFIX,
+            self,
+            r: CWLObjectType,
+            pull_image: bool,
+            force_pull: bool = False,
+            tmp_outdir_prefix: str = DEFAULT_TMP_PREFIX,
     ) -> Optional[str]:
         pass
 
     @abstractmethod
     def create_runtime(
-        self, env: MutableMapping[str, str], runtime_context: RuntimeContext,
+            self, env: MutableMapping[str, str], runtime_context: RuntimeContext,
     ) -> Tuple[List[str], Optional[str]]:
         """Return the list of commands to run the selected container engine."""
 
     @staticmethod
     @abstractmethod
     def append_volume(
-        runtime: List[str], source: str, target: str, writable: bool = False
+            runtime: List[str], source: str, target: str, writable: bool = False
     ) -> None:
         """Add binding arguments to the runtime list."""
 
     @abstractmethod
     def add_file_or_directory_volume(
-        self, runtime: List[str], volume: MapperEnt, host_outdir_tgt: Optional[str]
+            self, runtime: List[str], volume: MapperEnt, host_outdir_tgt: Optional[str]
     ) -> None:
         """Append volume a file/dir mapping to the runtime option list."""
 
     @abstractmethod
     def add_writable_file_volume(
-        self,
-        runtime: List[str],
-        volume: MapperEnt,
-        host_outdir_tgt: Optional[str],
-        tmpdir_prefix: str,
+            self,
+            runtime: List[str],
+            volume: MapperEnt,
+            host_outdir_tgt: Optional[str],
+            tmpdir_prefix: str,
     ) -> None:
         """Append a writable file mapping to the runtime option list."""
 
     @abstractmethod
     def add_writable_directory_volume(
-        self,
-        runtime: List[str],
-        volume: MapperEnt,
-        host_outdir_tgt: Optional[str],
-        tmpdir_prefix: str,
+            self,
+            runtime: List[str],
+            volume: MapperEnt,
+            host_outdir_tgt: Optional[str],
+            tmpdir_prefix: str,
     ) -> None:
         """Append a writable directory mapping to the runtime option list."""
 
     def create_file_and_add_volume(
-        self,
-        runtime: List[str],
-        volume: MapperEnt,
-        host_outdir_tgt: Optional[str],
-        secret_store: Optional[SecretStore],
-        tmpdir_prefix: str,
+            self,
+            runtime: List[str],
+            volume: MapperEnt,
+            host_outdir_tgt: Optional[str],
+            secret_store: Optional[SecretStore],
+            tmpdir_prefix: str,
     ) -> str:
         """Create the file and add a mapping."""
         if not host_outdir_tgt:
@@ -674,12 +674,12 @@
         return host_outdir_tgt or new_file
 
     def add_volumes(
-        self,
-        pathmapper: PathMapper,
-        runtime: List[str],
-        tmpdir_prefix: str,
-        secret_store: Optional[SecretStore] = None,
-        any_path_okay: bool = False,
+            self,
+            pathmapper: PathMapper,
+            runtime: List[str],
+            tmpdir_prefix: str,
+            secret_store: Optional[SecretStore] = None,
+            any_path_okay: bool = False,
     ) -> None:
         """Append volume mappings to the runtime option list."""
         container_outdir = self.builder.outdir
@@ -687,7 +687,7 @@
             host_outdir_tgt = None  # type: Optional[str]
             if vol.target.startswith(container_outdir + "/"):
                 host_outdir_tgt = os.path.join(
-                    self.outdir, vol.target[len(container_outdir) + 1 :]
+                    self.outdir, vol.target[len(container_outdir) + 1:]
                 )
             if not host_outdir_tgt and not any_path_okay:
                 raise WorkflowException(
@@ -712,9 +712,9 @@
                 pathmapper.update(key, new_path, vol.target, vol.type, vol.staged)
 
     def run(
-        self,
-        runtimeContext: RuntimeContext,
-        tmpdir_lock: Optional[threading.Lock] = None,
+            self,
+            runtimeContext: RuntimeContext,
+            tmpdir_lock: Optional[threading.Lock] = None,
     ) -> None:
         if tmpdir_lock:
             with tmpdir_lock:
@@ -778,16 +778,16 @@
                             img_id = str(default_container)
 
                 if (
-                    docker_req is not None
-                    and img_id is None
-                    and runtimeContext.use_container
+                        docker_req is not None
+                        and img_id is None
+                        and runtimeContext.use_container
                 ):
                     raise Exception("Docker image not available")
 
                 if (
-                    self.prov_obj is not None
-                    and img_id is not None
-                    and runtimeContext.process_run_id is not None
+                        self.prov_obj is not None
+                        and img_id is not None
+                        and runtimeContext.process_run_id is not None
                 ):
                     container_agent = self.prov_obj.document.agent(
                         uuid.uuid4().urn,
@@ -836,11 +836,11 @@
         self._execute(runtime, env, runtimeContext, monitor_function)
 
     def docker_monitor(
-        self,
-        cidfile: str,
-        tmpdir_prefix: str,
-        cleanup_cidfile: bool,
-        process,  # type: subprocess.Popen[str]
+            self,
+            cidfile: str,
+            tmpdir_prefix: str,
+            cleanup_cidfile: bool,
+            process,  # type: subprocess.Popen[str]
     ) -> None:
         """Record memory usage of the running Docker container."""
         # Todo: consider switching to `docker create` / `docker start`
@@ -906,40 +906,31 @@
 
 
 def _job_popen(
-    commands: List[str],
-    stdin_path: Optional[str],
-    stdout_path: Optional[str],
-    stderr_path: Optional[str],
-    env: MutableMapping[str, str],
-    cwd: str,
-    job_dir: str,
-    job_script_contents: Optional[str] = None,
-    timelimit: Optional[int] = None,
-    name: Optional[str] = None,
-    monitor_function=None,  # type: Optional[Callable[[subprocess.Popen[str]], None]]
-    default_stdout: Optional[IO[Any]] = None,
-    default_stderr: Optional[IO[Any]] = None,
+        commands: List[str],
+        stdin_path: Optional[str],
+        stdout_path: Optional[str],
+        stderr_path: Optional[str],
+        env: MutableMapping[str, str],
+        cwd: str,
+        job_dir: str,
+        job_script_contents: Optional[str] = None,
+        timelimit: Optional[int] = None,
+        name: Optional[str] = None,
+        monitor_function=None,  # type: Optional[Callable[[subprocess.Popen[str]], None]]
+        default_stdout: Optional[IO[Any]] = None,
+        default_stderr: Optional[IO[Any]] = None,
 ) -> int:
-
     if job_script_contents is None and not FORCE_SHELLED_POPEN:
 
         stdin = subprocess.PIPE  # type: Union[IO[bytes], int]
         if stdin_path is not None:
             stdin = open(stdin_path, "rb")
 
-<<<<<<< HEAD
-        stdout = default_stdout if default_stdout is not None else sys.stderr  # type: IO[Any]
+        stdout = default_stdout if default_stdout is not None else sys.stderr  # type: Union[IO[bytes], TextIO]
         if stdout_path is not None:
             stdout = open(stdout_path, "wb")
 
-        stderr = default_stderr if default_stderr is not None else sys.stderr # type: IO[Any]
-=======
-        stdout = sys.stderr  # type: Union[IO[bytes], TextIO]
-        if stdout_path is not None:
-            stdout = open(stdout_path, "wb")
-
-        stderr = sys.stderr  # type: Union[IO[bytes], TextIO]
->>>>>>> 89ccbfc5
+        stderr = default_stderr if default_stderr is not None else sys.stderr  # type: Union[IO[bytes], TextIO]
         if stderr_path is not None:
             stderr = open(stderr_path, "wb")
 
@@ -1013,7 +1004,7 @@
         }
 
         with open(
-            os.path.join(job_dir, "job.json"), mode="w", encoding="utf-8"
+                os.path.join(job_dir, "job.json"), mode="w", encoding="utf-8"
         ) as job_file:
             json_dump(job_description, job_file, ensure_ascii=False)
         try:
