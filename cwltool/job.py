from __future__ import absolute_import
import functools
import io
import json
import logging
import os
import re
import shutil
import stat
import subprocess
import sys
import tempfile
from typing import (IO, Any, Callable, Dict, Iterable, List, MutableMapping, Text,
                    Tuple, Union, cast)

import shellescape

from .utils import copytree_with_merge, docker_windows_path_adjust, onWindows
from . import docker
from .builder import Builder
from .docker_uid import docker_vm_uid
from .errors import WorkflowException
from .pathmapper import PathMapper
from .process import (UnsupportedRequirement, empty_subtree, get_feature,
                      stageFiles)

_logger = logging.getLogger("cwltool")

needs_shell_quoting_re = re.compile(r"""(^$|[\s|&;()<>\'"$@])""")

FORCE_SHELLED_POPEN = os.getenv("CWLTOOL_FORCE_SHELL_POPEN", "0") == "1"

SHELL_COMMAND_TEMPLATE = """#!/bin/bash
python "run_job.py" "job.json"
"""

PYTHON_RUN_SCRIPT = """
import json
import os
import sys
import subprocess

with open(sys.argv[1], "r") as f:
    popen_description = json.load(f)
    commands = popen_description["commands"]
    cwd = popen_description["cwd"]
    env = popen_description["env"]
    env["PATH"] = os.environ.get("PATH")
    stdin_path = popen_description["stdin_path"]
    stdout_path = popen_description["stdout_path"]
    stderr_path = popen_description["stderr_path"]
    if stdin_path is not None:
        stdin = open(stdin_path, "rb")
    else:
        stdin = subprocess.PIPE
    if stdout_path is not None:
        stdout = open(stdout_path, "wb")
    else:
        stdout = sys.stderr
    if stderr_path is not None:
        stderr = open(stderr_path, "wb")
    else:
        stderr = sys.stderr
    sp = subprocess.Popen(commands,
                          shell=False,
                          close_fds=True,
                          stdin=stdin,
                          stdout=stdout,
                          stderr=stderr,
                          env=env,
                          cwd=cwd)
    if sp.stdin:
        sp.stdin.close()
    rcode = sp.wait()
    if stdin is not subprocess.PIPE:
        stdin.close()
    if stdout is not sys.stderr:
        stdout.close()
    if stderr is not sys.stderr:
        stderr.close()
    sys.exit(rcode)
"""


def deref_links(outputs):  # type: (Any) -> None
    if isinstance(outputs, dict):
        if outputs.get("class") == "File":
            st = os.lstat(outputs["path"])
            if stat.S_ISLNK(st.st_mode):
                outputs["path"] = os.readlink(outputs["path"])
        else:
            for v in outputs.values():
                deref_links(v)
    if isinstance(outputs, list):
        for v in outputs:
            deref_links(v)

def relink_initialworkdir(pathmapper, inplace_update=False):
    # type: (PathMapper, bool) -> None
    for src, vol in pathmapper.items():
        if not vol.staged:
            continue
        if vol.type in ("File", "Directory") or (inplace_update and
                                                 vol.type in ("WritableFile", "WritableDirectory")):
            if os.path.islink(vol.target) or os.path.isfile(vol.target):
                os.remove(vol.target)
            elif os.path.isdir(vol.target):
                shutil.rmtree(vol.target)
            if onWindows():
                if vol.type in ("File", "WritableFile"):
                    shutil.copy(vol.resolved,vol.target)
                elif vol.type in ("Directory", "WritableDirectory"):
                    copytree_with_merge(vol.resolved, vol.target)
            else:
                os.symlink(vol.resolved, vol.target)

class JobBase(object):
    def __init__(self):  # type: () -> None
        self.builder = None  # type: Builder
        self.joborder = None  # type: Dict[Text, Union[Dict[Text, Any], List, Text]]
        self.stdin = None  # type: Text
        self.stderr = None  # type: Text
        self.stdout = None  # type: Text
        self.successCodes = None  # type: Iterable[int]
        self.temporaryFailCodes = None  # type: Iterable[int]
        self.permanentFailCodes = None  # type: Iterable[int]
        self.requirements = None  # type: List[Dict[Text, Text]]
        self.hints = None  # type: Dict[Text,Text]
        self.name = None  # type: Text
        self.command_line = None  # type: List[Text]
        self.pathmapper = None  # type: PathMapper
        self.generatemapper = None  # type: PathMapper
        self.collect_outputs = None  # type: Union[Callable[[Any], Any], functools.partial[Any]]
        self.output_callback = None  # type: Callable[[Any, Any], Any]
        self.outdir = None  # type: Text
        self.tmpdir = None  # type: Text
        self.environment = None  # type: MutableMapping[Text, Text]
        self.generatefiles = None  # type: Dict[Text, Union[List[Dict[Text, Text]], Dict[Text, Text], Text]]
        self.stagedir = None  # type: Text
        self.inplace_update = None  # type: bool

    def _setup(self):  # type: () -> None
        if not os.path.exists(self.outdir):
            os.makedirs(self.outdir)

        for knownfile in self.pathmapper.files():
            p = self.pathmapper.mapper(knownfile)
            if p.type == "File" and not os.path.isfile(p[0]):
                raise WorkflowException(
                    u"Input file %s (at %s) not found or is not a regular "
                    "file." % (knownfile, self.pathmapper.mapper(knownfile)[0]))

        if self.generatefiles["listing"]:
            self.generatemapper = PathMapper(cast(List[Any], self.generatefiles["listing"]),
                                             self.outdir, self.outdir, separateDirs=False)
            _logger.debug(u"[job %s] initial work dir %s", self.name,
                          json.dumps({p: self.generatemapper.mapper(p) for p in self.generatemapper.files()}, indent=4))

    def _execute(self, runtime, env, rm_tmpdir=True, move_outputs="move"):
        # type: (List[Text], MutableMapping[Text, Text], bool, Text) -> None

        scr, _ = get_feature(self, "ShellCommandRequirement")

        shouldquote = None  # type: Callable[[Any], Any]
        if scr:
            shouldquote = lambda x: False
        else:
            shouldquote = needs_shell_quoting_re.search

        _logger.info(u"[job %s] %s$ %s%s%s%s",
                     self.name,
                     self.outdir,
                     " \\\n    ".join([shellescape.quote(Text(arg)) if shouldquote(Text(arg)) else Text(arg) for arg in
                                       (runtime + self.command_line)]),
                     u' < %s' % self.stdin if self.stdin else '',
                     u' > %s' % os.path.join(self.outdir, self.stdout) if self.stdout else '',
                     u' 2> %s' % os.path.join(self.outdir, self.stderr) if self.stderr else '')

        outputs = {}  # type: Dict[Text,Text]

        try:
            stdin_path = None
            if self.stdin:
                stdin_path = self.pathmapper.reversemap(self.stdin)[1]

            stderr_path = None
            if self.stderr:
                abserr = os.path.join(self.outdir, self.stderr)
                dnerr = os.path.dirname(abserr)
                if dnerr and not os.path.exists(dnerr):
                    os.makedirs(dnerr)
                stderr_path = abserr

            stdout_path = None
            if self.stdout:
                absout = os.path.join(self.outdir, self.stdout)
                dn = os.path.dirname(absout)
                if dn and not os.path.exists(dn):
                    os.makedirs(dn)
                stdout_path = absout

            commands = [Text(x).encode('utf-8') for x in runtime + self.command_line]
            job_script_contents = None  # type: Text
            builder = getattr(self, "builder", None)  # type: Builder
            if builder is not None:
                job_script_contents = builder.build_job_script(commands)
            rcode = _job_popen(
                commands,
                stdin_path=stdin_path,
                stdout_path=stdout_path,
                stderr_path=stderr_path,
                env=env,
                cwd=self.outdir,
                job_script_contents=job_script_contents,
            )

            if self.successCodes and rcode in self.successCodes:
                processStatus = "success"
            elif self.temporaryFailCodes and rcode in self.temporaryFailCodes:
                processStatus = "temporaryFail"
            elif self.permanentFailCodes and rcode in self.permanentFailCodes:
                processStatus = "permanentFail"
            elif rcode == 0:
                processStatus = "success"
            else:
                processStatus = "permanentFail"

            if self.generatefiles["listing"]:
                relink_initialworkdir(self.generatemapper, inplace_update=self.inplace_update)

            outputs = self.collect_outputs(self.outdir)

        except OSError as e:
            if e.errno == 2:
                if runtime:
                    _logger.error(u"'%s' not found", runtime[0])
                else:
                    _logger.error(u"'%s' not found", self.command_line[0])
            else:
                _logger.exception("Exception while running job")
            processStatus = "permanentFail"
        except WorkflowException as e:
            _logger.error(u"[job %s] Job error:\n%s" % (self.name, e))
            processStatus = "permanentFail"
        except Exception as e:
            _logger.exception("Exception while running job")
            processStatus = "permanentFail"

        if processStatus != "success":
            _logger.warning(u"[job %s] completed %s", self.name, processStatus)
        else:
            _logger.info(u"[job %s] completed %s", self.name, processStatus)

        if _logger.isEnabledFor(logging.DEBUG):
            _logger.debug(u"[job %s] %s", self.name, json.dumps(outputs, indent=4))

        self.output_callback(outputs, processStatus)

        if self.stagedir and os.path.exists(self.stagedir):
            _logger.debug(u"[job %s] Removing input staging directory %s", self.name, self.stagedir)
            shutil.rmtree(self.stagedir, True)

        if rm_tmpdir:
            _logger.debug(u"[job %s] Removing temporary directory %s", self.name, self.tmpdir)
            shutil.rmtree(self.tmpdir, True)


class CommandLineJob(JobBase):

    def run(self, pull_image=True, rm_container=True,
            rm_tmpdir=True, move_outputs="move", **kwargs):
        # type: (bool, bool, bool, Text, **Any) -> None

        self._setup()

        env = self.environment
        if not os.path.exists(self.tmpdir):
            os.makedirs(self.tmpdir)
        vars_to_preserve = kwargs.get("preserve_environment")
        if kwargs.get("preserve_entire_environment"):
            vars_to_preserve = os.environ
        if vars_to_preserve is not None:
            for key, value in os.environ.items():
                if key in vars_to_preserve and key not in env:
                    # On Windows, subprocess env can't handle unicode.
                    env[key] = str(value)
        env["HOME"] = str(self.outdir)
        env["TMPDIR"] = str(self.tmpdir)
        if "PATH" not in env:
            env["PATH"] = str(os.environ["PATH"])

        stageFiles(self.pathmapper, ignoreWritable=True, symFunc=True)
        if self.generatemapper:
            stageFiles(self.generatemapper, ignoreWritable=self.inplace_update, symFunc=True)
            relink_initialworkdir(self.generatemapper, inplace_update=self.inplace_update)

        self._execute([], env, rm_tmpdir=rm_tmpdir, move_outputs=move_outputs)


class DockerCommandLineJob(JobBase):

    def add_volumes(self, pathmapper, runtime, stage_output):
        # type: (PathMapper, List[Text], bool) -> None

        host_outdir = self.outdir
        container_outdir = self.builder.outdir
        for src, vol in pathmapper.items():
            if not vol.staged:
                continue
            if stage_output:
                containertgt = container_outdir + vol.target[len(host_outdir):]
            else:
                containertgt = vol.target
            if vol.type in ("File", "Directory"):
                if not vol.resolved.startswith("_:"):
                    runtime.append(u"--volume=%s:%s:ro" % (docker_windows_path_adjust(vol.resolved), docker_windows_path_adjust(containertgt)))
            elif vol.type == "WritableFile":
                if self.inplace_update:
                    runtime.append(u"--volume=%s:%s:rw" % (docker_windows_path_adjust(vol.resolved), docker_windows_path_adjust(containertgt)))
                else:
                    shutil.copy(vol.resolved, vol.target)
            elif vol.type == "WritableDirectory":
                if vol.resolved.startswith("_:"):
                    os.makedirs(vol.target, 0o0755)
                else:
                    if self.inplace_update:
                        runtime.append(u"--volume=%s:%s:rw" % (docker_windows_path_adjust(vol.resolved), docker_windows_path_adjust(containertgt)))
                    else:
                        shutil.copytree(vol.resolved, vol.target)
            elif vol.type == "CreateFile":
                createtmp = os.path.join(host_outdir, os.path.basename(vol.target))
                with open(createtmp, "wb") as f:
                    f.write(vol.resolved.encode("utf-8"))
                runtime.append(u"--volume=%s:%s:ro" % (docker_windows_path_adjust(createtmp), docker_windows_path_adjust(vol.target)))


    def run(self, pull_image=True, rm_container=True,
            rm_tmpdir=True, move_outputs="move", **kwargs):
        # type: (bool, bool, bool, Text, **Any) -> None

        (docker_req, docker_is_req) = get_feature(self, "DockerRequirement")

        img_id = None
        env = None  # type: MutableMapping[Text, Text]
        try:
            env = cast(MutableMapping[Text, Text], os.environ)
            if docker_req and kwargs.get("use_container") is not False:
                img_id = docker.get_from_requirements(docker_req, True, pull_image)
            if img_id is None:
                find_default_container = self.builder.find_default_container
                default_container = find_default_container and find_default_container()
                if default_container:
                    img_id = default_container
                    env = cast(MutableMapping[Text, Text], os.environ)

            if docker_req and img_id is None and kwargs.get("use_container"):
                raise Exception("Docker image not available")
        except Exception as e:
            _logger.debug("Docker error", exc_info=True)
            if docker_is_req:
                raise UnsupportedRequirement(
                    "Docker is required to run this tool: %s" % e)
            else:
                raise WorkflowException(
                    "Docker is not available for this tool, try --no-container"
                    " to disable Docker: %s" % e)

        self._setup()

        runtime = [u"docker", u"run", u"-i"]

        runtime.append(u"--volume=%s:%s:rw" % (docker_windows_path_adjust(os.path.realpath(self.outdir)), self.builder.outdir))
        runtime.append(u"--volume=%s:%s:rw" % (docker_windows_path_adjust(os.path.realpath(self.tmpdir)), "/tmp"))

        self.add_volumes(self.pathmapper, runtime, False)
        if self.generatemapper:
            self.add_volumes(self.generatemapper, runtime, True)

        runtime.append(u"--workdir=%s" % (docker_windows_path_adjust(self.builder.outdir)))
        runtime.append(u"--read-only=true")

        if kwargs.get("custom_net", None) is not None:
            runtime.append(u"--net={0}".format(kwargs.get("custom_net")))
        elif kwargs.get("disable_net", None):
            runtime.append(u"--net=none")

        if self.stdout:
            runtime.append("--log-driver=none")

        if onWindows():  # windows os dont have getuid or geteuid functions
            euid = docker_vm_uid()
        else:
            euid = docker_vm_uid() or os.geteuid()

        if kwargs.get("no_match_user", None) is False and euid is not None:
            runtime.append(u"--user=%s" % (euid))

        if rm_container:
            runtime.append(u"--rm")

        runtime.append(u"--env=TMPDIR=%s" % self.builder.tmpdir)

        # spec currently says "HOME must be set to the designated output
        # directory." but spec might change to designated temp directory.
        # runtime.append("--env=HOME=/tmp")
        runtime.append(u"--env=HOME=%s" % self.builder.outdir)

        for t, v in self.environment.items():
            runtime.append(u"--env=%s=%s" % (t, v))

        runtime.append(img_id)

        self._execute(runtime, env, rm_tmpdir=rm_tmpdir, move_outputs=move_outputs)


def _job_popen(
        commands,  # type: List[str]
        stdin_path,  # type: Text
        stdout_path,  # type: Text
        stderr_path,  # type: Text
        env,  # type: Union[MutableMapping[Text, Text], MutableMapping[str, str]]
        cwd,  # type: Text
        job_dir=None,  # type: Text
        job_script_contents=None,  # type: Text
):
    # type: (...) -> int
    if not job_script_contents and not FORCE_SHELLED_POPEN:

        stdin = None  # type: Union[IO[Any], int]
        stderr = None  # type: IO[Any]
        stdout = None  # type: IO[Any]

        if stdin_path is not None:
            stdin = open(stdin_path, "rb")
        else:
            stdin = subprocess.PIPE

        if stdout_path is not None:
            stdout = open(stdout_path, "wb")
        else:
            stdout = sys.stderr

        if stderr_path is not None:
            stderr = open(stderr_path, "wb")
        else:
            stderr = sys.stderr

        sp = subprocess.Popen(commands,
                              shell=False,
                              close_fds=False,
                              stdin=stdin,
                              stdout=stdout,
                              stderr=stderr,
                              env=env,
                              cwd=cwd)

        if sp.stdin:
            sp.stdin.close()

        rcode = sp.wait()

        if isinstance(stdin, io.IOBase):
            stdin.close()

        if stdout is not sys.stderr:
            stdout.close()

        if stderr is not sys.stderr:
            stderr.close()

        return rcode
    else:
        if job_dir is None:
            job_dir = tempfile.mkdtemp(prefix="cwltooljob")

        if not job_script_contents:
            job_script_contents = SHELL_COMMAND_TEMPLATE

        env_copy = {}
        key = None  # type: Union[Text, bytes]
        for key in env:
            key = key.encode("utf-8")
            env_copy[key] = env[key]

        job_description = dict(
            commands=commands,
            cwd=cwd,
            env=env_copy,
            stdout_path=stdout_path,
            stderr_path=stderr_path,
            stdin_path=stdin_path,
        )
        with open(os.path.join(job_dir, "job.json"), "wb") as f:
            json.dump(job_description, f)
        try:
            job_script = os.path.join(job_dir, "run_job.bash")
            with open(job_script, "wb") as f:
<<<<<<< HEAD
                f.write(job_script_contents)
=======
                f.write(job_script_contents.encode('utf-8'))
>>>>>>> 15039a45
            job_run = os.path.join(job_dir, "run_job.py")
            with open(job_run, "wb") as f:
                f.write(PYTHON_RUN_SCRIPT)
            sp = subprocess.Popen(
                ["bash", job_script.encode("utf-8")],
                shell=False,
                cwd=job_dir,
                stdout=sys.stderr,  # The nested script will output the paths to the correct files if they need
                stderr=sys.stderr,  # to be captured. Else just write everything to stderr (same as above).
                stdin=subprocess.PIPE,
            )
            if sp.stdin:
                sp.stdin.close()

            rcode = sp.wait()

            return rcode
        finally:
            shutil.rmtree(job_dir)<|MERGE_RESOLUTION|>--- conflicted
+++ resolved
@@ -495,11 +495,7 @@
         try:
             job_script = os.path.join(job_dir, "run_job.bash")
             with open(job_script, "wb") as f:
-<<<<<<< HEAD
-                f.write(job_script_contents)
-=======
                 f.write(job_script_contents.encode('utf-8'))
->>>>>>> 15039a45
             job_run = os.path.join(job_dir, "run_job.py")
             with open(job_run, "wb") as f:
                 f.write(PYTHON_RUN_SCRIPT)
