import subprocess
import io
import os
import tempfile
import string
import glob
import json
import yaml
import logging
import sys
import requests
from . import docker
from .process import get_feature, empty_subtree
from .errors import WorkflowException
import shutil
import stat
import re
import shellescape
<<<<<<< HEAD
import hashlib
from distutils.dir_util import copy_tree
from docker_uid import docker_vm_uid
=======
from .docker_uid import docker_vm_uid
from .builder import Builder
from typing import Union, Iterable, Callable, Any, Mapping, IO, cast, Tuple
from .pathmapper import PathMapper
import functools
>>>>>>> d631c6aa

_logger = logging.getLogger("cwltool")

needs_shell_quoting_re = re.compile(r"""(^$|[\s|&;()<>\'"$@])""")

def deref_links(outputs):  # type: (Any) -> None
    if isinstance(outputs, dict):
        if outputs.get("class") == "File":
            st = os.lstat(outputs["path"])
            if stat.S_ISLNK(st.st_mode):
                outputs["path"] = os.readlink(outputs["path"])
        else:
            for v in outputs.values():
                deref_links(v)
    if isinstance(outputs, list):
        for v in outputs:
            deref_links(v)

class CommandLineJob(object):

    def __init__(self):  # type: () -> None
        self.builder = None  # type: Builder
        self.joborder = None  # type: Dict[str,str]
        self.stdin = None  # type: str
        self.stdout = None  # type: str
        self.successCodes = None  # type: Iterable[int]
        self.temporaryFailCodes = None  # type: Iterable[int]
        self.permanentFailCodes = None  # type: Iterable[int]
        self.requirements = None  # type: Dict[str,str]
        self.hints = None  # type: Dict[str,str]
        self.name = None  # type: str
        self.command_line = None  # type: List[str]
        self.pathmapper = None  # type: PathMapper
        self.collect_outputs = None  # type: Union[Callable[[Any], Any],functools.partial[Any]]
        self.output_callback = None  # type: Callable[[Any, Any], Any]
        self.outdir = None  # type: str
        self.tmpdir = None  # type: str
        self.environment = None  # type: Dict[str,str]
        self.generatefiles = None  # type: Dict[str,Union[Dict[str,str],str]]

    def run(self, dry_run=False, pull_image=True, rm_container=True,
            rm_tmpdir=True, move_outputs=True, **kwargs):
        # type: (bool, bool, bool, bool, bool, **Any) -> Union[Tuple[str,Dict[None,None]],None]
        if not os.path.exists(self.outdir):
            os.makedirs(self.outdir)

        #with open(os.path.join(outdir, "cwl.input.json"), "w") as fp:
        #    json.dump(self.joborder, fp)

        runtime = []  # type: List[str]
        env = {"TMPDIR": self.tmpdir}  # type: Mapping[str,str]

        (docker_req, docker_is_req) = get_feature(self, "DockerRequirement")

        for f in self.pathmapper.files():
            if not os.path.isfile(self.pathmapper.mapper(f)[0]):
                raise WorkflowException(u"Required input file %s not found or is not a regular file." % self.pathmapper.mapper(f)[0])

        img_id = None
        if docker_req and kwargs.get("use_container") is not False:
            env = os.environ
            img_id = docker.get_from_requirements(docker_req, docker_is_req, pull_image)

        if docker_is_req and img_id is None:
            raise WorkflowException("Docker is required for running this tool.")

        if img_id:
            runtime = ["docker", "run", "-i"]
            for src in self.pathmapper.files():
                vol = self.pathmapper.mapper(src)
                runtime.append(u"--volume=%s:%s:ro" % vol)
            runtime.append(u"--volume=%s:%s:rw" % (os.path.abspath(self.outdir), "/var/spool/cwl"))
            runtime.append(u"--volume=%s:%s:rw" % (os.path.abspath(self.tmpdir), "/tmp"))
            runtime.append(u"--workdir=%s" % ("/var/spool/cwl"))
            runtime.append("--read-only=true")
            if (kwargs.get("enable_net", None) is None and
                    kwargs.get("custom_net", None) is not None):
                runtime.append("--net=none")
            elif kwargs.get("custom_net", None) is not None:
                runtime.append("--net={0}".format(kwargs.get("custom_net")))

            if self.stdout:
                runtime.append("--log-driver=none")

            euid = docker_vm_uid() or os.geteuid()
            runtime.append(u"--user=%s" % (euid))

            if rm_container:
                runtime.append("--rm")

            runtime.append("--env=TMPDIR=/tmp")

            for t,v in self.environment.items():
                runtime.append(u"--env=%s=%s" % (t, v))

            runtime.append(img_id)
        else:
            env = self.environment
            if not os.path.exists(self.tmpdir):
                os.makedirs(self.tmpdir)
            env["TMPDIR"] = self.tmpdir
            vars_to_preserve = kwargs.get("preserve_environment")
            if vars_to_preserve is not None:
                for key, value in os.environ.items():
                    if key in vars_to_preserve and key not in env:
                        env[key] = value

        stdin = None  # type: Union[IO[Any],int]
        stdout = None  # type: IO[Any]

        scr, _ = get_feature(self, "ShellCommandRequirement")

        if scr:
            shouldquote = lambda x: False
        else:
            shouldquote = needs_shell_quoting_re.search

        _logger.info(u"[job %s] %s$ %s%s%s",
                     self.name,
                     self.outdir,
                     " ".join([shellescape.quote(str(arg)) if shouldquote(str(arg)) else str(arg) for arg in (runtime + self.command_line)]),
                     u' < %s' % (self.stdin) if self.stdin else '',
                     u' > %s' % os.path.join(self.outdir, self.stdout) if self.stdout else '')

        if dry_run:
            return (self.outdir, {})

        outputs = {}  # type: Dict[str,str]

        try:
<<<<<<< HEAD
            digest = kwargs.get("generate_identity")(self, **kwargs)
            cachedir = os.path.join(kwargs.get("outdir"), "cache", digest)

            if kwargs.get("cache_intermediate_output") and os.path.exists(cachedir):
                copy_tree(cachedir, self.outdir)
=======
            for t in self.generatefiles:
                entry = self.generatefiles[t]
                if isinstance(entry, dict):
                    src = entry["path"]
                    dst = os.path.join(self.outdir, t)
                    if os.path.dirname(self.pathmapper.reversemap(src)[1]) != self.outdir:
                        _logger.debug(u"symlinking %s to %s", dst, src)
                        os.symlink(src, dst)
                elif isinstance(entry, str):
                    with open(os.path.join(self.outdir, t), "w") as fout:
                        fout.write(entry)
                else:
                    raise Exception("Unhandled type")

            if self.stdin:
                stdin = open(self.pathmapper.mapper(self.stdin)[0], "rb")
            else:
                stdin = subprocess.PIPE

            if self.stdout:
                absout = os.path.join(self.outdir, self.stdout)
                dn = os.path.dirname(absout)
                if dn and not os.path.exists(dn):
                    os.makedirs(dn)
                stdout = open(absout, "wb")
            else:
                stdout = sys.stderr

            sp = subprocess.Popen([str(x) for x in runtime + self.command_line],
                                  shell=False,
                                  close_fds=True,
                                  stdin=stdin,
                                  stdout=stdout,
                                  env=env,
                                  cwd=self.outdir)

            if sp.stdin:
                sp.stdin.close()

            rcode = sp.wait()

            if isinstance(stdin, file):
                stdin.close()

            if stdout is not sys.stderr:
                stdout.close()

            if self.successCodes and rcode in self.successCodes:
                processStatus = "success"
            elif self.temporaryFailCodes and rcode in self.temporaryFailCodes:
                processStatus = "temporaryFail"
            elif self.permanentFailCodes and rcode in self.permanentFailCodes:
                processStatus = "permanentFail"
            elif rcode == 0:
>>>>>>> d631c6aa
                processStatus = "success"
            else:
                for t in self.generatefiles:
                    if isinstance(self.generatefiles[t], dict):
                        src = self.generatefiles[t]["path"]
                        dst = os.path.join(self.outdir, t)
                        if os.path.dirname(self.pathmapper.reversemap(src)[1]) != self.outdir:
                            _logger.debug("symlinking %s to %s", dst, src)
                            os.symlink(src, dst)
                    else:
                        with open(os.path.join(self.outdir, t), "w") as f:
                            f.write(self.generatefiles[t])

                if self.stdin:
                    stdin = open(self.pathmapper.mapper(self.stdin)[0], "rb")
                else:
                    stdin = subprocess.PIPE

                if self.stdout:
                    absout = os.path.join(self.outdir, self.stdout)
                    dn = os.path.dirname(absout)
                    if dn and not os.path.exists(dn):
                        os.makedirs(dn)
                    stdout = open(absout, "wb")
                else:
                    stdout = sys.stderr

                command = [str(x) for x in runtime + self.command_line]
                sp = subprocess.Popen(command,
                                      shell=False,
                                      close_fds=True,
                                      stdin=stdin,
                                      stdout=stdout,
                                      env=env,
                                      cwd=self.outdir)

                if stdin == subprocess.PIPE:
                    sp.stdin.close()

                    rcode = sp.wait()

                if stdin != subprocess.PIPE:
                    stdin.close()

                if stdout is not sys.stderr:
                    stdout.close()

                if self.successCodes and rcode in self.successCodes:
                    processStatus = "success"
                elif self.temporaryFailCodes and rcode in self.temporaryFailCodes:
                    processStatus = "temporaryFail"
                elif self.permanentFailCodes and rcode in self.permanentFailCodes:
                    processStatus = "permanentFail"
                elif rcode == 0:
                    processStatus = "success"
                else:
                    processStatus = "permanentFail"

<<<<<<< HEAD
                for t in self.generatefiles:
                    if isinstance(self.generatefiles[t], dict):
                        src = self.generatefiles[t]["path"]
                        dst = os.path.join(self.outdir, t)
                        if os.path.dirname(self.pathmapper.reversemap(src)[1]) != self.outdir:
                            os.remove(dst)
                            os.symlink(self.pathmapper.reversemap(src)[1], dst)
=======
            for t in self.generatefiles:
                if isinstance(self.generatefiles[t], dict):
                    src = cast(dict, self.generatefiles[t])["path"]
                    dst = os.path.join(self.outdir, t)
                    if os.path.dirname(self.pathmapper.reversemap(src)[1]) != self.outdir:
                        os.remove(dst)
                        os.symlink(self.pathmapper.reversemap(src)[1], dst)
>>>>>>> d631c6aa

            outputs = self.collect_outputs(self.outdir, cachedir=cachedir)

        except OSError as e:
            if e.errno == 2:
                if runtime:
                    _logger.error(u"'%s' not found", runtime[0])
                else:
                    _logger.error(u"'%s' not found", self.command_line[0])
            else:
                _logger.exception("Exception while running job")
            processStatus = "permanentFail"
        except WorkflowException as e:
            _logger.error(u"Error while running job: %s" % e)
            processStatus = "permanentFail"
        except Exception as e:
            _logger.exception("Exception while running job")
            processStatus = "permanentFail"

        if processStatus != "success":
            _logger.warn(u"[job %s] completed %s", self.name, processStatus)
        else:
            _logger.debug(u"[job %s] completed %s", self.name, processStatus)
        _logger.debug(u"[job %s] %s", self.name, json.dumps(outputs, indent=4))

        self.output_callback(outputs, processStatus)

        if rm_tmpdir:
            _logger.debug(u"[job %s] Removing temporary directory %s", self.name, self.tmpdir)
            shutil.rmtree(self.tmpdir, True)

        if move_outputs and empty_subtree(self.outdir):
            _logger.debug(u"[job %s] Removing empty output directory %s", self.name, self.outdir)
            shutil.rmtree(self.outdir, True)<|MERGE_RESOLUTION|>--- conflicted
+++ resolved
@@ -16,17 +16,13 @@
 import stat
 import re
 import shellescape
-<<<<<<< HEAD
 import hashlib
 from distutils.dir_util import copy_tree
-from docker_uid import docker_vm_uid
-=======
 from .docker_uid import docker_vm_uid
 from .builder import Builder
 from typing import Union, Iterable, Callable, Any, Mapping, IO, cast, Tuple
 from .pathmapper import PathMapper
 import functools
->>>>>>> d631c6aa
 
 _logger = logging.getLogger("cwltool")
 
@@ -157,80 +153,26 @@
         outputs = {}  # type: Dict[str,str]
 
         try:
-<<<<<<< HEAD
             digest = kwargs.get("generate_identity")(self, **kwargs)
             cachedir = os.path.join(kwargs.get("outdir"), "cache", digest)
 
             if kwargs.get("cache_intermediate_output") and os.path.exists(cachedir):
                 copy_tree(cachedir, self.outdir)
-=======
-            for t in self.generatefiles:
-                entry = self.generatefiles[t]
-                if isinstance(entry, dict):
-                    src = entry["path"]
-                    dst = os.path.join(self.outdir, t)
-                    if os.path.dirname(self.pathmapper.reversemap(src)[1]) != self.outdir:
-                        _logger.debug(u"symlinking %s to %s", dst, src)
-                        os.symlink(src, dst)
-                elif isinstance(entry, str):
-                    with open(os.path.join(self.outdir, t), "w") as fout:
-                        fout.write(entry)
-                else:
-                    raise Exception("Unhandled type")
-
-            if self.stdin:
-                stdin = open(self.pathmapper.mapper(self.stdin)[0], "rb")
-            else:
-                stdin = subprocess.PIPE
-
-            if self.stdout:
-                absout = os.path.join(self.outdir, self.stdout)
-                dn = os.path.dirname(absout)
-                if dn and not os.path.exists(dn):
-                    os.makedirs(dn)
-                stdout = open(absout, "wb")
-            else:
-                stdout = sys.stderr
-
-            sp = subprocess.Popen([str(x) for x in runtime + self.command_line],
-                                  shell=False,
-                                  close_fds=True,
-                                  stdin=stdin,
-                                  stdout=stdout,
-                                  env=env,
-                                  cwd=self.outdir)
-
-            if sp.stdin:
-                sp.stdin.close()
-
-            rcode = sp.wait()
-
-            if isinstance(stdin, file):
-                stdin.close()
-
-            if stdout is not sys.stderr:
-                stdout.close()
-
-            if self.successCodes and rcode in self.successCodes:
-                processStatus = "success"
-            elif self.temporaryFailCodes and rcode in self.temporaryFailCodes:
-                processStatus = "temporaryFail"
-            elif self.permanentFailCodes and rcode in self.permanentFailCodes:
-                processStatus = "permanentFail"
-            elif rcode == 0:
->>>>>>> d631c6aa
                 processStatus = "success"
             else:
                 for t in self.generatefiles:
-                    if isinstance(self.generatefiles[t], dict):
-                        src = self.generatefiles[t]["path"]
+                    entry = self.generatefiles[t]
+                    if isinstance(entry, dict):
+                        src = entry["path"]
                         dst = os.path.join(self.outdir, t)
                         if os.path.dirname(self.pathmapper.reversemap(src)[1]) != self.outdir:
-                            _logger.debug("symlinking %s to %s", dst, src)
+                            _logger.debug(u"symlinking %s to %s", dst, src)
                             os.symlink(src, dst)
+                    elif isinstance(entry, str):
+                        with open(os.path.join(self.outdir, t), "w") as fout:
+                            fout.write(entry)
                     else:
-                        with open(os.path.join(self.outdir, t), "w") as f:
-                            f.write(self.generatefiles[t])
+                        raise Exception("Unhandled type")
 
                 if self.stdin:
                     stdin = open(self.pathmapper.mapper(self.stdin)[0], "rb")
@@ -246,8 +188,7 @@
                 else:
                     stdout = sys.stderr
 
-                command = [str(x) for x in runtime + self.command_line]
-                sp = subprocess.Popen(command,
+                sp = subprocess.Popen([str(x) for x in runtime + self.command_line],
                                       shell=False,
                                       close_fds=True,
                                       stdin=stdin,
@@ -255,12 +196,12 @@
                                       env=env,
                                       cwd=self.outdir)
 
-                if stdin == subprocess.PIPE:
+                if sp.stdin:
                     sp.stdin.close()
 
-                    rcode = sp.wait()
-
-                if stdin != subprocess.PIPE:
+                rcode = sp.wait()
+
+                if isinstance(stdin, file):
                     stdin.close()
 
                 if stdout is not sys.stderr:
@@ -277,23 +218,13 @@
                 else:
                     processStatus = "permanentFail"
 
-<<<<<<< HEAD
                 for t in self.generatefiles:
                     if isinstance(self.generatefiles[t], dict):
-                        src = self.generatefiles[t]["path"]
+                        src = cast(dict, self.generatefiles[t])["path"]
                         dst = os.path.join(self.outdir, t)
                         if os.path.dirname(self.pathmapper.reversemap(src)[1]) != self.outdir:
                             os.remove(dst)
                             os.symlink(self.pathmapper.reversemap(src)[1], dst)
-=======
-            for t in self.generatefiles:
-                if isinstance(self.generatefiles[t], dict):
-                    src = cast(dict, self.generatefiles[t])["path"]
-                    dst = os.path.join(self.outdir, t)
-                    if os.path.dirname(self.pathmapper.reversemap(src)[1]) != self.outdir:
-                        os.remove(dst)
-                        os.symlink(self.pathmapper.reversemap(src)[1], dst)
->>>>>>> d631c6aa
 
             outputs = self.collect_outputs(self.outdir, cachedir=cachedir)
 
