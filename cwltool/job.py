--- conflicted
+++ resolved
@@ -406,13 +406,10 @@
             runtime = [x.replace(":rw", "") for x in runtime]
 
         runtime.append(u"--workdir=%s" % (docker_windows_path_adjust(self.builder.outdir)))
-<<<<<<< HEAD
         if not user_space_docker_cmd:
-=======
-
-        if not kwargs.get("no_read_only"):
->>>>>>> cf18555d
-            runtime.append(u"--read-only=true")
+
+            if not kwargs.get("no_read_only"):
+               runtime.append(u"--read-only=true")
 
             if kwargs.get("custom_net", None) is not None:
                 runtime.append(u"--net={0}".format(kwargs.get("custom_net")))
