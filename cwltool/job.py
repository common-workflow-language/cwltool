from __future__ import absolute_import

import datetime
import functools
import itertools
import logging
import threading
import os
import re
import shutil
import stat
import sys
import tempfile
import time
import uuid
from abc import ABCMeta, abstractmethod
from io import IOBase, open  # pylint: disable=redefined-builtin
from threading import Timer
from typing import (IO, Any, AnyStr, Callable, Dict, Iterable, List, Tuple,
                    MutableMapping, MutableSequence, Optional, Union, cast)

import psutil
import shellescape
from prov.model import PROV
from schema_salad.sourceline import SourceLine
from six import PY2, with_metaclass
from future.utils import raise_from
from typing_extensions import (TYPE_CHECKING,  # pylint: disable=unused-import
                               Text)

from .builder import Builder, HasReqsHints  # pylint: disable=unused-import
from .context import RuntimeContext  # pylint: disable=unused-import
from .context import getdefault
from .errors import WorkflowException
from .expression import JSON
from .loghandler import _logger
from .pathmapper import (MapperEnt, PathMapper,  # pylint: disable=unused-import
                         ensure_writable, ensure_non_writable)
from .process import UnsupportedRequirement, stage_files
from .secrets import SecretStore  # pylint: disable=unused-import
from .utils import (DEFAULT_TMP_PREFIX, Directory, bytes2str_in_dicts,
                    copytree_with_merge, json_dump, json_dumps, onWindows,
                    processes_to_kill, subprocess)

if TYPE_CHECKING:
    from .provenance import ProvenanceProfile  # pylint: disable=unused-import
needs_shell_quoting_re = re.compile(r"""(^$|[\s|&;()<>\'"$@])""")

FORCE_SHELLED_POPEN = os.getenv("CWLTOOL_FORCE_SHELL_POPEN", "0") == "1"

SHELL_COMMAND_TEMPLATE = u"""#!/bin/bash
python "run_job.py" "job.json"
"""

PYTHON_RUN_SCRIPT = u"""
import json
import os
import sys
if os.name == 'posix':
    try:
        import subprocess32 as subprocess  # type: ignore
    except Exception:
        import subprocess
else:
    import subprocess  # type: ignore

with open(sys.argv[1], "r") as f:
    popen_description = json.load(f)
    commands = popen_description["commands"]
    cwd = popen_description["cwd"]
    env = popen_description["env"]
    env["PATH"] = os.environ.get("PATH")
    stdin_path = popen_description["stdin_path"]
    stdout_path = popen_description["stdout_path"]
    stderr_path = popen_description["stderr_path"]
    if stdin_path is not None:
        stdin = open(stdin_path, "rb")
    else:
        stdin = subprocess.PIPE
    if stdout_path is not None:
        stdout = open(stdout_path, "wb")
    else:
        stdout = sys.stderr
    if stderr_path is not None:
        stderr = open(stderr_path, "wb")
    else:
        stderr = sys.stderr
    if os.name == 'nt':
        close_fds = False
        for key, value in env.items():
            env[key] = str(value)
    else:
        close_fds = True
    sp = subprocess.Popen(commands,
                          shell=False,
                          close_fds=close_fds,
                          stdin=stdin,
                          stdout=stdout,
                          stderr=stderr,
                          env=env,
                          cwd=cwd)
    if sp.stdin:
        sp.stdin.close()
    rcode = sp.wait()
    if stdin is not subprocess.PIPE:
        stdin.close()
    if stdout is not sys.stderr:
        stdout.close()
    if stderr is not sys.stderr:
        stderr.close()
    sys.exit(rcode)
"""


def deref_links(outputs):  # type: (Any) -> None
    if isinstance(outputs, MutableMapping):
        if outputs.get("class") == "File":
            st = os.lstat(outputs["path"])
            if stat.S_ISLNK(st.st_mode):
                outputs["basename"] = os.path.basename(outputs["path"])
                outputs["path"] = os.readlink(outputs["path"])
        else:
            for v in outputs.values():
                deref_links(v)
    if isinstance(outputs, MutableSequence):
        for output in outputs:
            deref_links(output)


def relink_initialworkdir(pathmapper,           # type: PathMapper
                          host_outdir,          # type: Text
                          container_outdir,     # type: Text
                          inplace_update=False  # type: bool
                          ):  # type: (...) -> None
    for _, vol in pathmapper.items():
        if not vol.staged:
            continue

        if (vol.type in ("File", "Directory") or (
                inplace_update and vol.type in
                ("WritableFile", "WritableDirectory"))):
            if not vol.target.startswith(container_outdir):
                # this is an input file written outside of the working
                # directory, so therefor ineligable for being an output file.
                # Thus, none of our business
                continue
            host_outdir_tgt = os.path.join(
                host_outdir, vol.target[len(container_outdir) + 1:])
            if os.path.islink(host_outdir_tgt) \
                    or os.path.isfile(host_outdir_tgt):
                os.remove(host_outdir_tgt)
            elif os.path.isdir(host_outdir_tgt) \
                    and not vol.resolved.startswith("_:"):
                shutil.rmtree(host_outdir_tgt)
            if onWindows():
                # If this becomes a big issue for someone then we could
                # refactor the code to process output from a running container
                # and avoid all the extra IO below
                if vol.type in ("File", "WritableFile"):
                    shutil.copy(vol.resolved, host_outdir_tgt)
                elif vol.type in ("Directory", "WritableDirectory"):
                    copytree_with_merge(vol.resolved, host_outdir_tgt)
            elif not vol.resolved.startswith("_:"):
                os.symlink(vol.resolved, host_outdir_tgt)


class JobBase(with_metaclass(ABCMeta, HasReqsHints)):
    def __init__(self,
                 builder,           # type: Builder
                 joborder,          # type: JSON
                 make_path_mapper,  # type: Callable[..., PathMapper]
                 requirements,      # type: List[Dict[Text, Text]]
                 hints,             # type: List[Dict[Text, Text]]
                 name,              # type: Text
                 ):  # type: (...) -> None
        """Initialize the job object."""
        self.builder = builder
        self.joborder = joborder
        self.stdin = None  # type: Optional[Text]
        self.stderr = None  # type: Optional[Text]
        self.stdout = None  # type: Optional[Text]
        self.successCodes = []  # type: Iterable[int]
        self.temporaryFailCodes = []  # type: Iterable[int]
        self.permanentFailCodes = []  # type: Iterable[int]
        self.requirements = requirements
        self.hints = hints
        self.name = name
        self.command_line = []  # type: List[Text]
        self.pathmapper = PathMapper([], u"", u"")
        self.make_path_mapper = make_path_mapper
        self.generatemapper = None  # type: Optional[PathMapper]

        # set in CommandLineTool.job(i)
        self.collect_outputs = cast(Callable[[Text, int], MutableMapping[Text, Any]],
                                    None)  # type: Union[Callable[[Text, int], MutableMapping[Text, Any]], functools.partial[MutableMapping[Text, Any]]]
        self.output_callback = cast(Callable[[Any, Any], Any], None)
        self.outdir = u""
        self.tmpdir = u""

        self.environment = {}  # type: MutableMapping[Text, Text]
        self.generatefiles = {"class": "Directory", "listing": [], "basename": ""}  # type: Directory
        self.stagedir = None  # type: Optional[Text]
        self.inplace_update = False
        self.prov_obj = None  # type: Optional[ProvenanceProfile]
        self.parent_wf = None  # type: Optional[ProvenanceProfile]
        self.timelimit = None  # type: Optional[int]
        self.networkaccess = False  # type: bool

    def __repr__(self):  # type: () -> Text
        """Represent this Job object."""
        return "CommandLineJob(%s)" % self.name

    @abstractmethod
    def run(self,
            runtimeContext,   # type: RuntimeContext
            tmpdir_lock=None  # type: Optional[threading.Lock]
            ):  # type: (...) -> None
        pass

    def _setup(self, runtimeContext):  # type: (RuntimeContext) -> None
        if not os.path.exists(self.outdir):
            os.makedirs(self.outdir)

        for knownfile in self.pathmapper.files():
            p = self.pathmapper.mapper(knownfile)
            if p.type == "File" and not os.path.isfile(p[0]) and p.staged:
                raise WorkflowException(
                    u"Input file %s (at %s) not found or is not a regular "
                    "file." % (knownfile, self.pathmapper.mapper(knownfile)[0]))

        if 'listing' in self.generatefiles:
            runtimeContext = runtimeContext.copy()
            runtimeContext.outdir = self.outdir
            self.generatemapper = self.make_path_mapper(
                cast(List[Any], self.generatefiles["listing"]),
                self.builder.outdir, runtimeContext, False)
            if _logger.isEnabledFor(logging.DEBUG):
                _logger.debug(
                    u"[job %s] initial work dir %s", self.name,
                    json_dumps({p: self.generatemapper.mapper(p)
                                for p in self.generatemapper.files()}, indent=4))

    def _execute(self,
                 runtime,                # type: List[Text]
                 env,                    # type: MutableMapping[Text, Text]
                 runtimeContext,         # type: RuntimeContext
                 monitor_function=None,  # type: Optional[Callable[[subprocess.Popen], None]]
                 ):                      # type: (...) -> None

        scr, _ = self.get_requirement("ShellCommandRequirement")

        shouldquote = needs_shell_quoting_re.search  # type: Callable[[Any], Any]
        if scr is not None:
            shouldquote = lambda x: False

        _logger.info(u"[job %s] %s$ %s%s%s%s",
                     self.name,
                     self.outdir,
                     " \\\n    ".join([shellescape.quote(Text(arg)) if shouldquote(Text(arg)) else Text(arg) for arg in
                                       (runtime + self.command_line)]),
                     u' < %s' % self.stdin if self.stdin else '',
                     u' > %s' % os.path.join(self.outdir, self.stdout) if self.stdout else '',
                     u' 2> %s' % os.path.join(self.outdir, self.stderr) if self.stderr else '')
        if self.joborder is not None and runtimeContext.research_obj is not None:
            job_order = self.joborder
            if runtimeContext.process_run_id is not None \
                    and runtimeContext.prov_obj is not None:
                runtimeContext.prov_obj.used_artefacts(
                    job_order, runtimeContext.process_run_id, str(self.name))
            else:
                _logger.warning("research_obj set but one of process_run_id "
                        "or prov_obj is missing from runtimeContext: "
                        "{}". format(runtimeContext))
        outputs = {}  # type: MutableMapping[Text,Any]
        try:
            stdin_path = None
            if self.stdin is not None:
                rmap = self.pathmapper.reversemap(self.stdin)
                if rmap is None:
                    raise WorkflowException(
                        "{} missing from pathmapper".format(self.stdin))
                else:
                    stdin_path = rmap[1]

            stderr_path = None
            if self.stderr is not None:
                abserr = os.path.join(self.outdir, self.stderr)
                dnerr = os.path.dirname(abserr)
                if dnerr and not os.path.exists(dnerr):
                    os.makedirs(dnerr)
                stderr_path = abserr

            stdout_path = None
            if self.stdout is not None:
                absout = os.path.join(self.outdir, self.stdout)
                dnout = os.path.dirname(absout)
                if dnout and not os.path.exists(dnout):
                    os.makedirs(dnout)
                stdout_path = absout

            commands = [Text(x) for x in runtime + self.command_line]
            if runtimeContext.secret_store is not None:
                commands = runtimeContext.secret_store.retrieve(commands)
                env = runtimeContext.secret_store.retrieve(env)

            job_script_contents = None  # type: Optional[Text]
            builder = getattr(self, "builder", None)  # type: Builder
            if builder is not None:
                job_script_contents = builder.build_job_script(commands)
            rcode = _job_popen(
                commands,
                stdin_path=stdin_path,
                stdout_path=stdout_path,
                stderr_path=stderr_path,
                env=env,
                cwd=self.outdir,
                job_dir=tempfile.mkdtemp(prefix=getdefault(runtimeContext.tmp_outdir_prefix, DEFAULT_TMP_PREFIX)),
                job_script_contents=job_script_contents,
                timelimit=self.timelimit,
                name=self.name,
                monitor_function=monitor_function
            )

            if rcode in self.successCodes:
                processStatus = "success"
            elif rcode in self.temporaryFailCodes:
                processStatus = "temporaryFail"
            elif rcode in self.permanentFailCodes:
                processStatus = "permanentFail"
            elif rcode == 0:
                processStatus = "success"
            else:
                processStatus = "permanentFail"

            if 'listing' in self.generatefiles:
                if self.generatemapper:
                    relink_initialworkdir(
                        self.generatemapper, self.outdir, self.builder.outdir,
                        inplace_update=self.inplace_update)
                else:
                    raise ValueError("'lsiting' in self.generatefiles but no "
                        "generatemapper was setup.")

            outputs = self.collect_outputs(self.outdir, rcode)
            outputs = bytes2str_in_dicts(outputs)  # type: ignore
        except OSError as e:
            if e.errno == 2:
                if runtime:
                    _logger.error(u"'%s' not found: %s", runtime[0], Text(e))
                else:
                    _logger.error(u"'%s' not found: %s", self.command_line[0], Text(e))
            else:
                _logger.exception(u"Exception while running job")
            processStatus = "permanentFail"
        except WorkflowException as err:
            _logger.error(u"[job %s] Job error:\n%s", self.name, Text(err))
            processStatus = "permanentFail"
        except Exception as e:
            _logger.exception(u"Exception while running job")
            processStatus = "permanentFail"
        if runtimeContext.research_obj is not None \
                and self.prov_obj is not None \
                and runtimeContext.process_run_id is not None:
            # creating entities for the outputs produced by each step (in the provenance document)
            self.prov_obj.record_process_end(str(self.name), runtimeContext.process_run_id,
                                             outputs, datetime.datetime.now())
        if processStatus != "success":
            _logger.warning(u"[job %s] completed %s", self.name, processStatus)
        else:
            _logger.info(u"[job %s] completed %s", self.name, processStatus)

        if _logger.isEnabledFor(logging.DEBUG):
            _logger.debug(u"[job %s] %s", self.name,
                          json_dumps(outputs, indent=4))

        if self.generatemapper is not None and runtimeContext.secret_store is not None:
            # Delete any runtime-generated files containing secrets.
            for _, p in self.generatemapper.items():
                if p.type == "CreateFile":
                    if runtimeContext.secret_store.has_secret(p.resolved):
                        host_outdir = self.outdir
                        container_outdir = self.builder.outdir
                        host_outdir_tgt = p.target
                        if p.target.startswith(container_outdir + "/"):
                            host_outdir_tgt = os.path.join(
                                host_outdir, p.target[len(container_outdir) + 1:])
                        os.remove(host_outdir_tgt)

        if runtimeContext.workflow_eval_lock is None:
            raise WorkflowException("runtimeContext.workflow_eval_lock must not be None")

        with runtimeContext.workflow_eval_lock:
            self.output_callback(outputs, processStatus)

        if self.stagedir is not None and os.path.exists(self.stagedir):
            _logger.debug(u"[job %s] Removing input staging directory %s", self.name, self.stagedir)
            shutil.rmtree(self.stagedir, True)

        if runtimeContext.rm_tmpdir:
            _logger.debug(u"[job %s] Removing temporary directory %s", self.name, self.tmpdir)
            shutil.rmtree(self.tmpdir, True)

    def process_monitor(self, sproc):  # type: (subprocess.Popen) -> None
        monitor = psutil.Process(sproc.pid)
        memory_usage = [None]  # Value must be list rather than integer to utilise pass-by-reference in python

        def get_tree_mem_usage(memory_usage):  # type: (List[int]) -> None
            children = monitor.children()
            rss = monitor.memory_info().rss
            while len(children):
                rss += sum([process.memory_info().rss for process in children])
                children = list(itertools.chain(*[process.children() for process in children]))
            if memory_usage[0] is None or rss > memory_usage[0]:
                memory_usage[0] = rss

        mem_tm = Timer(interval=1, function=get_tree_mem_usage, args=(memory_usage,))
        mem_tm.daemon = True
        mem_tm.start()
        sproc.wait()
        mem_tm.cancel()
        if memory_usage[0] is not None:
            _logger.info(u"[job %s] Max memory used: %iMiB", self.name,
                         round(memory_usage[0] / (2 ** 20)))
        else:
            _logger.debug(u"Could not collect memory usage, job ended before monitoring began.")


class CommandLineJob(JobBase):
    def run(self,
            runtimeContext,         # type: RuntimeContext
            tmpdir_lock=None        # type: Optional[threading.Lock]
            ):  # type: (...) -> None

        if tmpdir_lock:
            with tmpdir_lock:
                if not os.path.exists(self.tmpdir):
                    os.makedirs(self.tmpdir)
        else:
            if not os.path.exists(self.tmpdir):
                os.makedirs(self.tmpdir)

        self._setup(runtimeContext)

        env = self.environment
        vars_to_preserve = runtimeContext.preserve_environment
        if runtimeContext.preserve_entire_environment is not False:
            vars_to_preserve = os.environ
        if vars_to_preserve:
            for key, value in os.environ.items():
                if key in vars_to_preserve and key not in env:
                    # On Windows, subprocess env can't handle unicode.
                    env[key] = str(value) if onWindows() else value
        env["HOME"] = str(self.outdir) if onWindows() else self.outdir
        env["TMPDIR"] = str(self.tmpdir) if onWindows() else self.tmpdir
        if "PATH" not in env:
            env["PATH"] = str(os.environ["PATH"]) if onWindows() else os.environ["PATH"]
        if "SYSTEMROOT" not in env and "SYSTEMROOT" in os.environ:
            env["SYSTEMROOT"] = str(os.environ["SYSTEMROOT"]) if onWindows() \
                else os.environ["SYSTEMROOT"]

        stage_files(self.pathmapper, ignore_writable=True, symlink=True,
                    secret_store=runtimeContext.secret_store)
        if self.generatemapper is not None:
            stage_files(self.generatemapper, ignore_writable=self.inplace_update,
                        symlink=True, secret_store=runtimeContext.secret_store)
            relink_initialworkdir(
                self.generatemapper, self.outdir, self.builder.outdir,
                inplace_update=self.inplace_update)

        monitor_function = functools.partial(self.process_monitor)

        self._execute([], env, runtimeContext, monitor_function)


CONTROL_CODE_RE = r'\x1b\[[0-9;]*[a-zA-Z]'


class ContainerCommandLineJob(with_metaclass(ABCMeta, JobBase)):
    """Commandline job using containers."""

    @abstractmethod
    def get_from_requirements(self,
                              r,                                    # type: Dict[Text, Text]
                              pull_image,                           # type: bool
                              force_pull=False,                     # type: bool
                              tmp_outdir_prefix=DEFAULT_TMP_PREFIX  # type: Text
                              ):  # type: (...) -> Optional[Text]
        pass

    @abstractmethod
    def create_runtime(self,
                       env,             # type: MutableMapping[Text, Text]
                       runtime_context  # type: RuntimeContext
                       ):  # type: (...) -> Tuple[List[Text], Optional[Text]]
        """Return the list of commands to run the selected container engine."""
        pass

    @staticmethod
    @abstractmethod
    def append_volume(runtime, source, target, writable=False):
        # type: (List[Text], Text, Text, bool) -> None
        """Add binding arguments to the runtime list."""
        pass

    @abstractmethod
    def add_file_or_directory_volume(self,
                                     runtime,         # type: List[Text]
                                     volume,          # type: MapperEnt
                                     host_outdir_tgt  # type: Optional[Text]
                                     ):  # type: (...) -> None
        """Append volume a file/dir mapping to the runtime option list."""
        pass

    @abstractmethod
    def add_writable_file_volume(self,
                                 runtime,          # type: List[Text]
                                 volume,           # type: MapperEnt
                                 host_outdir_tgt,  # type: Optional[Text]
                                 tmpdir_prefix     # type: Text
                                 ):  # type: (...) -> None
        """Append a writable file mapping to the runtime option list."""
        pass

    @abstractmethod
    def add_writable_directory_volume(self,
                                      runtime,          # type: List[Text]
                                      volume,           # type: MapperEnt
                                      host_outdir_tgt,  # type: Optional[Text]
                                      tmpdir_prefix     # type: Text
                                      ):  # type: (...) -> None
        """Append a writable directory mapping to the runtime option list."""
        pass

    def create_file_and_add_volume(self,
                                   runtime,          # type: List[Text]
                                   volume,           # type: MapperEnt
                                   host_outdir_tgt,  # type: Optional[Text]
                                   secret_store,     # type: Optional[SecretStore]
                                   tmpdir_prefix     # type: Text
                                   ):  # type: (...) -> Text
        """Create the file and add a mapping."""
        if not host_outdir_tgt:
            tmp_dir, tmp_prefix = os.path.split(tmpdir_prefix)
            new_file = os.path.join(
                tempfile.mkdtemp(prefix=tmp_prefix, dir=tmp_dir),
                os.path.basename(volume.resolved))
        writable = True if volume.type == "CreateWritableFile" else False
        if secret_store:
            contents = secret_store.retrieve(volume.resolved)
        else:
            contents = volume.resolved
        dirname = os.path.dirname(host_outdir_tgt or new_file)
        if not os.path.exists(dirname):
            os.makedirs(dirname)
        with open(host_outdir_tgt or new_file, "wb") as file_literal:
            file_literal.write(contents.encode("utf-8"))
        if not host_outdir_tgt:
            self.append_volume(runtime, new_file, volume.target,
                               writable=writable)
        if writable:
            ensure_writable(host_outdir_tgt or new_file)
        else:
            ensure_non_writable(host_outdir_tgt or new_file)
        return host_outdir_tgt or new_file

    def add_volumes(self,
                    pathmapper,          # type: PathMapper
                    runtime,             # type: List[Text]
                    tmpdir_prefix,       # type: Text
                    secret_store=None,   # type: Optional[SecretStore]
                    any_path_okay=False  # type: bool
                    ):  # type: (...) -> None
        """Append volume mappings to the runtime option list."""
        container_outdir = self.builder.outdir
        for key, vol in (itm for itm in pathmapper.items() if itm[1].staged):
            host_outdir_tgt = None  # type: Optional[Text]
            if vol.target.startswith(container_outdir + "/"):
                host_outdir_tgt = os.path.join(
                    self.outdir, vol.target[len(container_outdir) + 1:])
            if not host_outdir_tgt and not any_path_okay:
                raise WorkflowException(
                    "No mandatory DockerRequirement, yet path is outside "
                    "the designated output directory, also know as "
                    "$(runtime.outdir): {}".format(vol))
            if vol.type in ("File", "Directory"):
                self.add_file_or_directory_volume(
                    runtime, vol, host_outdir_tgt)
            elif vol.type == "WritableFile":
                self.add_writable_file_volume(
                    runtime, vol, host_outdir_tgt, tmpdir_prefix)
            elif vol.type == "WritableDirectory":
                self.add_writable_directory_volume(
                    runtime, vol, host_outdir_tgt, tmpdir_prefix)
            elif vol.type in ["CreateFile", "CreateWritableFile"]:
                new_path = self.create_file_and_add_volume(
                    runtime, vol, host_outdir_tgt, secret_store, tmpdir_prefix)
                pathmapper.update(
                    key, new_path, vol.target, vol.type, vol.staged)

    def run(self,
            runtimeContext,   # type: RuntimeContext
            tmpdir_lock=None  # type: Optional[threading.Lock]
            ):  # type: (...) -> None
        if tmpdir_lock:
            with tmpdir_lock:
                if not os.path.exists(self.tmpdir):
                    os.makedirs(self.tmpdir)
        else:
            if not os.path.exists(self.tmpdir):
                os.makedirs(self.tmpdir)

        (docker_req, docker_is_req) = self.get_requirement("DockerRequirement")
        self.prov_obj = runtimeContext.prov_obj
        img_id = None
        env = cast(MutableMapping[Text, Text], os.environ)
        user_space_docker_cmd = runtimeContext.user_space_docker_cmd
        if docker_req is not None and user_space_docker_cmd:
            # For user-space docker implementations, a local image name or ID
            # takes precedence over a network pull
            if 'dockerImageId' in docker_req:
                img_id = str(docker_req["dockerImageId"])
            elif 'dockerPull' in docker_req:
                img_id = str(docker_req["dockerPull"])
            else:
                raise WorkflowException(SourceLine(docker_req).makeError(
                    "Docker image must be specified as 'dockerImageId' or "
                    "'dockerPull' when using user space implementations of "
                    "Docker"))
        else:
            try:
                if docker_req is not None and runtimeContext.use_container:
                    img_id = str(
                        self.get_from_requirements(
                            docker_req, runtimeContext.pull_image,
                            getdefault(runtimeContext.force_docker_pull, False),
                            getdefault(runtimeContext.tmp_outdir_prefix, DEFAULT_TMP_PREFIX)))
                if img_id is None:
                    if self.builder.find_default_container:
                        default_container = self.builder.find_default_container()
                        if default_container:
                            img_id = str(default_container)

                if docker_req is not None and img_id is None and runtimeContext.use_container:
                    raise Exception("Docker image not available")

                if self.prov_obj is not None and img_id is not None \
                        and runtimeContext.process_run_id is not None:
                    container_agent = self.prov_obj.document.agent(
                        uuid.uuid4().urn,
                        {"prov:type": PROV["SoftwareAgent"],
                         "cwlprov:image": img_id,
                         "prov:label": "Container execution of image %s" % img_id})
                    # FIXME: img_id is not a sha256 id, it might just be "debian:8"
                    # img_entity = document.entity("nih:sha-256;%s" % img_id,
                    #                  {"prov:label": "Container image %s" % img_id} )
                    # The image is the plan for this activity-agent association
                    # document.wasAssociatedWith(process_run_ID, container_agent, img_entity)
                    self.prov_obj.document.wasAssociatedWith(
                        runtimeContext.process_run_id, container_agent)
            except Exception as err:
                container = "Singularity" if runtimeContext.singularity else "Docker"
                _logger.debug(u"%s error", container, exc_info=True)
                if docker_is_req:
                    raise_from(UnsupportedRequirement(
                        "%s is required to run this tool: %s" % (container, Text(err))), err)
                else:
                    raise WorkflowException(
                        "{0} is not available for this tool, try "
                        "--no-container to disable {0}, or install "
                        "a user space Docker replacement like uDocker with "
                        "--user-space-docker-cmd.: {1}".format(container, err))

        self._setup(runtimeContext)
        (runtime, cidfile) = self.create_runtime(env, runtimeContext)
        runtime.append(Text(img_id))
        monitor_function = None
        if cidfile:
            monitor_function = functools.partial(
                self.docker_monitor, cidfile, runtimeContext.tmpdir_prefix,
                not bool(runtimeContext.cidfile_dir))
        elif runtimeContext.user_space_docker_cmd:
            monitor_function = functools.partial(self.process_monitor)
        self._execute(runtime, env, runtimeContext, monitor_function)

<<<<<<< HEAD
    @staticmethod
    def docker_get_memory(cid):  # type: (Text) -> int
        memory = None
        try:
            memory = subprocess.check_output(
                ['docker', 'inspect', '--type', 'container', '--format',
                 '{{.HostConfig.Memory}}', cid], stderr=subprocess.DEVNULL)
        except subprocess.CalledProcessError:
            pass
        if memory:
            value = int(memory)
            if value != 0:
                return value
        return psutil.virtual_memory().total

=======
>>>>>>> 1a2603ce
    def docker_monitor(self, cidfile, tmpdir_prefix, cleanup_cidfile, process):
        # type: (Text, Text, bool, subprocess.Popen) -> None
        """Record memory usage of the running Docker container."""
        # Todo: consider switching to `docker create` / `docker start`
        # instead of `docker run` as `docker create` outputs the container ID
        # to stdout, but the container is frozen, thus allowing us to start the
        # monitoring process without dealing with the cidfile or too-fast
        # container execution
        cid = None
        while cid is None:
            time.sleep(1)
            if process.returncode is not None:
                if cleanup_cidfile:
                    os.remove(cidfile)
                return
            try:
                with open(cidfile) as cidhandle:
                    cid = cidhandle.readline().strip()
            except (OSError, IOError):
                cid = None
        max_mem = psutil.virtual_memory().total
        tmp_dir, tmp_prefix = os.path.split(tmpdir_prefix)
        stats_file = tempfile.NamedTemporaryFile(prefix=tmp_prefix, dir=tmp_dir)
        with open(stats_file.name, mode="w") as stats_file_handle:
            stats_proc = subprocess.Popen(
                ['docker', 'stats', '--no-trunc', '--format', '{{.MemPerc}}',
                 cid], stdout=stats_file_handle, stderr=subprocess.DEVNULL)
            process.wait()
            stats_proc.kill()
        max_mem_percent = 0
        with open(stats_file.name, mode="r") as stats:
            for line in stats:
                try:
                    mem_percent = float(re.sub(
                        CONTROL_CODE_RE, '', line).replace('%', ''))
                    if mem_percent > max_mem_percent:
                        max_mem_percent = mem_percent
                except ValueError:
                    break
        _logger.info(u"[job %s] Max memory used: %iMiB", self.name,
                     int((max_mem_percent / 100 * max_mem) / (2 ** 20)))
        if cleanup_cidfile:
            os.remove(cidfile)


def _job_popen(commands,                  # type: List[Text]
               stdin_path,                # type: Optional[Text]
               stdout_path,               # type: Optional[Text]
               stderr_path,               # type: Optional[Text]
               env,                       # type: MutableMapping[AnyStr, AnyStr]
               cwd,                       # type: Text
               job_dir,                   # type: Text
               job_script_contents=None,  # type: Optional[Text]
               timelimit=None,            # type: Optional[int]
               name=None,                 # type: Optional[Text]
               monitor_function=None      # type: Optional[Callable[[subprocess.Popen], None]]
               ):  # type: (...) -> int

    if job_script_contents is None and not FORCE_SHELLED_POPEN:

        stdin = subprocess.PIPE  # type: Union[IO[Any], int]
        if stdin_path is not None:
            stdin = open(stdin_path, "rb")

        stdout = sys.stderr  # type: IO[Any]
        if stdout_path is not None:
            stdout = open(stdout_path, "wb")

        stderr = sys.stderr  # type: IO[Any]
        if stderr_path is not None:
            stderr = open(stderr_path, "wb")

        sproc = subprocess.Popen(commands,
                                 shell=False,
                                 close_fds=not onWindows(),
                                 stdin=stdin,
                                 stdout=stdout,
                                 stderr=stderr,
                                 env=env,
                                 cwd=cwd)
        processes_to_kill.append(sproc)

        if sproc.stdin is not None:
            sproc.stdin.close()

        tm = None
        if timelimit is not None and timelimit > 0:
            def terminate():  # type: () -> None
                try:
                    _logger.warning(
                        u"[job %s] exceeded time limit of %d seconds and will"
                        "be terminated", name, timelimit)
                    sproc.terminate()
                except OSError:
                    pass

            tm = Timer(timelimit, terminate)
            tm.daemon = True
            tm.start()
        if monitor_function:
            monitor_function(sproc)
        rcode = sproc.wait()

        if tm is not None:
            tm.cancel()

        if isinstance(stdin, IOBase):
            stdin.close()

        if stdout is not sys.stderr:
            stdout.close()

        if stderr is not sys.stderr:
            stderr.close()

        return rcode
    else:
        if job_script_contents is None:
            job_script_contents = SHELL_COMMAND_TEMPLATE

        env_copy = {}
        key = None  # type: Any
        for key in env:
            env_copy[key] = env[key]

        job_description = {
            u"commands": commands,
            u"cwd": cwd,
            u"env": env_copy,
            u"stdout_path": stdout_path,
            u"stderr_path": stderr_path,
            u"stdin_path": stdin_path}

        if PY2:
            with open(os.path.join(job_dir, "job.json"), mode="wb") as job_file:
                json_dump(job_description, job_file, ensure_ascii=False)
        else:
            with open(os.path.join(job_dir, "job.json"), mode="w",
                      encoding='utf-8') as job_file:
                json_dump(job_description, job_file, ensure_ascii=False)
        try:
            job_script = os.path.join(job_dir, "run_job.bash")
            with open(job_script, "wb") as _:
                _.write(job_script_contents.encode('utf-8'))
            job_run = os.path.join(job_dir, "run_job.py")
            with open(job_run, "wb") as _:
                _.write(PYTHON_RUN_SCRIPT.encode('utf-8'))
            sproc = subprocess.Popen(
                ["bash", job_script.encode("utf-8")],
                shell=False,
                cwd=job_dir,
                # The nested script will output the paths to the correct files if they need
                # to be captured. Else just write everything to stderr (same as above).
                stdout=sys.stderr,
                stderr=sys.stderr,
                stdin=subprocess.PIPE,
            )
            processes_to_kill.append(sproc)
            if sproc.stdin is not None:
                sproc.stdin.close()

            rcode = sproc.wait()

            return rcode
        finally:
            shutil.rmtree(job_dir)<|MERGE_RESOLUTION|>--- conflicted
+++ resolved
@@ -682,7 +682,6 @@
             monitor_function = functools.partial(self.process_monitor)
         self._execute(runtime, env, runtimeContext, monitor_function)
 
-<<<<<<< HEAD
     @staticmethod
     def docker_get_memory(cid):  # type: (Text) -> int
         memory = None
@@ -698,8 +697,6 @@
                 return value
         return psutil.virtual_memory().total
 
-=======
->>>>>>> 1a2603ce
     def docker_monitor(self, cidfile, tmpdir_prefix, cleanup_cidfile, process):
         # type: (Text, Text, bool, subprocess.Popen) -> None
         """Record memory usage of the running Docker container."""
