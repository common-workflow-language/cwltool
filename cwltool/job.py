from __future__ import absolute_import
import functools
import io
import json
import logging
import os
import re
import shutil
import stat
import subprocess
import sys
import tempfile
from typing import (IO, Any, Callable, Dict, Iterable, List, MutableMapping, Text,
                    Tuple, Union, cast)

import shellescape

from . import docker
from .builder import Builder
from .docker_uid import docker_vm_uid
from .errors import WorkflowException
from .pathmapper import PathMapper
from .process import (UnsupportedRequirement, empty_subtree, get_feature,
                      stageFiles)

_logger = logging.getLogger("cwltool")

needs_shell_quoting_re = re.compile(r"""(^$|[\s|&;()<>\'"$@])""")

FORCE_SHELLED_POPEN = os.getenv("CWLTOOL_FORCE_SHELL_POPEN", "0") == "1"

SHELL_COMMAND_TEMPLATE = """#!/bin/bash
python "run_job.py" "job.json"
"""

PYTHON_RUN_SCRIPT = """
import json
import os
import sys
import subprocess

with open(sys.argv[1], "r") as f:
    popen_description = json.load(f)
    commands = popen_description["commands"]
    cwd = popen_description["cwd"]
    env = popen_description["env"]
    env["PATH"] = os.environ.get("PATH")
    stdin_path = popen_description["stdin_path"]
    stdout_path = popen_description["stdout_path"]
    stderr_path = popen_description["stderr_path"]
    if stdin_path is not None:
        stdin = open(stdin_path, "rb")
    else:
        stdin = subprocess.PIPE
    if stdout_path is not None:
        stdout = open(stdout_path, "wb")
    else:
        stdout = sys.stderr
    if stderr_path is not None:
        stderr = open(stderr_path, "wb")
    else:
        stderr = sys.stderr
    sp = subprocess.Popen(commands,
                          shell=False,
                          close_fds=True,
                          stdin=stdin,
                          stdout=stdout,
                          stderr=stderr,
                          env=env,
                          cwd=cwd)
    if sp.stdin:
        sp.stdin.close()
    rcode = sp.wait()
    if stdin is not subprocess.PIPE:
        stdin.close()
    if stdout is not sys.stderr:
        stdout.close()
    if stderr is not sys.stderr:
        stderr.close()
    sys.exit(rcode)
"""


def deref_links(outputs):  # type: (Any) -> None
    if isinstance(outputs, dict):
        if outputs.get("class") == "File":
            st = os.lstat(outputs["path"])
            if stat.S_ISLNK(st.st_mode):
                outputs["path"] = os.readlink(outputs["path"])
        else:
            for v in outputs.values():
                deref_links(v)
    if isinstance(outputs, list):
        for v in outputs:
            deref_links(v)

def relink_initialworkdir(pathmapper, inplace_update=False):
    # type: (PathMapper, bool) -> None
    for src, vol in pathmapper.items():
        if not vol.staged:
            continue
        if vol.type in ("File", "Directory") or (inplace_update and
                                                 vol.type in ("WritableFile", "WritableDirectory")):
            if os.path.islink(vol.target) or os.path.isfile(vol.target):
                os.remove(vol.target)
            elif os.path.isdir(vol.target):
                os.rmdir(vol.target)
            os.symlink(vol.resolved, vol.target)

class JobBase(object):
    def __init__(self):  # type: () -> None
        self.builder = None  # type: Builder
        self.joborder = None  # type: Dict[Text, Union[Dict[Text, Any], List, Text]]
        self.stdin = None  # type: Text
        self.stderr = None  # type: Text
        self.stdout = None  # type: Text
        self.successCodes = None  # type: Iterable[int]
        self.temporaryFailCodes = None  # type: Iterable[int]
        self.permanentFailCodes = None  # type: Iterable[int]
        self.requirements = None  # type: List[Dict[Text, Text]]
        self.hints = None  # type: Dict[Text,Text]
        self.name = None  # type: Text
        self.command_line = None  # type: List[Text]
        self.pathmapper = None  # type: PathMapper
        self.generatemapper = None  # type: PathMapper
        self.collect_outputs = None  # type: Union[Callable[[Any], Any], functools.partial[Any]]
        self.output_callback = None  # type: Callable[[Any, Any], Any]
        self.outdir = None  # type: Text
        self.tmpdir = None  # type: Text
        self.environment = None  # type: MutableMapping[Text, Text]
        self.generatefiles = None  # type: Dict[Text, Union[List[Dict[Text, Text]], Dict[Text, Text], Text]]
        self.stagedir = None  # type: Text
        self.inplace_update = None  # type: bool

    def _setup(self):  # type: () -> None
        if not os.path.exists(self.outdir):
            os.makedirs(self.outdir)

        for knownfile in self.pathmapper.files():
            p = self.pathmapper.mapper(knownfile)
            if p.type == "File" and not os.path.isfile(p[0]):
                raise WorkflowException(
                    u"Input file %s (at %s) not found or is not a regular "
                    "file." % (knownfile, self.pathmapper.mapper(knownfile)[0]))

        if self.generatefiles["listing"]:
            self.generatemapper = PathMapper(cast(List[Any], self.generatefiles["listing"]),
                                             self.outdir, self.outdir, separateDirs=False)
            _logger.debug(u"[job %s] initial work dir %s", self.name,
                          json.dumps({p: self.generatemapper.mapper(p) for p in self.generatemapper.files()}, indent=4))

    def _execute(self, runtime, env, rm_tmpdir=True, move_outputs="move"):
        # type: (List[Text], MutableMapping[Text, Text], bool, Text) -> None

        scr, _ = get_feature(self, "ShellCommandRequirement")

        shouldquote = None  # type: Callable[[Any], Any]
        if scr:
            shouldquote = lambda x: False
        else:
            shouldquote = needs_shell_quoting_re.search

        _logger.info(u"[job %s] %s$ %s%s%s%s",
                     self.name,
                     self.outdir,
                     " \\\n    ".join([shellescape.quote(Text(arg)) if shouldquote(Text(arg)) else Text(arg) for arg in
                                       (runtime + self.command_line)]),
                     u' < %s' % self.stdin if self.stdin else '',
                     u' > %s' % os.path.join(self.outdir, self.stdout) if self.stdout else '',
                     u' 2> %s' % os.path.join(self.outdir, self.stderr) if self.stderr else '')

        outputs = {}  # type: Dict[Text,Text]

        try:
            stdin_path = None
            if self.stdin:
                stdin_path = self.pathmapper.reversemap(self.stdin)[1]

            stderr_path = None
            if self.stderr:
                abserr = os.path.join(self.outdir, self.stderr)
                dnerr = os.path.dirname(abserr)
                if dnerr and not os.path.exists(dnerr):
                    os.makedirs(dnerr)
                stderr_path = abserr

            stdout_path = None
            if self.stdout:
                absout = os.path.join(self.outdir, self.stdout)
                dn = os.path.dirname(absout)
                if dn and not os.path.exists(dn):
                    os.makedirs(dn)
                stdout_path = absout

<<<<<<< HEAD
            build_job_script = self.builder.build_job_script  # type: Callable[[List[str]], str]
=======
            commands = [Text(x).encode('utf-8') for x in runtime + self.command_line]
            job_script_contents = None  # type: Text
            builder = getattr(self, "builder", None)  # type: Builder
            if builder is not None:
                job_script_contents = builder.build_job_script(commands)
>>>>>>> e9c6a38e
            rcode = _job_popen(
                commands,
                stdin_path=stdin_path,
                stdout_path=stdout_path,
                stderr_path=stderr_path,
                env=env,
                cwd=self.outdir,
                job_script_contents=job_script_contents,
            )

            if self.successCodes and rcode in self.successCodes:
                processStatus = "success"
            elif self.temporaryFailCodes and rcode in self.temporaryFailCodes:
                processStatus = "temporaryFail"
            elif self.permanentFailCodes and rcode in self.permanentFailCodes:
                processStatus = "permanentFail"
            elif rcode == 0:
                processStatus = "success"
            else:
                processStatus = "permanentFail"

            if self.generatefiles["listing"]:
                relink_initialworkdir(self.generatemapper, inplace_update=self.inplace_update)

            outputs = self.collect_outputs(self.outdir)

        except OSError as e:
            if e.errno == 2:
                if runtime:
                    _logger.error(u"'%s' not found", runtime[0])
                else:
                    _logger.error(u"'%s' not found", self.command_line[0])
            else:
                _logger.exception("Exception while running job")
            processStatus = "permanentFail"
        except WorkflowException as e:
            _logger.error(u"[job %s] Job error:\n%s" % (self.name, e))
            processStatus = "permanentFail"
        except Exception as e:
            _logger.exception("Exception while running job")
            processStatus = "permanentFail"

        if processStatus != "success":
            _logger.warn(u"[job %s] completed %s", self.name, processStatus)
        else:
            _logger.info(u"[job %s] completed %s", self.name, processStatus)

        if _logger.isEnabledFor(logging.DEBUG):
            _logger.debug(u"[job %s] %s", self.name, json.dumps(outputs, indent=4))

        self.output_callback(outputs, processStatus)

        if self.stagedir and os.path.exists(self.stagedir):
            _logger.debug(u"[job %s] Removing input staging directory %s", self.name, self.stagedir)
            shutil.rmtree(self.stagedir, True)

        if rm_tmpdir:
            _logger.debug(u"[job %s] Removing temporary directory %s", self.name, self.tmpdir)
            shutil.rmtree(self.tmpdir, True)


class CommandLineJob(JobBase):

    def run(self, pull_image=True, rm_container=True,
            rm_tmpdir=True, move_outputs="move", **kwargs):
        # type: (bool, bool, bool, Text, **Any) -> None

        self._setup()

        env = self.environment
        if not os.path.exists(self.tmpdir):
            os.makedirs(self.tmpdir)
        vars_to_preserve = kwargs.get("preserve_environment")
        if kwargs.get("preserve_entire_environment"):
            vars_to_preserve = os.environ
        if vars_to_preserve is not None:
            for key, value in os.environ.items():
                if key in vars_to_preserve and key not in env:
                    env[key] = value
        env["HOME"] = self.outdir
        env["TMPDIR"] = self.tmpdir

        stageFiles(self.pathmapper, os.symlink, ignoreWritable=True)
        if self.generatemapper:
            stageFiles(self.generatemapper, os.symlink, ignoreWritable=self.inplace_update)
            relink_initialworkdir(self.generatemapper, inplace_update=self.inplace_update)

        self._execute([], env, rm_tmpdir=rm_tmpdir, move_outputs=move_outputs)


class DockerCommandLineJob(JobBase):

    def add_volumes(self, pathmapper, runtime, stage_output):
        # type: (PathMapper, List[Text], bool) -> None

        host_outdir = self.outdir
        container_outdir = self.builder.outdir
        for src, vol in pathmapper.items():
            if not vol.staged:
                continue
            if stage_output:
                containertgt = container_outdir + vol.target[len(host_outdir):]
            else:
                containertgt = vol.target
            if vol.type in ("File", "Directory"):
                if not vol.resolved.startswith("_:"):
                    runtime.append(u"--volume=%s:%s:ro" % (vol.resolved, containertgt))
            elif vol.type == "WritableFile":
                if self.inplace_update:
                    runtime.append(u"--volume=%s:%s:rw" % (vol.resolved, containertgt))
                else:
                    shutil.copy(vol.resolved, vol.target)
            elif vol.type == "WritableDirectory":
                if vol.resolved.startswith("_:"):
                    os.makedirs(vol.target, 0o0755)
                else:
                    if self.inplace_update:
                        runtime.append(u"--volume=%s:%s:rw" % (vol.resolved, containertgt))
                    else:
                        shutil.copytree(vol.resolved, vol.target)
            elif vol.type == "CreateFile":
                createtmp = os.path.join(host_outdir, os.path.basename(vol.target))
                with open(createtmp, "wb") as f:
                    f.write(vol.resolved.encode("utf-8"))
                runtime.append(u"--volume=%s:%s:ro" % (createtmp, vol.target))

    def run(self, pull_image=True, rm_container=True,
            rm_tmpdir=True, move_outputs="move", **kwargs):
        # type: (bool, bool, bool, Text, **Any) -> None

        (docker_req, docker_is_req) = get_feature(self, "DockerRequirement")

        img_id = None
        env = None  # type: MutableMapping[Text, Text]
        try:
            env = cast(MutableMapping[Text, Text], os.environ)
            if docker_req and kwargs.get("use_container") is not False:
                img_id = docker.get_from_requirements(docker_req, True, pull_image)
            if img_id is None:
                find_default_container = self.builder.find_default_container
                default_container = find_default_container and find_default_container()
                if default_container:
                    img_id = default_container
                    env = cast(MutableMapping[Text, Text], os.environ)

            if docker_req and img_id is None and kwargs.get("use_container"):
                raise Exception("Docker image not available")
        except Exception as e:
            _logger.debug("Docker error", exc_info=True)
            if docker_is_req:
                raise UnsupportedRequirement(
                    "Docker is required to run this tool: %s" % e)
            else:
                raise WorkflowException(
                    "Docker is not available for this tool, try --no-container"
                    " to disable Docker: %s" % e)

        self._setup()

        runtime = [u"docker", u"run", u"-i"]

        runtime.append(u"--volume=%s:%s:rw" % (os.path.realpath(self.outdir), self.builder.outdir))
        runtime.append(u"--volume=%s:%s:rw" % (os.path.realpath(self.tmpdir), "/tmp"))

        self.add_volumes(self.pathmapper, runtime, False)
        if self.generatemapper:
            self.add_volumes(self.generatemapper, runtime, True)

        runtime.append(u"--workdir=%s" % (self.builder.outdir))
        runtime.append(u"--read-only=true")

        if kwargs.get("custom_net", None) is not None:
            runtime.append(u"--net={0}".format(kwargs.get("custom_net")))
        elif kwargs.get("disable_net", None):
            runtime.append(u"--net=none")

        if self.stdout:
            runtime.append("--log-driver=none")

        euid = docker_vm_uid() or os.geteuid()

        if kwargs.get("no_match_user", None) is False:
            runtime.append(u"--user=%s" % (euid))

        if rm_container:
            runtime.append(u"--rm")

        runtime.append(u"--env=TMPDIR=/tmp")

        # spec currently says "HOME must be set to the designated output
        # directory." but spec might change to designated temp directory.
        # runtime.append("--env=HOME=/tmp")
        runtime.append(u"--env=HOME=%s" % self.builder.outdir)

        for t, v in self.environment.items():
            runtime.append(u"--env=%s=%s" % (t, v))

        runtime.append(img_id)

        self._execute(runtime, env, rm_tmpdir=rm_tmpdir, move_outputs=move_outputs)


def _job_popen(
        commands,  # type: List[str]
        stdin_path,  # type: Text
        stdout_path,  # type: Text
        stderr_path,  # type: Text
        env,  # type: Union[MutableMapping[Text, Text], MutableMapping[str, str]]
        cwd,  # type: Text
        job_dir=None,  # type: Text
<<<<<<< HEAD
        build_job_script=None,  # type: Callable[[List[str]], str]
):
    # type: (...) -> int

    job_script_contents = None
    if build_job_script:
        job_script_contents = build_job_script(commands)

=======
        job_script_contents=None,  # type: Text
):
    # type: (...) -> int
>>>>>>> e9c6a38e
    if not job_script_contents and not FORCE_SHELLED_POPEN:

        stdin = None  # type: Union[IO[Any], int]
        stderr = None  # type: IO[Any]
        stdout = None  # type: IO[Any]

        if stdin_path is not None:
            stdin = open(stdin_path, "rb")
        else:
            stdin = subprocess.PIPE

        if stdout_path is not None:
            stdout = open(stdout_path, "wb")
        else:
            stdout = sys.stderr

        if stderr_path is not None:
            stderr = open(stderr_path, "wb")
        else:
            stderr = sys.stderr

        sp = subprocess.Popen(commands,
                              shell=False,
                              close_fds=True,
                              stdin=stdin,
                              stdout=stdout,
                              stderr=stderr,
                              env=env,
                              cwd=cwd)

        if sp.stdin:
            sp.stdin.close()

        rcode = sp.wait()

        if isinstance(stdin, io.IOBase):
            stdin.close()

        if stdout is not sys.stderr:
            stdout.close()

        if stderr is not sys.stderr:
            stderr.close()

        return rcode
    else:
        if job_dir is None:
            job_dir = tempfile.mkdtemp(prefix="cwltooljob")

        if not job_script_contents:
            job_script_contents = SHELL_COMMAND_TEMPLATE

        env_copy = {}
        key = None  # type: Union[Text, bytes]
        for key in env:
            key = key.encode("utf-8")
            env_copy[key] = env[key]

        job_description = dict(
            commands=commands,
            cwd=cwd,
            env=env_copy,
            stdout_path=stdout_path,
            stderr_path=stderr_path,
            stdin_path=stdin_path,
        )
        with open(os.path.join(job_dir, "job.json"), "w") as f:
            json.dump(job_description, f)
        try:
            job_script = os.path.join(job_dir, "run_job.bash")
            with open(job_script, "w") as f:
                f.write(job_script_contents)
            job_run = os.path.join(job_dir, "run_job.py")
            with open(job_run, "w") as f:
                f.write(PYTHON_RUN_SCRIPT)
            sp = subprocess.Popen(
                ["bash", job_script.encode("utf-8")],
                shell=False,
                cwd=job_dir,
                stdout=sys.stderr,  # The nested script will output the paths to the correct files if they need
                stderr=sys.stderr,  # to be captured. Else just write everything to stderr (same as above).
                stdin=subprocess.PIPE,
            )
            if sp.stdin:
                sp.stdin.close()

            rcode = sp.wait()

            return rcode
        finally:
            shutil.rmtree(job_dir)<|MERGE_RESOLUTION|>--- conflicted
+++ resolved
@@ -192,15 +192,11 @@
                     os.makedirs(dn)
                 stdout_path = absout
 
-<<<<<<< HEAD
-            build_job_script = self.builder.build_job_script  # type: Callable[[List[str]], str]
-=======
             commands = [Text(x).encode('utf-8') for x in runtime + self.command_line]
             job_script_contents = None  # type: Text
             builder = getattr(self, "builder", None)  # type: Builder
             if builder is not None:
                 job_script_contents = builder.build_job_script(commands)
->>>>>>> e9c6a38e
             rcode = _job_popen(
                 commands,
                 stdin_path=stdin_path,
@@ -411,20 +407,9 @@
         env,  # type: Union[MutableMapping[Text, Text], MutableMapping[str, str]]
         cwd,  # type: Text
         job_dir=None,  # type: Text
-<<<<<<< HEAD
-        build_job_script=None,  # type: Callable[[List[str]], str]
-):
-    # type: (...) -> int
-
-    job_script_contents = None
-    if build_job_script:
-        job_script_contents = build_job_script(commands)
-
-=======
         job_script_contents=None,  # type: Text
 ):
     # type: (...) -> int
->>>>>>> e9c6a38e
     if not job_script_contents and not FORCE_SHELLED_POPEN:
 
         stdin = None  # type: Union[IO[Any], int]
