from __future__ import absolute_import

import functools  # pylint: disable=unused-import
import logging
import os
import re
import shutil
import stat
import sys
import tempfile
<<<<<<< HEAD
import uuid
import prov.model as prov
import datetime
from prov.model import PROV, ProvEntity, ProvDocument
import threading
=======
from threading import Lock, Timer
>>>>>>> 24a34936
from abc import ABCMeta, abstractmethod
from io import IOBase, open  # pylint: disable=redefined-builtin
from typing import (IO, Any, AnyStr, Callable,  # pylint: disable=unused-import
                    Dict, Iterable, List, MutableMapping, Optional, Text,
                    Union, cast)

import shellescape
<<<<<<< HEAD
from .provenance import ResearchObject  
import time
import datetime
from .utils import copytree_with_merge, docker_windows_path_adjust, onWindows
from typing import (IO, Any, Callable, Dict, Iterable, List, MutableMapping, Text,
                    Union, cast)


from .builder import Builder
=======
from schema_salad.sourceline import SourceLine
from six import with_metaclass

from .builder import Builder, HasReqsHints
>>>>>>> 24a34936
from .errors import WorkflowException
from .loghandler import _logger
from .pathmapper import PathMapper
from .process import UnsupportedRequirement, stageFiles
from .secrets import SecretStore  # pylint: disable=unused-import
from .utils import bytes2str_in_dicts  # pylint: disable=unused-import
from .utils import (  # pylint: disable=unused-import
    DEFAULT_TMP_PREFIX, Directory, copytree_with_merge, json_dump, json_dumps,
    onWindows, subprocess)
from .context import LoadingContext, RuntimeContext, getdefault

needs_shell_quoting_re = re.compile(r"""(^$|[\s|&;()<>\'"$@])""")

job_output_lock = Lock()

FORCE_SHELLED_POPEN = os.getenv("CWLTOOL_FORCE_SHELL_POPEN", "0") == "1"

SHELL_COMMAND_TEMPLATE = """#!/bin/bash
python "run_job.py" "job.json"
"""

PYTHON_RUN_SCRIPT = """
import json
import os
import sys
if os.name == 'posix':
    try:
        import subprocess32 as subprocess  # type: ignore
    except Exception:
        import subprocess
else:
    import subprocess  # type: ignore

with open(sys.argv[1], "r") as f:
    popen_description = json.load(f)
    commands = popen_description["commands"]
    cwd = popen_description["cwd"]
    env = popen_description["env"]
    env["PATH"] = os.environ.get("PATH")
    stdin_path = popen_description["stdin_path"]
    stdout_path = popen_description["stdout_path"]
    stderr_path = popen_description["stderr_path"]
    if stdin_path is not None:
        stdin = open(stdin_path, "rb")
    else:
        stdin = subprocess.PIPE
    if stdout_path is not None:
        stdout = open(stdout_path, "wb")
    else:
        stdout = sys.stderr
    if stderr_path is not None:
        stderr = open(stderr_path, "wb")
    else:
        stderr = sys.stderr
    sp = subprocess.Popen(commands,
                          shell=False,
                          close_fds=True,
                          stdin=stdin,
                          stdout=stdout,
                          stderr=stderr,
                          env=env,
                          cwd=cwd)
    if sp.stdin:
        sp.stdin.close()
    rcode = sp.wait()
    if stdin is not subprocess.PIPE:
        stdin.close()
    if stdout is not sys.stderr:
        stdout.close()
    if stderr is not sys.stderr:
        stderr.close()
    sys.exit(rcode)
"""


def deref_links(outputs):  # type: (Any) -> None
    if isinstance(outputs, dict):
        if outputs.get("class") == "File":
            st = os.lstat(outputs["path"])
            if stat.S_ISLNK(st.st_mode):
                outputs["basename"] = os.path.basename(outputs["path"])
                outputs["path"] = os.readlink(outputs["path"])
        else:
            for v in outputs.values():
                deref_links(v)
    if isinstance(outputs, list):
        for output in outputs:
            deref_links(output)

def relink_initialworkdir(pathmapper, host_outdir, container_outdir, inplace_update=False):
    # type: (PathMapper, Text, Text, bool) -> None
    for _, vol in pathmapper.items():
        if not vol.staged:
            continue

        if vol.type in ("File", "Directory") or (inplace_update and
                                                 vol.type in ("WritableFile", "WritableDirectory")):
            host_outdir_tgt = os.path.join(host_outdir, vol.target[len(container_outdir)+1:])
            if os.path.islink(host_outdir_tgt) or os.path.isfile(host_outdir_tgt):
                os.remove(host_outdir_tgt)
            elif os.path.isdir(host_outdir_tgt) and not vol.resolved.startswith("_:"):
                shutil.rmtree(host_outdir_tgt)
            if onWindows():
                if vol.type in ("File", "WritableFile"):
                    shutil.copy(vol.resolved, host_outdir_tgt)
                elif vol.type in ("Directory", "WritableDirectory"):
                    copytree_with_merge(vol.resolved, host_outdir_tgt)
            elif not vol.resolved.startswith("_:"):
                os.symlink(vol.resolved, host_outdir_tgt)

<<<<<<< HEAD
class JobBase(object):
    def __init__(self):  # type: () -> None
        self.builder = None  # type: Builder
        self.joborder = None  # type: Dict[Text, Union[Dict[Text, Any], List, Text]]
        self.stdin = None  # type: Text
        self.stderr = None  # type: Text
        self.stdout = None  # type: Text
        self.successCodes = None  # type: Iterable[int]
        self.temporaryFailCodes = None  # type: Iterable[int]
        self.permanentFailCodes = None  # type: Iterable[int]
        self.requirements = None  # type: List[Dict[Text, Text]]
        self.hints = None  # type: Dict[Text,Text]
        self.name = None  # type: Text
        self.command_line = None  # type: List[Text]
        self.pathmapper = None  # type: PathMapper
        self.make_pathmapper = None  # type: Callable[..., PathMapper]
        self.generatemapper = None  # type: PathMapper
        self.collect_outputs = None  # type: Union[Callable[[Any], Any], functools.partial[Any]]
        self.output_callback = None  # type: Callable[[Any, Any], Any]
        self.outdir = None  # type: Text
        self.tmpdir = None  # type: Text
        self.environment = None  # type: MutableMapping[Text, Text]
        self.generatefiles = None  # type: Dict[Text, Union[List[Dict[Text, Text]], Dict[Text, Text], Text]]
        self.stagedir = None  # type: Text
        self.inplace_update = None  # type: bool
        self.provObj=None
        self.parent_wf=None
        self.timelimit = None  # type: int
=======
class JobBase(with_metaclass(ABCMeta, HasReqsHints)):
    def __init__(self,
                 builder,   # type: Builder
                 joborder,  # type: Dict[Text, Union[Dict[Text, Any], List, Text]]
                 make_path_mapper,  # type: Callable[..., PathMapper]
                 requirements,  # type: List[Dict[Text, Text]]
                 hints,  # type: List[Dict[Text, Text]]
                 name,   # type: Text
                ):  # type: (...) -> None
        self.builder = builder
        self.joborder = joborder
        self.stdin = None  # type: Optional[Text]
        self.stderr = None  # type: Optional[Text]
        self.stdout = None  # type: Optional[Text]
        self.successCodes = None  # type: Optional[Iterable[int]]
        self.temporaryFailCodes = None  # type: Optional[Iterable[int]]
        self.permanentFailCodes = None  # type: Optional[Iterable[int]]
        self.requirements = requirements
        self.hints = hints
        self.name = name
        self.command_line = []  # type: List[Text]
        self.pathmapper = PathMapper([], u"", u"")
        self.make_path_mapper = make_path_mapper
        self.generatemapper = None  # type: Optional[PathMapper]

        # set in CommandLineTool.job(i)
        self.collect_outputs = cast(Callable[[Any], Any], None)  # type: Union[Callable[[Any], Any], functools.partial[Any]]
        self.output_callback = cast(Callable[[Any, Any], Any], None)
        self.outdir = u""
        self.tmpdir = u""

        self.environment = {}  # type: MutableMapping[Text, Text]
        self.generatefiles = {"class": "Directory", "listing": [], "basename": ""}  # type: Directory
        self.stagedir = None  # type: Optional[Text]
        self.inplace_update = False
        self.timelimit = None  # type: Optional[int]
>>>>>>> 24a34936
        self.networkaccess = False  # type: bool

    @abstractmethod
    def run(self,
            runtimeContext  # type: RuntimeContext
           ):  # type: (...) -> None
        pass

    def _setup(self, runtimeContext):  # type: (RuntimeContext) -> None
        if not os.path.exists(self.outdir):
            os.makedirs(self.outdir)
    
        for knownfile in self.pathmapper.files():
            p = self.pathmapper.mapper(knownfile)
            if p.type == "File" and not os.path.isfile(p[0]) and p.staged:
                raise WorkflowException(
                    u"Input file %s (at %s) not found or is not a regular "
                    "file." % (knownfile, self.pathmapper.mapper(knownfile)[0]))

        if self.generatefiles["listing"]:
            runtimeContext = runtimeContext.copy()
            runtimeContext.outdir = self.outdir
            self.generatemapper = self.make_path_mapper(
                cast(List[Any], self.generatefiles["listing"]),
                self.builder.outdir, runtimeContext, False)
            _logger.debug(u"[job %s] initial work dir %s", self.name,
                          json_dumps({p: self.generatemapper.mapper(p)
                                      for p in self.generatemapper.files()},
                                     indent=4))

    def _execute(self,
<<<<<<< HEAD
                 runtime,                   # type: List[Text]
                 env,                       # type: MutableMapping[Text, Text]
                 research_obj=None,         # type: Any
                 ProcessRunID=None,         # type: ProvEntity
                 reference_locations=None,  # type: Dict[Text, Any]
                 rm_tmpdir=True,            # type: bool
                 move_outputs="move",       # type: Text
                 secret_store=None,         # type: SecretStore
                 tmp_outdir_prefix=None     # type: Text
                 ):  # type (...) ->  None
                 

        scr, _ = get_feature(self, "ShellCommandRequirement")
        shouldquote = None  # type: Callable[[Any], Any]
=======
                 runtime,                # type:List[Text]
                 env,                    # type: MutableMapping[Text, Text]
                 runtimeContext         # type: RuntimeContext
                ):  # type: (...) -> None

        scr, _ = self.get_requirement("ShellCommandRequirement")

        shouldquote = needs_shell_quoting_re.search   # type: Callable[[Any], Any]
>>>>>>> 24a34936
        if scr:
            shouldquote = lambda x: False

        _logger.info(u"[job %s] %s$ %s%s%s%s",
                     self.name,
                     self.outdir,
                     " \\\n    ".join([shellescape.quote(Text(arg)) if shouldquote(Text(arg)) else Text(arg) for arg in
                                       (runtime + self.command_line)]),
                     u' < %s' % self.stdin if self.stdin else '',
                     u' > %s' % os.path.join(self.outdir, self.stdout) if self.stdout else '',
                     u' 2> %s' % os.path.join(self.outdir, self.stderr) if self.stderr else '')
        if self.joborder and research_obj and self.provObj:
            job_order=self.joborder
            self.provObj.used_artefacts(job_order, ProcessRunID, reference_locations, str(self.name))
        outputs = {}  # type: Dict[Text,Text]
        try:
            stdin_path = None
            if self.stdin:
                rmap = self.pathmapper.reversemap(self.stdin)
                if not rmap:
                    raise WorkflowException(
                        "{} missing from pathmapper".format(self.stdin))
                else:
                    stdin_path = rmap[1]


            stderr_path = None
            if self.stderr:
                abserr = os.path.join(self.outdir, self.stderr)
                dnerr = os.path.dirname(abserr)
                if dnerr and not os.path.exists(dnerr):
                    os.makedirs(dnerr)
                stderr_path = abserr

            stdout_path = None
            if self.stdout:
                absout = os.path.join(self.outdir, self.stdout)
                dn = os.path.dirname(absout)
                if dn and not os.path.exists(dn):
                    os.makedirs(dn)
                stdout_path = absout

            commands = [Text(x) for x in (runtime + self.command_line)]
<<<<<<< HEAD

            if secret_store:
                commands = secret_store.retrieve(commands)
                env = secret_store.retrieve(env)


            job_script_contents = None  # type: Text
=======
            if runtimeContext.secret_store:
                commands = runtimeContext.secret_store.retrieve(commands)
                env = runtimeContext.secret_store.retrieve(env)

            job_script_contents = None  # type: Optional[Text]
>>>>>>> 24a34936
            builder = getattr(self, "builder", None)  # type: Builder
            if builder is not None:
                job_script_contents = builder.build_job_script(commands)
            rcode = _job_popen(
                commands,
                stdin_path=stdin_path,
                stdout_path=stdout_path,
                stderr_path=stderr_path,
                env=env,
                cwd=self.outdir,
<<<<<<< HEAD
                job_dir=tempfile.mkdtemp(prefix=str(tmp_outdir_prefix)),
=======
                job_dir=tempfile.mkdtemp(prefix=getdefault(runtimeContext.tmp_outdir_prefix, DEFAULT_TMP_PREFIX)),
>>>>>>> 24a34936
                job_script_contents=job_script_contents,
                timelimit=self.timelimit,
                name=self.name
            )




            if self.successCodes and rcode in self.successCodes:
                processStatus = "success"
            elif self.temporaryFailCodes and rcode in self.temporaryFailCodes:
                processStatus = "temporaryFail"
            elif self.permanentFailCodes and rcode in self.permanentFailCodes:
                processStatus = "permanentFail"
            elif rcode == 0:
                processStatus = "success"
            else:
                processStatus = "permanentFail"

            if self.generatefiles["listing"]:
                assert self.generatemapper is not None
                relink_initialworkdir(
                    self.generatemapper, self.outdir, self.builder.outdir,
                    inplace_update=self.inplace_update)

            outputs = self.collect_outputs(self.outdir)
            outputs = bytes2str_in_dicts(outputs)  # type: ignore
        except OSError as e:
            if e.errno == 2:
                if runtime:
                    _logger.error(u"'%s' not found", runtime[0])
                else:
                    _logger.error(u"'%s' not found", self.command_line[0])
            else:
                _logger.exception("Exception while running job")
            processStatus = "permanentFail"
        except WorkflowException as e:
            _logger.error(u"[job %s] Job error:\n%s" % (self.name, e))
            processStatus = "permanentFail"
        except Exception as e:
            _logger.exception("Exception while running job")
            processStatus = "permanentFail"
        if research_obj and self.provObj:
            #creating entities for the outputs produced by each step (in the provenance document)
            self.provObj.generate_outputProv(outputs, ProcessRunID, str(self.name))
            self.provObj.document.wasEndedBy(ProcessRunID, None, self.provObj.workflowRunURI, datetime.datetime.now())
        if processStatus != "success":
            _logger.warning(u"[job %s] completed %s", self.name, processStatus)
        else:
            _logger.info(u"[job %s] completed %s", self.name, processStatus)

        if _logger.isEnabledFor(logging.DEBUG):
            _logger.debug(u"[job %s] %s", self.name,
                          json_dumps(outputs, indent=4))

        if self.generatemapper and runtimeContext.secret_store:
            # Delete any runtime-generated files containing secrets.
            for f, p in self.generatemapper.items():
                if p.type == "CreateFile":
                    if runtimeContext.secret_store.has_secret(p.resolved):
                        host_outdir = self.outdir
                        container_outdir = self.builder.outdir
                        host_outdir_tgt = p.target
                        if p.target.startswith(container_outdir+"/"):
                            host_outdir_tgt = os.path.join(
                                host_outdir, p.target[len(container_outdir)+1:])
                        os.remove(host_outdir_tgt)

        with job_output_lock:
            self.output_callback(outputs, processStatus)

        if self.stagedir and os.path.exists(self.stagedir):
            _logger.debug(u"[job %s] Removing input staging directory %s", self.name, self.stagedir)
            shutil.rmtree(self.stagedir, True)

        if runtimeContext.rm_tmpdir:
            _logger.debug(u"[job %s] Removing temporary directory %s", self.name, self.tmpdir)
            shutil.rmtree(self.tmpdir, True)


class CommandLineJob(JobBase):

    def run(self,
<<<<<<< HEAD
            ProcessRunID=None,         # type: ProvEntity
            reference_locations=None,  # type: Dict[Text, Any]
            pull_image=True,           # type: bool
            rm_container=True,         # type: bool
            rm_tmpdir=True,            # type: bool
            move_outputs="move",       # type: Text
            **kwargs                   # type: Any
            ):  # type: (...) -> None
    
        self._setup(kwargs)
=======
            runtimeContext     # type: RuntimeContext
           ):  # type: (...) -> None

        self._setup(runtimeContext)

>>>>>>> 24a34936
        env = self.environment
        if not os.path.exists(self.tmpdir):
            os.makedirs(self.tmpdir)
        vars_to_preserve = runtimeContext.preserve_environment
        if runtimeContext.preserve_entire_environment:
            vars_to_preserve = os.environ
        if vars_to_preserve is not None:
            for key, value in os.environ.items():
                if key in vars_to_preserve and key not in env:
                    # On Windows, subprocess env can't handle unicode.
                    env[key] = str(value) if onWindows() else value
        env["HOME"] = str(self.outdir) if onWindows() else self.outdir
        env["TMPDIR"] = str(self.tmpdir) if onWindows() else self.tmpdir
        if "PATH" not in env:
            env["PATH"] = str(os.environ["PATH"]) if onWindows() else os.environ["PATH"]
        if "SYSTEMROOT" not in env and "SYSTEMROOT" in os.environ:
            env["SYSTEMROOT"] = str(os.environ["SYSTEMROOT"]) if onWindows() else os.environ["SYSTEMROOT"]

        stageFiles(self.pathmapper, ignoreWritable=True, symLink=True, secret_store=runtimeContext.secret_store)
        if self.generatemapper:
<<<<<<< HEAD
            stageFiles(self.generatemapper, ignoreWritable=self.inplace_update, symLink=True, secret_store=kwargs.get("secret_store"))
            relink_initialworkdir(self.generatemapper, self.outdir, self.builder.outdir, inplace_update=self.inplace_update)
        research_obj=kwargs.get("research_obj")
        self._execute(
            [], env, research_obj, ProcessRunID, reference_locations, 
            rm_tmpdir, move_outputs, kwargs.get("secret_store"),
            kwargs.get("tmp_outdir_prefix"))


class ContainerCommandLineJob(JobBase):
    '''
    Commandline job using containers
    '''
    __metaclass__ = ABCMeta
=======
            stageFiles(self.generatemapper, ignoreWritable=self.inplace_update,
                       symLink=True, secret_store=runtimeContext.secret_store)
            relink_initialworkdir(self.generatemapper, self.outdir,
                                  self.builder.outdir, inplace_update=self.inplace_update)

        self._execute([], env, runtimeContext)


class ContainerCommandLineJob(with_metaclass(ABCMeta, JobBase)):
>>>>>>> 24a34936

    @abstractmethod
    def get_from_requirements(self,
                              r,                      # type: Dict[Text, Text]
                              req,                    # type: bool
                              pull_image,             # type: bool
                              force_pull=False,       # type: bool
                              tmp_outdir_prefix=DEFAULT_TMP_PREFIX  # type: Text
                             ):  # type: (...) -> Optional[Text]
        pass

    @abstractmethod
    def create_runtime(self, env, runtimeContext):
        # type: (MutableMapping[Text, Text], RuntimeContext) -> List
        """ Return the list of commands to run the selected container engine."""
        pass

<<<<<<< HEAD
    def run(self, ProcessRunID=None,
            reference_locations=None, pull_image=True, rm_container=True,
            record_container_id=False, cidfile_dir="",
            cidfile_prefix="", rm_tmpdir=True, move_outputs="move", **kwargs):
        # type: (Any, ProvEntity, Dict[Text, Any], bool, bool, bool, Text, Text, bool, Text, **Any) -> None 
        (docker_req, docker_is_req) = get_feature(self, "DockerRequirement")
=======
    def run(self, runtimeContext):
        # type: (RuntimeContext) -> None

        (docker_req, docker_is_req) = self.get_requirement("DockerRequirement")

>>>>>>> 24a34936
        img_id = None
        env = cast(MutableMapping[Text, Text], os.environ)
        user_space_docker_cmd = runtimeContext.user_space_docker_cmd
        if docker_req and user_space_docker_cmd:
            # For user-space docker implementations, a local image name or ID
            # takes precedence over a network pull
            if 'dockerImageId' in docker_req:
                img_id = str(docker_req["dockerImageId"])
            elif 'dockerPull' in docker_req:
                img_id = str(docker_req["dockerPull"])
            else:
                raise WorkflowException(SourceLine(docker_req).makeError(
                    "Docker image must be specified as 'dockerImageId' or "
                    "'dockerPull' when using user space implementations of "
                    "Docker"))
        else:
            try:
                if docker_req and runtimeContext.use_container:
                    img_id = str(
                        self.get_from_requirements(
                            docker_req, True, runtimeContext.pull_image,
                            getdefault(runtimeContext.force_docker_pull, False),
                            getdefault(runtimeContext.tmp_outdir_prefix, DEFAULT_TMP_PREFIX)))
                if img_id is None:
                    if self.builder.find_default_container:
                        default_container = self.builder.find_default_container()
                        if default_container:
                            img_id = str(default_container)

                if docker_req and img_id is None and runtimeContext.use_container:
                    raise Exception("Docker image not available")
<<<<<<< HEAD

                if self.provObj and img_id and ProcessRunID:
                    # TODO: Integrate with record_container_id 
                    container_agent = self.provObj.document.agent(uuid.uuid4().urn, 
                        {"prov:type": PROV["SoftwareAgent"],
                         "cwlprov:image": img_id,
                         "prov:label": "Container execution of image %s" % img_id})
                    # FIXME: img_id is not a sha256 id, it might just be "debian:8"
                    #img_entity = document.entity("nih:sha-256;%s" % img_id,
                    #                  {"prov:label": "Container image %s" % img_id} )                    
                    # The image is the plan for this activity-agent association
                    #document.wasAssociatedWith(ProcessRunID, container_agent, img_entity)
                    self.provObj.document.wasAssociatedWith(ProcessRunID, container_agent)
            except Exception as e:
                container = "Singularity" if kwargs.get("singularity") else "Docker"
                _logger.debug("%s error" % container, exc_info=True)
=======
            except Exception as err:
                container = "Singularity" if runtimeContext.singularity else "Docker"
                _logger.debug("%s error", container, exc_info=True)
>>>>>>> 24a34936
                if docker_is_req:
                    raise UnsupportedRequirement(
                        "%s is required to run this tool: %s" % (container, err))
                else:
                    raise WorkflowException(
                        "{0} is not available for this tool, try "
                        "--no-container to disable {0}, or install "
                        "a user space Docker replacement like uDocker with "
                        "--user-space-docker-cmd.: {1}".format(container, err))

        self._setup(runtimeContext)
        runtime = self.create_runtime(env, runtimeContext)
        runtime.append(img_id)
<<<<<<< HEAD
        research_obj=kwargs.get("research_obj")
        self._execute(
            runtime, env, research_obj, ProcessRunID, reference_locations, 
            rm_tmpdir, move_outputs, kwargs.get("secret_store"),
            kwargs.get("tmp_outdir_prefix"))
=======

        self._execute(runtime, env, runtimeContext)
>>>>>>> 24a34936


def _job_popen(
        commands,                  # type: List[Text]
        stdin_path,                # type: Optional[Text]
        stdout_path,               # type: Optional[Text]
        stderr_path,               # type: Optional[Text]
        env,                       # type: MutableMapping[AnyStr, AnyStr]
        cwd,                       # type: Text
        job_dir,                   # type: Text
        job_script_contents=None,  # type: Text
        timelimit=None,            # type: int
        name=None                  # type: Text
       ):  # type: (...) -> int

    if not job_script_contents and not FORCE_SHELLED_POPEN:

        stdin = subprocess.PIPE  # type: Union[IO[Any], int]
        if stdin_path is not None:
            stdin = open(stdin_path, "rb")

        stdout = sys.stderr  # type: IO[Any]
        if stdout_path is not None:
            stdout = open(stdout_path, "wb")

        stderr = sys.stderr  # type: IO[Any]
        if stderr_path is not None:
            stderr = open(stderr_path, "wb")

        sproc = subprocess.Popen(commands,
                                 shell=False,
                                 close_fds=not onWindows(),
                                 stdin=stdin,
                                 stdout=stdout,
                                 stderr=stderr,
                                 env=env,
                                 cwd=cwd)

        if sproc.stdin:
            sproc.stdin.close()

        tm = None
        if timelimit:
            def terminate():
                try:
                    _logger.warn(u"[job %s] exceeded time limit of %d seconds and will be terminated", name, timelimit)
                    sproc.terminate()
                except OSError:
                    pass
            tm = Timer(timelimit, terminate)
            tm.start()

        rcode = sproc.wait()

        if tm:
            tm.cancel()

        if isinstance(stdin, IOBase):
            stdin.close()

        if stdout is not sys.stderr:
            stdout.close()

        if stderr is not sys.stderr:
            stderr.close()

        return rcode
    else:
        if not job_script_contents:
            job_script_contents = SHELL_COMMAND_TEMPLATE

        env_copy = {}
        key = None  # type: Any
        for key in env:
            env_copy[key] = env[key]

        job_description = dict(
            commands=commands,
            cwd=cwd,
            env=env_copy,
            stdout_path=stdout_path,
            stderr_path=stderr_path,
            stdin_path=stdin_path,
        )
<<<<<<< HEAD

        with open(os.path.join(job_dir, "job.json"), "wb") as f:
            json.dump(job_description, codecs.getwriter('utf-8')(f), ensure_ascii=False)  # type: ignore
=======
        with open(os.path.join(job_dir, "job.json"), encoding='utf-8',
                     mode="wb") as job_file:
            json_dump(job_description, job_file, ensure_ascii=False)
>>>>>>> 24a34936
        try:
            job_script = os.path.join(job_dir, "run_job.bash")
            with open(job_script, "wb") as _:
                _.write(job_script_contents.encode('utf-8'))
            job_run = os.path.join(job_dir, "run_job.py")
            with open(job_run, "wb") as _:
                _.write(PYTHON_RUN_SCRIPT.encode('utf-8'))
            sproc = subprocess.Popen(
                ["bash", job_script.encode("utf-8")],
                shell=False,
                cwd=job_dir,
                # The nested script will output the paths to the correct files if they need
                # to be captured. Else just write everything to stderr (same as above).
                stdout=sys.stderr,
                stderr=sys.stderr,
                stdin=subprocess.PIPE,
            )
            if sproc.stdin:
                sproc.stdin.close()

            rcode = sproc.wait()

            return rcode
        finally:
            shutil.rmtree(job_dir)<|MERGE_RESOLUTION|>--- conflicted
+++ resolved
@@ -8,15 +8,12 @@
 import stat
 import sys
 import tempfile
-<<<<<<< HEAD
 import uuid
 import prov.model as prov
 import datetime
 from prov.model import PROV, ProvEntity, ProvDocument
 import threading
-=======
 from threading import Lock, Timer
->>>>>>> 24a34936
 from abc import ABCMeta, abstractmethod
 from io import IOBase, open  # pylint: disable=redefined-builtin
 from typing import (IO, Any, AnyStr, Callable,  # pylint: disable=unused-import
@@ -24,26 +21,15 @@
                     Union, cast)
 
 import shellescape
-<<<<<<< HEAD
-from .provenance import ResearchObject  
-import time
-import datetime
-from .utils import copytree_with_merge, docker_windows_path_adjust, onWindows
-from typing import (IO, Any, Callable, Dict, Iterable, List, MutableMapping, Text,
-                    Union, cast)
-
-
-from .builder import Builder
-=======
 from schema_salad.sourceline import SourceLine
 from six import with_metaclass
 
 from .builder import Builder, HasReqsHints
->>>>>>> 24a34936
 from .errors import WorkflowException
 from .loghandler import _logger
 from .pathmapper import PathMapper
 from .process import UnsupportedRequirement, stageFiles
+from .provenance import ResearchObject
 from .secrets import SecretStore  # pylint: disable=unused-import
 from .utils import bytes2str_in_dicts  # pylint: disable=unused-import
 from .utils import (  # pylint: disable=unused-import
@@ -150,36 +136,6 @@
             elif not vol.resolved.startswith("_:"):
                 os.symlink(vol.resolved, host_outdir_tgt)
 
-<<<<<<< HEAD
-class JobBase(object):
-    def __init__(self):  # type: () -> None
-        self.builder = None  # type: Builder
-        self.joborder = None  # type: Dict[Text, Union[Dict[Text, Any], List, Text]]
-        self.stdin = None  # type: Text
-        self.stderr = None  # type: Text
-        self.stdout = None  # type: Text
-        self.successCodes = None  # type: Iterable[int]
-        self.temporaryFailCodes = None  # type: Iterable[int]
-        self.permanentFailCodes = None  # type: Iterable[int]
-        self.requirements = None  # type: List[Dict[Text, Text]]
-        self.hints = None  # type: Dict[Text,Text]
-        self.name = None  # type: Text
-        self.command_line = None  # type: List[Text]
-        self.pathmapper = None  # type: PathMapper
-        self.make_pathmapper = None  # type: Callable[..., PathMapper]
-        self.generatemapper = None  # type: PathMapper
-        self.collect_outputs = None  # type: Union[Callable[[Any], Any], functools.partial[Any]]
-        self.output_callback = None  # type: Callable[[Any, Any], Any]
-        self.outdir = None  # type: Text
-        self.tmpdir = None  # type: Text
-        self.environment = None  # type: MutableMapping[Text, Text]
-        self.generatefiles = None  # type: Dict[Text, Union[List[Dict[Text, Text]], Dict[Text, Text], Text]]
-        self.stagedir = None  # type: Text
-        self.inplace_update = None  # type: bool
-        self.provObj=None
-        self.parent_wf=None
-        self.timelimit = None  # type: int
-=======
 class JobBase(with_metaclass(ABCMeta, HasReqsHints)):
     def __init__(self,
                  builder,   # type: Builder
@@ -215,8 +171,9 @@
         self.generatefiles = {"class": "Directory", "listing": [], "basename": ""}  # type: Directory
         self.stagedir = None  # type: Optional[Text]
         self.inplace_update = False
+        self.provObj=None
+        self.parent_wf=None
         self.timelimit = None  # type: Optional[int]
->>>>>>> 24a34936
         self.networkaccess = False  # type: bool
 
     @abstractmethod
@@ -228,7 +185,7 @@
     def _setup(self, runtimeContext):  # type: (RuntimeContext) -> None
         if not os.path.exists(self.outdir):
             os.makedirs(self.outdir)
-    
+
         for knownfile in self.pathmapper.files():
             p = self.pathmapper.mapper(knownfile)
             if p.type == "File" and not os.path.isfile(p[0]) and p.staged:
@@ -248,23 +205,7 @@
                                      indent=4))
 
     def _execute(self,
-<<<<<<< HEAD
-                 runtime,                   # type: List[Text]
-                 env,                       # type: MutableMapping[Text, Text]
-                 research_obj=None,         # type: Any
-                 ProcessRunID=None,         # type: ProvEntity
-                 reference_locations=None,  # type: Dict[Text, Any]
-                 rm_tmpdir=True,            # type: bool
-                 move_outputs="move",       # type: Text
-                 secret_store=None,         # type: SecretStore
-                 tmp_outdir_prefix=None     # type: Text
-                 ):  # type (...) ->  None
-                 
-
-        scr, _ = get_feature(self, "ShellCommandRequirement")
-        shouldquote = None  # type: Callable[[Any], Any]
-=======
-                 runtime,                # type:List[Text]
+                 runtime,                # type: List[Text]
                  env,                    # type: MutableMapping[Text, Text]
                  runtimeContext         # type: RuntimeContext
                 ):  # type: (...) -> None
@@ -272,7 +213,6 @@
         scr, _ = self.get_requirement("ShellCommandRequirement")
 
         shouldquote = needs_shell_quoting_re.search   # type: Callable[[Any], Any]
->>>>>>> 24a34936
         if scr:
             shouldquote = lambda x: False
 
@@ -316,21 +256,11 @@
                 stdout_path = absout
 
             commands = [Text(x) for x in (runtime + self.command_line)]
-<<<<<<< HEAD
-
-            if secret_store:
-                commands = secret_store.retrieve(commands)
-                env = secret_store.retrieve(env)
-
-
-            job_script_contents = None  # type: Text
-=======
             if runtimeContext.secret_store:
                 commands = runtimeContext.secret_store.retrieve(commands)
                 env = runtimeContext.secret_store.retrieve(env)
 
             job_script_contents = None  # type: Optional[Text]
->>>>>>> 24a34936
             builder = getattr(self, "builder", None)  # type: Builder
             if builder is not None:
                 job_script_contents = builder.build_job_script(commands)
@@ -341,11 +271,7 @@
                 stderr_path=stderr_path,
                 env=env,
                 cwd=self.outdir,
-<<<<<<< HEAD
-                job_dir=tempfile.mkdtemp(prefix=str(tmp_outdir_prefix)),
-=======
                 job_dir=tempfile.mkdtemp(prefix=getdefault(runtimeContext.tmp_outdir_prefix, DEFAULT_TMP_PREFIX)),
->>>>>>> 24a34936
                 job_script_contents=job_script_contents,
                 timelimit=self.timelimit,
                 name=self.name
@@ -429,24 +355,11 @@
 class CommandLineJob(JobBase):
 
     def run(self,
-<<<<<<< HEAD
-            ProcessRunID=None,         # type: ProvEntity
-            reference_locations=None,  # type: Dict[Text, Any]
-            pull_image=True,           # type: bool
-            rm_container=True,         # type: bool
-            rm_tmpdir=True,            # type: bool
-            move_outputs="move",       # type: Text
-            **kwargs                   # type: Any
-            ):  # type: (...) -> None
-    
-        self._setup(kwargs)
-=======
             runtimeContext     # type: RuntimeContext
            ):  # type: (...) -> None
 
         self._setup(runtimeContext)
 
->>>>>>> 24a34936
         env = self.environment
         if not os.path.exists(self.tmpdir):
             os.makedirs(self.tmpdir)
@@ -467,22 +380,6 @@
 
         stageFiles(self.pathmapper, ignoreWritable=True, symLink=True, secret_store=runtimeContext.secret_store)
         if self.generatemapper:
-<<<<<<< HEAD
-            stageFiles(self.generatemapper, ignoreWritable=self.inplace_update, symLink=True, secret_store=kwargs.get("secret_store"))
-            relink_initialworkdir(self.generatemapper, self.outdir, self.builder.outdir, inplace_update=self.inplace_update)
-        research_obj=kwargs.get("research_obj")
-        self._execute(
-            [], env, research_obj, ProcessRunID, reference_locations, 
-            rm_tmpdir, move_outputs, kwargs.get("secret_store"),
-            kwargs.get("tmp_outdir_prefix"))
-
-
-class ContainerCommandLineJob(JobBase):
-    '''
-    Commandline job using containers
-    '''
-    __metaclass__ = ABCMeta
-=======
             stageFiles(self.generatemapper, ignoreWritable=self.inplace_update,
                        symLink=True, secret_store=runtimeContext.secret_store)
             relink_initialworkdir(self.generatemapper, self.outdir,
@@ -492,7 +389,9 @@
 
 
 class ContainerCommandLineJob(with_metaclass(ABCMeta, JobBase)):
->>>>>>> 24a34936
+    '''
+    Commandline job using containers
+    '''
 
     @abstractmethod
     def get_from_requirements(self,
@@ -510,20 +409,11 @@
         """ Return the list of commands to run the selected container engine."""
         pass
 
-<<<<<<< HEAD
-    def run(self, ProcessRunID=None,
-            reference_locations=None, pull_image=True, rm_container=True,
-            record_container_id=False, cidfile_dir="",
-            cidfile_prefix="", rm_tmpdir=True, move_outputs="move", **kwargs):
-        # type: (Any, ProvEntity, Dict[Text, Any], bool, bool, bool, Text, Text, bool, Text, **Any) -> None 
-        (docker_req, docker_is_req) = get_feature(self, "DockerRequirement")
-=======
     def run(self, runtimeContext):
         # type: (RuntimeContext) -> None
 
         (docker_req, docker_is_req) = self.get_requirement("DockerRequirement")
 
->>>>>>> 24a34936
         img_id = None
         env = cast(MutableMapping[Text, Text], os.environ)
         user_space_docker_cmd = runtimeContext.user_space_docker_cmd
@@ -555,28 +445,22 @@
 
                 if docker_req and img_id is None and runtimeContext.use_container:
                     raise Exception("Docker image not available")
-<<<<<<< HEAD
 
                 if self.provObj and img_id and ProcessRunID:
-                    # TODO: Integrate with record_container_id 
-                    container_agent = self.provObj.document.agent(uuid.uuid4().urn, 
+                    # TODO: Integrate with record_container_id
+                    container_agent = self.provObj.document.agent(uuid.uuid4().urn,
                         {"prov:type": PROV["SoftwareAgent"],
                          "cwlprov:image": img_id,
                          "prov:label": "Container execution of image %s" % img_id})
                     # FIXME: img_id is not a sha256 id, it might just be "debian:8"
                     #img_entity = document.entity("nih:sha-256;%s" % img_id,
-                    #                  {"prov:label": "Container image %s" % img_id} )                    
+                    #                  {"prov:label": "Container image %s" % img_id} )
                     # The image is the plan for this activity-agent association
                     #document.wasAssociatedWith(ProcessRunID, container_agent, img_entity)
                     self.provObj.document.wasAssociatedWith(ProcessRunID, container_agent)
-            except Exception as e:
-                container = "Singularity" if kwargs.get("singularity") else "Docker"
-                _logger.debug("%s error" % container, exc_info=True)
-=======
             except Exception as err:
                 container = "Singularity" if runtimeContext.singularity else "Docker"
                 _logger.debug("%s error", container, exc_info=True)
->>>>>>> 24a34936
                 if docker_is_req:
                     raise UnsupportedRequirement(
                         "%s is required to run this tool: %s" % (container, err))
@@ -590,16 +474,7 @@
         self._setup(runtimeContext)
         runtime = self.create_runtime(env, runtimeContext)
         runtime.append(img_id)
-<<<<<<< HEAD
-        research_obj=kwargs.get("research_obj")
-        self._execute(
-            runtime, env, research_obj, ProcessRunID, reference_locations, 
-            rm_tmpdir, move_outputs, kwargs.get("secret_store"),
-            kwargs.get("tmp_outdir_prefix"))
-=======
-
         self._execute(runtime, env, runtimeContext)
->>>>>>> 24a34936
 
 
 def _job_popen(
@@ -684,15 +559,9 @@
             stderr_path=stderr_path,
             stdin_path=stdin_path,
         )
-<<<<<<< HEAD
-
-        with open(os.path.join(job_dir, "job.json"), "wb") as f:
-            json.dump(job_description, codecs.getwriter('utf-8')(f), ensure_ascii=False)  # type: ignore
-=======
         with open(os.path.join(job_dir, "job.json"), encoding='utf-8',
-                     mode="wb") as job_file:
+                mode="wb") as job_file:
             json_dump(job_description, job_file, ensure_ascii=False)
->>>>>>> 24a34936
         try:
             job_script = os.path.join(job_dir, "run_job.bash")
             with open(job_script, "wb") as _:
