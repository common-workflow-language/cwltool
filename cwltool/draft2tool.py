import copy
import hashlib
import json
import logging
import os
import re
import shutil
import tempfile
from six.moves import urllib
from six import string_types, u
from functools import partial

import schema_salad.validate as validate
import shellescape
from schema_salad.ref_resolver import file_uri, uri_file_path
from schema_salad.sourceline import SourceLine, indent
from typing import Any, Callable, cast, Generator, Text, Union, Dict

from .builder import CONTENT_LIMIT, substitute, Builder
from .pathmapper import adjustFileObjs, adjustDirObjs, visit_class
from .errors import WorkflowException
from .job import JobBase, CommandLineJob, DockerCommandLineJob
from .pathmapper import PathMapper, get_listing, trim_listing
from .process import Process, shortname, uniquename, normalizeFilesDirs, compute_checksums, DebugLogger
from .stdfsaccess import StdFsAccess
from .utils import aslist

ACCEPTLIST_EN_STRICT_RE = re.compile(r"^[a-zA-Z0-9._+-]+$")
ACCEPTLIST_EN_RELAXED_RE = re.compile(r".*")  # Accept anything
ACCEPTLIST_RE = ACCEPTLIST_EN_STRICT_RE

from .flatten import flatten

_logger = logging.getLogger("cwltool")


class ExpressionTool(Process):
    def __init__(self, toolpath_object, **kwargs):
        # type: (Dict[Text, Any], **Any) -> None
        super(ExpressionTool, self).__init__(toolpath_object, **kwargs)

    class ExpressionJob(object):

        def __init__(self):  # type: () -> None
            self.builder = None  # type: Builder
            self.requirements = None  # type: Dict[Text, Text]
            self.hints = None  # type: Dict[Text, Text]
            self.collect_outputs = None  # type: Callable[[Any], Any]
            self.output_callback = None  # type: Callable[[Any, Any], Any]
            self.outdir = None  # type: Text
            self.tmpdir = None  # type: Text
            self.script = None  # type: Dict[Text, Text]

        def run(self, **kwargs):  # type: (**Any) -> None
            try:
                ev = self.builder.do_eval(self.script)
                normalizeFilesDirs(ev)
                self.output_callback(ev, "success")
            except Exception as e:
                _logger.warn(u"Failed to evaluate expression:\n%s",
                             e, exc_info=kwargs.get('debug'))
                self.output_callback({}, "permanentFail")

    def job(self,
            job_order,  # type: Dict[Text, Text]
            output_callbacks,  # type: Callable[[Any, Any], Any]
            **kwargs  # type: Any
            ):
        # type: (...) -> Generator[ExpressionTool.ExpressionJob, None, None]
        builder = self._init_job(job_order, **kwargs)

        j = ExpressionTool.ExpressionJob()
        j.builder = builder
        j.script = self.tool["expression"]
        j.output_callback = output_callbacks
        j.requirements = self.requirements
        j.hints = self.hints
        j.outdir = None
        j.tmpdir = None

        yield j


def remove_path(f):  # type: (Dict[Text, Any]) -> None
    if "path" in f:
        del f["path"]


def revmap_file(builder, outdir, f):
    # type: (Builder, Text, Dict[Text, Any]) -> Union[Dict[Text, Any], None]

    """Remap a file from internal path to external path.

    For Docker, this maps from the path inside tho container to the path
    outside the container. Recognizes files in the pathmapper or remaps
    internal output directories to the external directory.
    """

    split = urllib.parse.urlsplit(outdir)
    if not split.scheme:
        outdir = file_uri(str(outdir))

    if "location" in f:
        if f["location"].startswith("file://"):
            path = uri_file_path(f["location"])
            revmap_f = builder.pathmapper.reversemap(path)
            if revmap_f:
                f["location"] = revmap_f[1]
            elif path == builder.outdir:
                f["location"] = outdir
            elif path.startswith(builder.outdir):
                f["location"] = builder.fs_access.join(outdir, path[len(builder.outdir) + 1:])
        return f

    if "path" in f:
        path = f["path"]
        del f["path"]
        revmap_f = builder.pathmapper.reversemap(path)
        if revmap_f:
            f["location"] = revmap_f[1]
            return f
        elif path.startswith(builder.outdir):
            f["location"] = builder.fs_access.join(outdir, path[len(builder.outdir) + 1:])
            return f
        else:
            raise WorkflowException(u"Output file path %s must be within designated output directory (%s) or an input "
                                    u"file pass through." % (path, builder.outdir))

    raise WorkflowException(u"Output File object is missing both `location` and `path` fields: %s" % f)


class CallbackJob(object):
    def __init__(self, job, output_callback, cachebuilder, jobcache):
        # type: (CommandLineTool, Callable[[Any, Any], Any], Builder, Text) -> None
        self.job = job
        self.output_callback = output_callback
        self.cachebuilder = cachebuilder
        self.outdir = jobcache

    def run(self, **kwargs):
        # type: (**Any) -> None
        self.output_callback(self.job.collect_output_ports(
            self.job.tool["outputs"],
            self.cachebuilder,
            self.outdir,
            kwargs.get("compute_checksum", True)), "success")


# map files to assigned path inside a container. We need to also explicitly
# walk over input as implicit reassignment doesn't reach everything in builder.bindings
def check_adjust(builder, stepname, f):
    # type: (Builder, Text, Dict[Text, Any]) -> Dict[Text, Any]

    f["path"] = builder.pathmapper.mapper(f["location"])[1]
    f["dirname"], f["basename"] = os.path.split(f["path"])
    if f["class"] == "File":
        f["nameroot"], f["nameext"] = os.path.splitext(f["basename"])
    if not ACCEPTLIST_RE.match(f["basename"]):
        raise WorkflowException("Invalid filename: '%s' contains illegal characters" % (f["basename"]))
    return f

def check_valid_locations(fs_access, ob):
    if ob["location"].startswith("_:"):
        pass
    if ob["class"] == "File" and not fs_access.isfile(ob["location"]):
        raise validate.ValidationException("Does not exist or is not a File: '%s'" % ob["location"])
    if ob["class"] == "Directory" and not fs_access.isdir(ob["location"]):
        raise validate.ValidationException("Does not exist or is not a Directory: '%s'" % ob["location"])

class CommandLineTool(Process):
    def __init__(self, toolpath_object, **kwargs):
        # type: (Dict[Text, Any], **Any) -> None
        super(CommandLineTool, self).__init__(toolpath_object, **kwargs)

    def makeJobRunner(self):  # type: () -> JobBase
        dockerReq, _ = self.get_requirement("DockerRequirement")
        if dockerReq:
            return DockerCommandLineJob()
        else:
            return CommandLineJob()

    def makePathMapper(self, reffiles, stagedir, **kwargs):
        # type: (List[Any], Text, **Any) -> PathMapper
        return PathMapper(reffiles, kwargs["basedir"], stagedir)

    def job(self,
            job_order,  # type: Dict[Text, Text]
            output_callbacks,  # type: Callable[[Any, Any], Any]
            **kwargs  # type: Any
            ):
        # type: (...) -> Generator[Union[JobBase, CallbackJob], None, None]

        jobname = uniquename(kwargs.get("name", shortname(self.tool.get("id", "job"))))

        if kwargs.get("cachedir"):
            cacheargs = kwargs.copy()
            cacheargs["outdir"] = "/out"
            cacheargs["tmpdir"] = "/tmp"
            cacheargs["stagedir"] = "/stage"
            cachebuilder = self._init_job(job_order, **cacheargs)
            cachebuilder.pathmapper = PathMapper(cachebuilder.files,
                                                 kwargs["basedir"],
                                                 cachebuilder.stagedir,
                                                 separateDirs=False)
<<<<<<< HEAD
            _check_adjust = partial(check_adjust, cachebuilder, jobname)
            adjustFileObjs(cachebuilder.files, _check_adjust)
            adjustFileObjs(cachebuilder.bindings, _check_adjust)
            adjustDirObjs(cachebuilder.files, _check_adjust)
            adjustDirObjs(cachebuilder.bindings, _check_adjust)
=======
            _check_adjust = partial(check_adjust, cachebuilder)

            visit_class([cachebuilder.files, cachebuilder.bindings],
                       ("File", "Directory"), _check_adjust)
>>>>>>> d6ef9c0d
            cmdline = flatten(map(cachebuilder.generate_arg, cachebuilder.bindings))
            (docker_req, docker_is_req) = self.get_requirement("DockerRequirement")
            if docker_req and kwargs.get("use_container") is not False:
                dockerimg = docker_req.get("dockerImageId") or docker_req.get("dockerPull")
                cmdline = ["docker", "run", dockerimg] + cmdline
            keydict = {u"cmdline": cmdline}

            for _, f in cachebuilder.pathmapper.items():
                if f.type == "File":
                    st = os.stat(f.resolved)
                    keydict[f.resolved] = [st.st_size, int(st.st_mtime * 1000)]

            interesting = {"DockerRequirement",
                           "EnvVarRequirement",
                           "CreateFileRequirement",
                           "ShellCommandRequirement"}
            for rh in (self.requirements, self.hints):
                for r in reversed(rh):
                    if r["class"] in interesting and r["class"] not in keydict:
                        keydict[r["class"]] = r

            keydictstr = json.dumps(keydict, separators=(',', ':'), sort_keys=True)
            cachekey = hashlib.md5(keydictstr).hexdigest()

            _logger.debug("[job %s] keydictstr is %s -> %s", jobname,
                          keydictstr, cachekey)

            jobcache = os.path.join(kwargs["cachedir"], cachekey)
            jobcachepending = jobcache + ".pending"

            if os.path.isdir(jobcache) and not os.path.isfile(jobcachepending):
                if docker_req and kwargs.get("use_container") is not False:
                    cachebuilder.outdir = kwargs.get("docker_outdir") or "/var/spool/cwl"
                else:
                    cachebuilder.outdir = jobcache

                _logger.info("[job %s] Using cached output in %s", jobname, jobcache)
                yield CallbackJob(self, output_callbacks, cachebuilder, jobcache)
                return
            else:
                _logger.info("[job %s] Output of job will be cached in %s", jobname, jobcache)
                shutil.rmtree(jobcache, True)
                os.makedirs(jobcache)
                kwargs["outdir"] = jobcache
                open(jobcachepending, "w").close()

                def rm_pending_output_callback(output_callbacks, jobcachepending,
                                               outputs, processStatus):
                    if processStatus == "success":
                        os.remove(jobcachepending)
                    output_callbacks(outputs, processStatus)

                output_callbacks = cast(
                    Callable[..., Any],  # known bug in mypy
                    # https://github.com/python/mypy/issues/797
                    partial(rm_pending_output_callback, output_callbacks,
                            jobcachepending))

        builder = self._init_job(job_order, **kwargs)

        reffiles = copy.deepcopy(builder.files)

        j = self.makeJobRunner()
        j.builder = builder
        j.joborder = builder.job
        j.stdin = None
        j.stderr = None
        j.stdout = None
        j.successCodes = self.tool.get("successCodes")
        j.temporaryFailCodes = self.tool.get("temporaryFailCodes")
        j.permanentFailCodes = self.tool.get("permanentFailCodes")
        j.requirements = self.requirements
        j.hints = self.hints
        j.name = jobname

        if _logger.isEnabledFor(logging.DEBUG):
            _logger.debug(u"[job %s] initializing from %s%s",
                          j.name,
                          self.tool.get("id", ""),
                          u" as part of %s" % kwargs["part_of"] if "part_of" in kwargs else "")
            _logger.debug(u"[job %s] %s", j.name, json.dumps(job_order, indent=4))

        builder.pathmapper = None
        make_path_mapper_kwargs = kwargs
        if "stagedir" in make_path_mapper_kwargs:
            make_path_mapper_kwargs = make_path_mapper_kwargs.copy()
            del make_path_mapper_kwargs["stagedir"]
        builder.pathmapper = self.makePathMapper(reffiles, builder.stagedir, **make_path_mapper_kwargs)
        builder.requirements = j.requirements

        if _logger.isEnabledFor(logging.DEBUG):
            _logger.debug(u"[job %s] path mappings is %s", j.name,
                          json.dumps({p: builder.pathmapper.mapper(p) for p in builder.pathmapper.files()}, indent=4))

        _check_adjust = partial(check_adjust, builder, jobname)

        visit_class([builder.files, builder.bindings], ("File", "Directory"), _check_adjust)

        if self.tool.get("stdin"):
            with SourceLine(self.tool, "stdin", validate.ValidationException):
                j.stdin = builder.do_eval(self.tool["stdin"])
                reffiles.append({"class": "File", "path": j.stdin})

        if self.tool.get("stderr"):
            with SourceLine(self.tool, "stderr", validate.ValidationException):
                j.stderr = builder.do_eval(self.tool["stderr"])
                if os.path.isabs(j.stderr) or ".." in j.stderr:
                    raise validate.ValidationException("stderr must be a relative path, got '%s'" % j.stderr)

        if self.tool.get("stdout"):
            with SourceLine(self.tool, "stdout", validate.ValidationException):
                j.stdout = builder.do_eval(self.tool["stdout"])
                if os.path.isabs(j.stdout) or ".." in j.stdout or not j.stdout:
                    raise validate.ValidationException("stdout must be a relative path, got '%s'" % j.stdout)

        if _logger.isEnabledFor(logging.DEBUG):
            _logger.debug(u"[job %s] command line bindings is %s", j.name, json.dumps(builder.bindings, indent=4))

        dockerReq = self.get_requirement("DockerRequirement")[0]
        if dockerReq and kwargs.get("use_container"):
            out_prefix = kwargs.get("tmp_outdir_prefix")
            j.outdir = kwargs.get("outdir") or tempfile.mkdtemp(prefix=out_prefix)
            tmpdir_prefix = kwargs.get('tmpdir_prefix')
            j.tmpdir = kwargs.get("tmpdir") or tempfile.mkdtemp(prefix=tmpdir_prefix)
            j.stagedir = tempfile.mkdtemp(prefix=tmpdir_prefix)
        else:
            j.outdir = builder.outdir
            j.tmpdir = builder.tmpdir
            j.stagedir = builder.stagedir

        initialWorkdir = self.get_requirement("InitialWorkDirRequirement")[0]
        j.generatefiles = {"class": "Directory", "listing": [], "basename": ""}
        if initialWorkdir:
            ls = []  # type: List[Dict[Text, Any]]
            if isinstance(initialWorkdir["listing"], (str, Text)):
                ls = builder.do_eval(initialWorkdir["listing"])
            else:
                for t in initialWorkdir["listing"]:
                    if "entry" in t:
                        et = {u"entry": builder.do_eval(t["entry"])}
                        if "entryname" in t:
                            et["entryname"] = builder.do_eval(t["entryname"])
                        else:
                            et["entryname"] = None
                        et["writable"] = t.get("writable", False)
                        ls.append(et)
                    else:
                        ls.append(builder.do_eval(t))
            for i, t in enumerate(ls):
                if "entry" in t:
                    if isinstance(t["entry"], string_types):
                        ls[i] = {
                            "class": "File",
                            "basename": t["entryname"],
                            "contents": t["entry"],
                            "writable": t.get("writable")
                        }
                    else:
                        if t["entryname"] or t["writable"]:
                            t = copy.deepcopy(t)
                            if t["entryname"]:
                                t["entry"]["basename"] = t["entryname"]
                            t["entry"]["writable"] = t.get("writable")
                        ls[i] = t["entry"]
            j.generatefiles[u"listing"] = ls

        inplaceUpdateReq = self.get_requirement("http://commonwl.org/cwltool#InplaceUpdateRequirement")[0]

        if inplaceUpdateReq:
            j.inplace_update = inplaceUpdateReq["inplaceUpdate"]
        normalizeFilesDirs(j.generatefiles)

        readers = {}
        muts = set()

        def register_mut(f):
            muts.add(f["location"])
            builder.mutation_manager.register_mutation(j.name, f)

        def register_reader(f):
            if f["location"] not in muts:
                builder.mutation_manager.register_reader(j.name, f)
                readers[f["location"]] = f

        for li in j.generatefiles["listing"]:
            li = cast(Dict[Text, Any], li)
            if li.get("writable") and j.inplace_update:
                adjustFileObjs(li, register_mut)
                adjustDirObjs(li, register_mut)
            else:
                adjustFileObjs(li, register_reader)
                adjustDirObjs(li, register_reader)

        adjustFileObjs(builder.files, register_reader)
        adjustFileObjs(builder.bindings, register_reader)
        adjustDirObjs(builder.files, register_reader)
        adjustDirObjs(builder.bindings, register_reader)

        j.environment = {}
        evr = self.get_requirement("EnvVarRequirement")[0]
        if evr:
            for t in evr["envDef"]:
                j.environment[t["envName"]] = builder.do_eval(t["envValue"])

        shellcmd = self.get_requirement("ShellCommandRequirement")[0]
        if shellcmd:
            cmd = []  # type: List[Text]
            for b in builder.bindings:
                arg = builder.generate_arg(b)
                if b.get("shellQuote", True):
                    arg = [shellescape.quote(a) for a in aslist(arg)]
                cmd.extend(aslist(arg))
            j.command_line = ["/bin/sh", "-c", " ".join(cmd)]
        else:
            j.command_line = flatten(map(builder.generate_arg, builder.bindings))

        j.pathmapper = builder.pathmapper
        j.collect_outputs = partial(
            self.collect_output_ports, self.tool["outputs"], builder,
            compute_checksum=kwargs.get("compute_checksum", True),
            jobname=jobname,
            readers=readers)
        j.output_callback = output_callbacks

        yield j

    def collect_output_ports(self, ports, builder, outdir, compute_checksum=True, jobname="", readers=None):
        # type: (Set[Dict[Text, Any]], Builder, Text, bool, Text, Dict[Text, Any]) -> Dict[Text, Union[Text, List[Any], Dict[Text, Any]]]
        ret = {}  # type: Dict[Text, Union[Text, List[Any], Dict[Text, Any]]]
        try:
            fs_access = builder.make_fs_access(outdir)
            custom_output = fs_access.join(outdir, "cwl.output.json")
            if fs_access.exists(custom_output):
                with fs_access.open(custom_output, "r") as f:
                    ret = json.load(f)
                if _logger.isEnabledFor(logging.DEBUG):
                    _logger.debug(u"Raw output from %s: %s", custom_output, json.dumps(ret, indent=4))
            else:
                for i, port in enumerate(ports):
                    with SourceLine(ports, i, WorkflowException):
                        fragment = shortname(port["id"])
                        try:
                            ret[fragment] = self.collect_output(port, builder, outdir, fs_access,
                                                                compute_checksum=compute_checksum)
                        except Exception as e:
                            _logger.debug(
                                u"Error collecting output for parameter '%s'"
                                % shortname(port["id"]), exc_info=True)
                            raise WorkflowException(
                                u"Error collecting output for parameter '%s':\n%s"
                                % (shortname(port["id"]), indent(u(str(e)))))

            if ret:
                revmap = partial(revmap_file, builder, outdir)
                adjustDirObjs(ret, trim_listing)
                visit_class(ret, ("File", "Directory"), cast(Callable[[Any], Any], revmap))
                visit_class(ret, ("File", "Directory"), remove_path)
                normalizeFilesDirs(ret)
<<<<<<< HEAD
                adjustFileObjs(ret, builder.mutation_manager.set_generation)
=======
                visit_class(ret, ("File", "Directory"), partial(check_valid_locations, fs_access))
>>>>>>> d6ef9c0d
                if compute_checksum:
                    adjustFileObjs(ret, partial(compute_checksums, fs_access))

            validate.validate_ex(self.names.get_name("outputs_record_schema", ""), ret,
                                 strict=False, logger=DebugLogger())
            return ret if ret is not None else {}
        except validate.ValidationException as e:
<<<<<<< HEAD
            raise WorkflowException("Error validating output record, " + Text(e) + "\n in " + json.dumps(ret, indent=4))
        finally:
            if readers:
                for r in readers.values():
                    builder.mutation_manager.release_reader(jobname, r)
=======
            raise WorkflowException("Error validating output record. " + Text(e) + "\n in " + json.dumps(ret, indent=4))
>>>>>>> d6ef9c0d

    def collect_output(self, schema, builder, outdir, fs_access, compute_checksum=True):
        # type: (Dict[Text, Any], Builder, Text, StdFsAccess, bool) -> Union[Dict[Text, Any], List[Union[Dict[Text, Any], Text]]]
        r = []  # type: List[Any]
        if "outputBinding" in schema:
            binding = schema["outputBinding"]
            globpatterns = []  # type: List[Text]

            revmap = partial(revmap_file, builder, outdir)

            if "glob" in binding:
                with SourceLine(binding, "glob", WorkflowException):
                    for gb in aslist(binding["glob"]):
                        gb = builder.do_eval(gb)
                        if gb:
                            globpatterns.extend(aslist(gb))

                    for gb in globpatterns:
                        if gb.startswith(outdir):
                            gb = gb[len(outdir) + 1:]
                        elif gb == ".":
                            gb = outdir
                        elif gb.startswith("/"):
                            raise WorkflowException("glob patterns must not start with '/'")
                        try:
                            r.extend([{"location": g,
                                       "class": "File" if fs_access.isfile(g) else "Directory"}
                                      for g in fs_access.glob(fs_access.join(outdir, gb))])
                        except (OSError, IOError) as e:
                            _logger.warn(Text(e))
                        except:
                            _logger.error("Unexpected error from fs_access", exc_info=True)
                            raise

                for files in r:
                    if files["class"] == "Directory":
                        ll = builder.loadListing or (binding and binding.get("loadListing"))
                        if ll and ll != "no_listing":
                            get_listing(fs_access, files, (ll == "deep_listing"))
                    else:
                        with fs_access.open(files["location"], "rb") as f:
                            contents = ""
                            if binding.get("loadContents") or compute_checksum:
                                contents = f.read(CONTENT_LIMIT)
                            if binding.get("loadContents"):
                                files["contents"] = contents
                            if compute_checksum:
                                checksum = hashlib.sha1()
                                while contents != "":
                                    checksum.update(contents)
                                    contents = f.read(1024 * 1024)
                                files["checksum"] = "sha1$%s" % checksum.hexdigest()
                            f.seek(0, 2)
                            filesize = f.tell()
                        files["size"] = filesize
                        if "format" in schema:
                            files["format"] = builder.do_eval(schema["format"], context=files)

            optional = False
            single = False
            if isinstance(schema["type"], list):
                if "null" in schema["type"]:
                    optional = True
                if "File" in schema["type"] or "Directory" in schema["type"]:
                    single = True
            elif schema["type"] == "File" or schema["type"] == "Directory":
                single = True

            if "outputEval" in binding:
                with SourceLine(binding, "outputEval", WorkflowException):
                    r = builder.do_eval(binding["outputEval"], context=r)

            if single:
                if not r and not optional:
                    with SourceLine(binding, "glob", WorkflowException):
                        raise WorkflowException("Did not find output file with glob pattern: '{}'".format(globpatterns))
                elif not r and optional:
                    pass
                elif isinstance(r, list):
                    if len(r) > 1:
                        raise WorkflowException("Multiple matches for output item that is a single file.")
                    else:
                        r = r[0]

            # Ensure files point to local references outside of the run environment
            adjustFileObjs(r, cast(  # known bug in mypy
                # https://github.com/python/mypy/issues/797
                Callable[[Any], Any], revmap))

            if "secondaryFiles" in schema:
                with SourceLine(schema, "secondaryFiles", WorkflowException):
                    for primary in aslist(r):
                        if isinstance(primary, dict):
                            primary["secondaryFiles"] = []
                            for sf in aslist(schema["secondaryFiles"]):
                                if isinstance(sf, dict) or "$(" in sf or "${" in sf:
                                    sfpath = builder.do_eval(sf, context=primary)
                                    if isinstance(sfpath, string_types):
                                        sfpath = revmap({"location": sfpath, "class": "File"})
                                else:
                                    sfpath = {"location": substitute(primary["location"], sf), "class": "File"}

                                for sfitem in aslist(sfpath):
                                    if fs_access.exists(sfitem["location"]):
                                        primary["secondaryFiles"].append(sfitem)

            if not r and optional:
                r = None

        if (not r and isinstance(schema["type"], dict) and schema["type"]["type"] == "record"):
            out = {}
            for f in schema["type"]["fields"]:
                out[shortname(f["name"])] = self.collect_output(  # type: ignore
                    f, builder, outdir, fs_access,
                    compute_checksum=compute_checksum)
            return out
        return r<|MERGE_RESOLUTION|>--- conflicted
+++ resolved
@@ -202,18 +202,10 @@
                                                  kwargs["basedir"],
                                                  cachebuilder.stagedir,
                                                  separateDirs=False)
-<<<<<<< HEAD
-            _check_adjust = partial(check_adjust, cachebuilder, jobname)
-            adjustFileObjs(cachebuilder.files, _check_adjust)
-            adjustFileObjs(cachebuilder.bindings, _check_adjust)
-            adjustDirObjs(cachebuilder.files, _check_adjust)
-            adjustDirObjs(cachebuilder.bindings, _check_adjust)
-=======
             _check_adjust = partial(check_adjust, cachebuilder)
-
             visit_class([cachebuilder.files, cachebuilder.bindings],
                        ("File", "Directory"), _check_adjust)
->>>>>>> d6ef9c0d
+
             cmdline = flatten(map(cachebuilder.generate_arg, cachebuilder.bindings))
             (docker_req, docker_is_req) = self.get_requirement("DockerRequirement")
             if docker_req and kwargs.get("use_container") is not False:
@@ -472,11 +464,9 @@
                 visit_class(ret, ("File", "Directory"), cast(Callable[[Any], Any], revmap))
                 visit_class(ret, ("File", "Directory"), remove_path)
                 normalizeFilesDirs(ret)
-<<<<<<< HEAD
                 adjustFileObjs(ret, builder.mutation_manager.set_generation)
-=======
                 visit_class(ret, ("File", "Directory"), partial(check_valid_locations, fs_access))
->>>>>>> d6ef9c0d
+
                 if compute_checksum:
                     adjustFileObjs(ret, partial(compute_checksums, fs_access))
 
@@ -484,15 +474,11 @@
                                  strict=False, logger=DebugLogger())
             return ret if ret is not None else {}
         except validate.ValidationException as e:
-<<<<<<< HEAD
-            raise WorkflowException("Error validating output record, " + Text(e) + "\n in " + json.dumps(ret, indent=4))
+            raise WorkflowException("Error validating output record. " + Text(e) + "\n in " + json.dumps(ret, indent=4))
         finally:
             if readers:
                 for r in readers.values():
                     builder.mutation_manager.release_reader(jobname, r)
-=======
-            raise WorkflowException("Error validating output record. " + Text(e) + "\n in " + json.dumps(ret, indent=4))
->>>>>>> d6ef9c0d
 
     def collect_output(self, schema, builder, outdir, fs_access, compute_checksum=True):
         # type: (Dict[Text, Any], Builder, Text, StdFsAccess, bool) -> Union[Dict[Text, Any], List[Union[Dict[Text, Any], Text]]]
