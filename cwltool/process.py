--- conflicted
+++ resolved
@@ -223,12 +223,8 @@
                 stage_func=None,        # type: Optional[Callable[..., Any]]
                 ignore_writable=False,  # type: bool
                 symlink=True,           # type: bool
-<<<<<<< HEAD
-                secret_store=None,      # type: SecretStore
+                secret_store=None,      # type: Optional[SecretStore]
                 fix_conflicts=False     # type: bool
-=======
-                secret_store=None       # type: Optional[SecretStore]
->>>>>>> 6300a49e
                ):  # type: (...) -> None
     """Link or copy files to their targets. Create them as needed."""
 
