import abc
import avro.schema
import os
import json
import schema_salad.validate as validate
import copy
import yaml
import copy
import logging
import pprint
from .utils import aslist, get_feature
import schema_salad.schema
from schema_salad.ref_resolver import Loader
import urlparse
import pprint
from pkg_resources import resource_stream
import stat
from .builder import Builder, adjustFileObjs
import tempfile
import glob
from .errors import WorkflowException
from .pathmapper import abspath
from typing import Any, Callable, Generator, Union, IO, AnyStr, Tuple
from collections import Iterable
from rdflib import URIRef
from rdflib.namespace import RDFS, OWL
from .stdfsaccess import StdFsAccess
import errno
from rdflib import Graph

_logger = logging.getLogger("cwltool")

supportedProcessRequirements = ["DockerRequirement",
                                "SchemaDefRequirement",
                                "EnvVarRequirement",
                                "CreateFileRequirement",
                                "ScatterFeatureRequirement",
                                "SubworkflowFeatureRequirement",
                                "MultipleInputFeatureRequirement",
                                "InlineJavascriptRequirement",
                                "ShellCommandRequirement",
                                "StepInputExpressionRequirement",
                                "ResourceRequirement"]

cwl_files = ("Workflow.yml",
              "CommandLineTool.yml",
              "CommonWorkflowLanguage.yml",
              "Process.yml",
              "concepts.md",
              "contrib.md",
              "intro.md",
              "invocation.md")

salad_files = ('metaschema.yml',
              'salad.md',
              'field_name.yml',
              'import_include.md',
              'link_res.yml',
              'ident_res.yml',
              'vocab_res.yml',
              'vocab_res.yml',
              'field_name_schema.yml',
              'field_name_src.yml',
              'field_name_proc.yml',
              'ident_res_schema.yml',
              'ident_res_src.yml',
              'ident_res_proc.yml',
              'link_res_schema.yml',
              'link_res_src.yml',
              'link_res_proc.yml',
              'vocab_res_schema.yml',
              'vocab_res_src.yml',
              'vocab_res_proc.yml')
<<<<<<< HEAD

def get_schema(version):
=======
def get_schema():
    # type: () -> Tuple[Loader, Union[avro.schema.Names, avro.schema.SchemaParseException], Dict[unicode,Any]]
>>>>>>> c22c762b
    cache = {}
    version = version.split("#")[-1].split(".")[0]
    for f in cwl_files:
        rs = resource_stream(__name__, 'schemas/%s/%s' % (version, f))
        cache["https://w3id.org/cwl/" + f] = rs.read()
        rs.close()

    for f in salad_files:
        rs = resource_stream(__name__, 'schemas/%s/salad/schema_salad/metaschema/%s' % (version, f))
        cache["https://w3id.org/cwl/salad/schema_salad/metaschema/" + f] = rs.read()
        rs.close()

    return schema_salad.schema.load_schema("https://w3id.org/cwl/CommonWorkflowLanguage.yml", cache=cache)

def shortname(inputid):
    # type: (str) -> str
    d = urlparse.urlparse(inputid)
    if d.fragment:
        return d.fragment.split("/")[-1].split(".")[-1]
    else:
        return d.path.split("/")[-1]


class UnsupportedRequirement(Exception):
    pass

def checkRequirements(rec, supportedProcessRequirements):
    # type: (Any, Iterable[Any]) -> None
    if isinstance(rec, dict):
        if "requirements" in rec:
            for r in rec["requirements"]:
                if r["class"] not in supportedProcessRequirements:
                    raise UnsupportedRequirement(u"Unsupported requirement %s" % r["class"])
        for d in rec:
            checkRequirements(rec[d], supportedProcessRequirements)
    if isinstance(rec, list):
        for d in rec:
            checkRequirements(d, supportedProcessRequirements)

def adjustFiles(rec, op):  # type: (Any, Callable[..., Any]) -> None
    """Apply a mapping function to each File path in the object `rec`."""

    if isinstance(rec, dict):
        if rec.get("class") == "File":
            rec["path"] = op(rec["path"])
        for d in rec:
            adjustFiles(rec[d], op)
    if isinstance(rec, list):
        for d in rec:
            adjustFiles(d, op)

def adjustFilesWithSecondary(rec, op, primary=None):
    """Apply a mapping function to each File path in the object `rec`, propagating
    the primary file associated with a group of secondary files.
    """

    if isinstance(rec, dict):
        if rec.get("class") == "File":
            rec["path"] = op(rec["path"], primary=primary)
            adjustFilesWithSecondary(rec.get("secondaryFiles", []), op,
                                     primary if primary else rec["path"])
        else:
            for d in rec:
                adjustFilesWithSecondary(rec[d], op)
    if isinstance(rec, list):
        for d in rec:
            adjustFilesWithSecondary(d, op, primary)

def formatSubclassOf(fmt, cls, ontology, visited):
    # type: (str, str, Graph, Set[str]) -> bool
    """Determine if `fmt` is a subclass of `cls`."""

    if URIRef(fmt) == URIRef(cls):
        return True

    if ontology is None:
        return False

    if fmt in visited:
        return False

    visited.add(fmt)

    uriRefFmt = URIRef(fmt)

    for s,p,o in ontology.triples( (uriRefFmt, RDFS.subClassOf, None) ):
        # Find parent classes of `fmt` and search upward
        if formatSubclassOf(o, cls, ontology, visited):
            return True

    for s,p,o in ontology.triples( (uriRefFmt, OWL.equivalentClass, None) ):
        # Find equivalent classes of `fmt` and search horizontally
        if formatSubclassOf(o, cls, ontology, visited):
            return True

    for s,p,o in ontology.triples( (None, OWL.equivalentClass, uriRefFmt) ):
        # Find equivalent classes of `fmt` and search horizontally
        if formatSubclassOf(s, cls, ontology, visited):
            return True

    return False


def checkFormat(actualFile, inputFormats, ontology):
    # type: (Union[Dict[str, Any], List[Dict[str, Any]]], Any, Graph) -> None 
    for af in aslist(actualFile):
        if "format" not in af:
            raise validate.ValidationException(u"Missing required 'format' for File %s" % af)
        for inpf in aslist(inputFormats):
            if af["format"] == inpf or formatSubclassOf(af["format"], inpf, ontology, set()):
                return
        raise validate.ValidationException(u"Incompatible file format %s required format(s) %s" % (af["format"], inputFormats))

def fillInDefaults(inputs, job):
    # type: (List[Dict[str, str]], Dict[str, str]) -> None
    for inp in inputs:
        if shortname(inp["id"]) in job:
            pass
        elif shortname(inp["id"]) not in job and "default" in inp:
            job[shortname(inp["id"])] = copy.copy(inp["default"])
        elif shortname(inp["id"]) not in job and inp["type"][0] == "null":
            pass
        else:
            raise validate.ValidationException("Missing input parameter `%s`" % shortname(inp["id"]))

class Process(object):
    __metaclass__ = abc.ABCMeta

    def __init__(self, toolpath_object, **kwargs):
<<<<<<< HEAD
        self.metadata = kwargs["metadata"]
        (_, self.names, _) = get_schema(self.metadata["cwlVersion"])
=======
        # type: (Dict[str,Any], **Any) -> None
        self.metadata = None  # type: Dict[str,Any]
        self.names = None  # type: avro.schema.Names
        n = get_schema()[1]
        if isinstance(n, avro.schema.SchemaParseException):
            raise n
        else:
            self.names = n
>>>>>>> c22c762b
        self.tool = toolpath_object
        self.requirements = kwargs.get("requirements", []) + self.tool.get("requirements", [])
        self.hints = kwargs.get("hints", []) + self.tool.get("hints", [])
        self.formatgraph = None  # type: Graph
        if "loader" in kwargs:
            self.formatgraph = kwargs["loader"].graph

        checkRequirements(self.tool, supportedProcessRequirements)
        self.validate_hints(self.tool.get("hints", []), strict=kwargs.get("strict"))

        self.schemaDefs = {}  # type: Dict[str,Dict[unicode, Any]]

        sd, _ = self.get_requirement("SchemaDefRequirement")

        if sd:
            sdtypes = sd["types"]
            av = schema_salad.schema.make_valid_avro(sdtypes, {t["name"]: t for t in sdtypes}, set())
            for i in av:
                self.schemaDefs[i["name"]] = i
            avro.schema.make_avsc_object(av, self.names)

        # Build record schema from inputs
        self.inputs_record_schema = {
                "name": "input_record_schema", "type": "record",
                "fields": []}  # type: Dict[unicode, Any]
        self.outputs_record_schema = {
                "name": "outputs_record_schema", "type": "record",
                "fields": []}  # type: Dict[unicode, Any]

        for key in ("inputs", "outputs"):
            for i in self.tool[key]:
                c = copy.copy(i)
                c["name"] = shortname(c["id"])
                del c["id"]

                if "type" not in c:
                    raise validate.ValidationException(u"Missing `type` in parameter `%s`" % c["name"])

                if "default" in c and "null" not in aslist(c["type"]):
                    c["type"] = ["null"] + aslist(c["type"])
                else:
                    c["type"] = c["type"]

                if key == "inputs":
                    self.inputs_record_schema["fields"].append(c)  # type: ignore
                elif key == "outputs":
                    self.outputs_record_schema["fields"].append(c)  # type: ignore

        try:
            self.inputs_record_schema = schema_salad.schema.make_valid_avro(self.inputs_record_schema, {}, set())
            avro.schema.make_avsc_object(self.inputs_record_schema, self.names)
        except avro.schema.SchemaParseException as e:
            raise validate.ValidationException(u"Got error `%s` while prcoessing inputs of %s:\n%s" % (str(e), self.tool["id"], json.dumps(self.inputs_record_schema, indent=4)))

        try:
            self.outputs_record_schema = schema_salad.schema.make_valid_avro(self.outputs_record_schema, {}, set())
            avro.schema.make_avsc_object(self.outputs_record_schema, self.names)
        except avro.schema.SchemaParseException as e:
            raise validate.ValidationException(u"Got error `%s` while prcoessing outputs of %s:\n%s" % (str(e), self.tool["id"], json.dumps(self.outputs_record_schema, indent=4)))


    def _init_job(self, joborder, input_basedir, **kwargs):
        # type: (Dict[str, str], str, **Any) -> Builder
        builder = Builder()
        builder.job = copy.deepcopy(joborder)

        fillInDefaults(self.tool["inputs"], builder.job)

        # Validate job order
        try:
            validate.validate_ex(self.names.get_name("input_record_schema", ""), builder.job)
        except validate.ValidationException as e:
            raise WorkflowException("Error validating input record, " + str(e))

        builder.files = []
        builder.bindings = []
        builder.schemaDefs = self.schemaDefs
        builder.names = self.names
        builder.requirements = self.requirements
        builder.resources = {}
        builder.timeout = kwargs.get("eval_timeout")

        dockerReq, _ = self.get_requirement("DockerRequirement")
        if dockerReq and kwargs.get("use_container"):
            builder.outdir = kwargs.get("docker_outdir") or "/var/spool/cwl"
            builder.tmpdir = kwargs.get("docker_tmpdir") or "/tmp"
        else:
            builder.outdir = kwargs.get("outdir") or tempfile.mkdtemp()
            builder.tmpdir = kwargs.get("tmpdir") or tempfile.mkdtemp()

        builder.fs_access = kwargs.get("fs_access") or StdFsAccess(input_basedir)

        if self.formatgraph:
            for i in self.tool["inputs"]:
                d = shortname(i["id"])
                if d in builder.job and i.get("format"):
                    checkFormat(builder.job[d], builder.do_eval(i["format"]), self.formatgraph)

        builder.bindings.extend(builder.bind_input(self.inputs_record_schema, builder.job))

        if self.tool.get("baseCommand"):
            for n, b in enumerate(aslist(self.tool["baseCommand"])):
                builder.bindings.append({
                    "position": [-1000000, n],
                    "valueFrom": b
                })

        if self.tool.get("arguments"):
            for i, a in enumerate(self.tool["arguments"]):
                if isinstance(a, dict):
                    a = copy.copy(a)
                    if a.get("position"):
                        a["position"] = [a["position"], i]
                    else:
                        a["position"] = [0, i]
                    a["do_eval"] = a["valueFrom"]
                    a["valueFrom"] = None
                    builder.bindings.append(a)
                else:
                    builder.bindings.append({
                        "position": [0, i],
                        "valueFrom": a
                    })

        builder.bindings.sort(key=lambda a: a["position"])

        builder.resources = self.evalResources(builder, kwargs)

        return builder

    def evalResources(self, builder, kwargs):
        # type: (Builder, Dict[str, Any]) -> Dict[str, Union[int, str]]
        resourceReq, _ = self.get_requirement("ResourceRequirement")
        if resourceReq is None:
            resourceReq = {}
        request = {
            "coresMin": 1,
            "coresMax": 1,
            "ramMin": 1024,
            "ramMax": 1024,
            "tmpdirMin": 1024,
            "tmpdirMax": 1024,
            "outdirMin": 1024,
            "outdirMax": 1024
        }
        for a in ("cores", "ram", "tmpdir", "outdir"):
            mn = None
            mx = None
            if resourceReq.get(a+"Min"):
                mn = builder.do_eval(resourceReq[a+"Min"])
            if resourceReq.get(a+"Max"):
                mx = builder.do_eval(resourceReq[a+"Max"])
            if mn is None:
                mn = mx
            elif mx is None:
                mx = mn

            if mn:
                request[a+"Min"] = mn
                request[a+"Max"] = mx

        if kwargs.get("select_resources"):
            return kwargs["select_resources"](request)
        else:
            return {
                "cores": request["coresMin"],
                "ram":   request["ramMin"],
                "tmpdirSize": request["tmpdirMin"],
                "outdirSize": request["outdirMin"],
            }

    def validate_hints(self, hints, strict):
        # type: (List[Dict[str, Any]], bool) -> None
        for r in hints:
            try:
                if self.names.get_name(r["class"], "") is not None:
                    validate.validate_ex(self.names.get_name(r["class"], ""), r, strict=strict)
                else:
                    _logger.info(str(validate.ValidationException(
                    u"Unknown hint %s" % (r["class"]))))
            except validate.ValidationException as v:
                raise validate.ValidationException(u"Validating hint `%s`: %s" % (r["class"], str(v)))

    def get_requirement(self, feature):  # type: (Any) -> Tuple[Any, bool]
        return get_feature(self, feature)

    def visit(self, op):
        op(self.tool)

    @abc.abstractmethod
    def job(self, job_order, input_basedir, output_callbacks, **kwargs):
        # type: (Dict[str, str], str, Callable[[Any, Any], Any], **Any) -> Generator[Any, None, None]
        return None

def empty_subtree(dirpath):  # type: (AnyStr) -> bool
    # Test if a directory tree contains any files (does not count empty
    # subdirectories)
    for d in os.listdir(dirpath):
        d = os.path.join(dirpath, d)
        try:
            if stat.S_ISDIR(os.stat(d).st_mode):
                if empty_subtree(d) is False:
                    return False
            else:
                return False
        except OSError as e:
            if e.errno == errno.ENOENT:
                pass
            else:
                raise
    return True

_names = set()  # type: Set[unicode]


def uniquename(stem):  # type: (unicode) -> unicode
    c = 1
    u = stem
    while u in _names:
        c += 1
        u = u"%s_%s" % (stem, c)
    _names.add(u)
    return u

def scandeps(base, doc, reffields, urlfields, loadref):
    # type: (str, Any, Set[str], Set[str], Callable[[str, str], Any]) -> List[Dict[str, str]]
    r = []
    if isinstance(doc, dict):
        if "id" in doc:
            if doc["id"].startswith("file://"):
                df, _ = urlparse.urldefrag(doc["id"])
                if base != df:
                    r.append({
                        "class": "File",
                        "path": df
                    })
                    base = df

        for k, v in doc.iteritems():
            if k in reffields:
                for u in aslist(v):
                    if isinstance(u, dict):
                        r.extend(scandeps(base, u, reffields, urlfields, loadref))
                    else:
                        sub = loadref(base, u)
                        subid = urlparse.urljoin(base, u)
                        deps = {
                            "class": "File",
                            "path": subid
                            }  # type: Dict[str, Any]
                        sf = scandeps(subid, sub, reffields, urlfields, loadref)
                        if sf:
                            deps["secondaryFiles"] = sf
                        r.append(deps)
            elif k in urlfields:
                for u in aslist(v):
                    r.append({
                        "class": "File",
                        "path": urlparse.urljoin(base, u)
                    })
            else:
                r.extend(scandeps(base, v, reffields, urlfields, loadref))
    elif isinstance(doc, list):
        for d in doc:
            r.extend(scandeps(base, d, reffields, urlfields, loadref))
    return r<|MERGE_RESOLUTION|>--- conflicted
+++ resolved
@@ -71,13 +71,9 @@
               'vocab_res_schema.yml',
               'vocab_res_src.yml',
               'vocab_res_proc.yml')
-<<<<<<< HEAD
 
 def get_schema(version):
-=======
-def get_schema():
-    # type: () -> Tuple[Loader, Union[avro.schema.Names, avro.schema.SchemaParseException], Dict[unicode,Any]]
->>>>>>> c22c762b
+    # type: (str) -> Tuple[Loader, Union[avro.schema.Names, avro.schema.SchemaParseException], Dict[unicode,Any]]
     cache = {}
     version = version.split("#")[-1].split(".")[0]
     for f in cwl_files:
@@ -182,7 +178,7 @@
 
 
 def checkFormat(actualFile, inputFormats, ontology):
-    # type: (Union[Dict[str, Any], List[Dict[str, Any]]], Any, Graph) -> None 
+    # type: (Union[Dict[str, Any], List[Dict[str, Any]]], Any, Graph) -> None
     for af in aslist(actualFile):
         if "format" not in af:
             raise validate.ValidationException(u"Missing required 'format' for File %s" % af)
@@ -207,19 +203,15 @@
     __metaclass__ = abc.ABCMeta
 
     def __init__(self, toolpath_object, **kwargs):
-<<<<<<< HEAD
-        self.metadata = kwargs["metadata"]
-        (_, self.names, _) = get_schema(self.metadata["cwlVersion"])
-=======
         # type: (Dict[str,Any], **Any) -> None
-        self.metadata = None  # type: Dict[str,Any]
+        self.metadata = kwargs["metadata"]  # type: Dict[str,Any]
         self.names = None  # type: avro.schema.Names
-        n = get_schema()[1]
+        n = get_schema(self.metadata["cwlVersion"])[1]
         if isinstance(n, avro.schema.SchemaParseException):
             raise n
         else:
             self.names = n
->>>>>>> c22c762b
+
         self.tool = toolpath_object
         self.requirements = kwargs.get("requirements", []) + self.tool.get("requirements", [])
         self.hints = kwargs.get("hints", []) + self.tool.get("hints", [])
