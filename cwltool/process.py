import abc
import copy
import functools
import hashlib
import json
import logging
import os
import shutil
import stat
import tempfile
import textwrap
import urllib
import uuid
from io import open
from os import scandir
from typing import (
    Any,
    Callable,
    Dict,
    Generator,
    Iterable,
    Iterator,
    List,
    Mapping,
    MutableMapping,
    MutableSequence,
    Optional,
    Set,
    Sized,
    Tuple,
    Type,
    TypeVar,
    Union,
    cast,
)

from pkg_resources import resource_stream
from rdflib import Graph
from ruamel.yaml.comments import CommentedMap, CommentedSeq
from schema_salad.avro.schema import (
    Names,
    Schema,
    SchemaParseException,
    make_avsc_object,
)
from schema_salad.exceptions import ValidationException
from schema_salad.ref_resolver import Loader, file_uri, uri_file_path
from schema_salad.schema import load_schema, make_avro_schema, make_valid_avro
from schema_salad.sourceline import SourceLine, strip_dup_lineno
from schema_salad.utils import convert_to_dict
from schema_salad.validate import validate_ex
from typing_extensions import TYPE_CHECKING

from . import expression
from .builder import Builder, HasReqsHints
from .context import LoadingContext, RuntimeContext, getdefault
from .errors import UnsupportedRequirement, WorkflowException
from .loghandler import _logger
from .pathmapper import MapperEnt, PathMapper
from .secrets import SecretStore
from .stdfsaccess import StdFsAccess
from .update import INTERNAL_VERSION
from .utils import (
    DEFAULT_TMP_PREFIX,
    CWLObjectType,
    CWLOutputAtomType,
    CWLOutputType,
    JobsGeneratorType,
    OutputCallbackType,
    adjustDirObjs,
    aslist,
    cmp_like_py2,
    copytree_with_merge,
    ensure_writable,
    get_listing,
    normalizeFilesDirs,
    onWindows,
    random_outdir,
    visit_class,
)
from .validate_js import validate_js_expressions

if TYPE_CHECKING:
    from .provenance_profile import ProvenanceProfile  # pylint: disable=unused-import


class LogAsDebugFilter(logging.Filter):
    def __init__(self, name: str, parent: logging.Logger) -> None:
        """Initialize."""
        name = str(name)
        super(LogAsDebugFilter, self).__init__(name)
        self.parent = parent

    def filter(self, record: logging.LogRecord) -> bool:
        return self.parent.isEnabledFor(logging.DEBUG)


_logger_validation_warnings = logging.getLogger("cwltool.validation_warnings")
_logger_validation_warnings.setLevel(_logger.getEffectiveLevel())
_logger_validation_warnings.addFilter(
    LogAsDebugFilter("cwltool.validation_warnings", _logger)
)

supportedProcessRequirements = [
    "DockerRequirement",
    "SchemaDefRequirement",
    "EnvVarRequirement",
    "ScatterFeatureRequirement",
    "SubworkflowFeatureRequirement",
    "MultipleInputFeatureRequirement",
    "InlineJavascriptRequirement",
    "ShellCommandRequirement",
    "StepInputExpressionRequirement",
    "ResourceRequirement",
    "InitialWorkDirRequirement",
    "ToolTimeLimit",
    "WorkReuse",
    "NetworkAccess",
    "InplaceUpdateRequirement",
    "LoadListingRequirement",
    "http://commonwl.org/cwltool#TimeLimit",
    "http://commonwl.org/cwltool#WorkReuse",
    "http://commonwl.org/cwltool#NetworkAccess",
    "http://commonwl.org/cwltool#LoadListingRequirement",
    "http://commonwl.org/cwltool#InplaceUpdateRequirement",
]

cwl_files = (
    "Workflow.yml",
    "CommandLineTool.yml",
    "CommonWorkflowLanguage.yml",
    "Process.yml",
    "Operation.yml",
    "concepts.md",
    "contrib.md",
    "intro.md",
    "invocation.md",
)

salad_files = (
    "metaschema.yml",
    "metaschema_base.yml",
    "salad.md",
    "field_name.yml",
    "import_include.md",
    "link_res.yml",
    "ident_res.yml",
    "vocab_res.yml",
    "vocab_res.yml",
    "field_name_schema.yml",
    "field_name_src.yml",
    "field_name_proc.yml",
    "ident_res_schema.yml",
    "ident_res_src.yml",
    "ident_res_proc.yml",
    "link_res_schema.yml",
    "link_res_src.yml",
    "link_res_proc.yml",
    "vocab_res_schema.yml",
    "vocab_res_src.yml",
    "vocab_res_proc.yml",
)

SCHEMA_CACHE = (
    {}
)  # type: Dict[str, Tuple[Loader, Union[Names, SchemaParseException], CWLObjectType, Loader]]
SCHEMA_FILE = None  # type: Optional[CWLObjectType]
SCHEMA_DIR = None  # type: Optional[CWLObjectType]
SCHEMA_ANY = None  # type: Optional[CWLObjectType]

custom_schemas = {}  # type: Dict[str, Tuple[str, str]]


def use_standard_schema(version: str) -> None:
    if version in custom_schemas:
        del custom_schemas[version]
    if version in SCHEMA_CACHE:
        del SCHEMA_CACHE[version]


def use_custom_schema(version: str, name: str, text: str) -> None:
    custom_schemas[version] = (name, text)
    if version in SCHEMA_CACHE:
        del SCHEMA_CACHE[version]


def get_schema(
    version: str,
) -> Tuple[Loader, Union[Names, SchemaParseException], CWLObjectType, Loader]:

    if version in SCHEMA_CACHE:
        return SCHEMA_CACHE[version]

    cache = {}  # type: Dict[str, Union[str, Graph, bool]]
    version = version.split("#")[-1]
    if ".dev" in version:
        version = ".".join(version.split(".")[:-1])
    for f in cwl_files:
        try:
            res = resource_stream(__name__, "schemas/%s/%s" % (version, f))
            cache["https://w3id.org/cwl/" + f] = res.read().decode("UTF-8")
            res.close()
        except IOError:
            pass

    for f in salad_files:
        try:
            res = resource_stream(
                __name__,
                "schemas/{}/salad/schema_salad/metaschema/{}".format(version, f),
            )
            cache[
                "https://w3id.org/cwl/salad/schema_salad/metaschema/" + f
            ] = res.read().decode("UTF-8")
            res.close()
        except IOError:
            pass

    if version in custom_schemas:
        cache[custom_schemas[version][0]] = custom_schemas[version][1]
        SCHEMA_CACHE[version] = load_schema(custom_schemas[version][0], cache=cache)
    else:
        SCHEMA_CACHE[version] = load_schema(
            "https://w3id.org/cwl/CommonWorkflowLanguage.yml", cache=cache
        )

    return SCHEMA_CACHE[version]


def shortname(inputid: str) -> str:
    d = urllib.parse.urlparse(inputid)
    if d.fragment:
        return d.fragment.split("/")[-1]
    return d.path.split("/")[-1]


def checkRequirements(
    rec: Union[MutableSequence[CWLObjectType], CWLObjectType, CWLOutputType, None],
    supported_process_requirements: Iterable[str],
) -> None:
    if isinstance(rec, MutableMapping):
        if "requirements" in rec:
            for i, entry in enumerate(
                cast(MutableSequence[CWLObjectType], rec["requirements"])
            ):
                with SourceLine(rec["requirements"], i, UnsupportedRequirement):
                    if cast(str, entry["class"]) not in supported_process_requirements:
                        raise UnsupportedRequirement(
                            "Unsupported requirement {}".format(entry["class"])
                        )
        for key in rec:
            checkRequirements(rec[key], supported_process_requirements)
    if isinstance(rec, MutableSequence):
        for entry2 in rec:
            checkRequirements(entry2, supported_process_requirements)


def stage_files(
    pathmapper: PathMapper,
    stage_func: Optional[Callable[[str, str], None]] = None,
    ignore_writable: bool = False,
    symlink: bool = True,
    secret_store: Optional[SecretStore] = None,
    fix_conflicts: bool = False,
) -> None:
    """Link or copy files to their targets. Create them as needed."""

    targets = {}  # type: Dict[str, MapperEnt]
    for key, entry in pathmapper.items():
        if "File" not in entry.type:
            continue
        if entry.target not in targets:
            targets[entry.target] = entry
        elif targets[entry.target].resolved != entry.resolved:
            if fix_conflicts:
                tgt = entry.target
                i = 2
                tgt = "%s_%s" % (tgt, i)
                while tgt in targets:
                    i += 1
                    tgt = "%s_%s" % (tgt, i)
                targets[tgt] = pathmapper.update(
                    key, entry.resolved, tgt, entry.type, entry.staged
                )
            else:
                raise WorkflowException(
                    "File staging conflict, trying to stage both %s and %s to the same target %s"
                    % (targets[entry.target].resolved, entry.resolved, entry.target)
                )

    for key, entry in pathmapper.items():
        if not entry.staged:
            continue
        if not os.path.exists(os.path.dirname(entry.target)):
            os.makedirs(os.path.dirname(entry.target))
        if entry.type in ("File", "Directory") and os.path.exists(entry.resolved):
            if symlink:  # Use symlink func if allowed
                if onWindows():
                    if entry.type == "File":
                        shutil.copy(entry.resolved, entry.target)
                    elif entry.type == "Directory":
                        if os.path.exists(entry.target) and os.path.isdir(entry.target):
                            shutil.rmtree(entry.target)
                        copytree_with_merge(entry.resolved, entry.target)
                else:
                    os.symlink(entry.resolved, entry.target)
            elif stage_func is not None:
                stage_func(entry.resolved, entry.target)
        elif (
            entry.type == "Directory"
            and not os.path.exists(entry.target)
            and entry.resolved.startswith("_:")
        ):
            os.makedirs(entry.target)
        elif entry.type == "WritableFile" and not ignore_writable:
            shutil.copy(entry.resolved, entry.target)
            ensure_writable(entry.target)
        elif entry.type == "WritableDirectory" and not ignore_writable:
            if entry.resolved.startswith("_:"):
                os.makedirs(entry.target)
            else:
                shutil.copytree(entry.resolved, entry.target)
                ensure_writable(entry.target)
        elif entry.type == "CreateFile" or entry.type == "CreateWritableFile":
            with open(entry.target, "wb") as new:
                if secret_store is not None:
                    new.write(
                        cast(str, secret_store.retrieve(entry.resolved)).encode("utf-8")
                    )
                else:
                    new.write(entry.resolved.encode("utf-8"))
            if entry.type == "CreateFile":
                os.chmod(entry.target, stat.S_IRUSR)  # Read only
            else:  # it is a "CreateWritableFile"
                ensure_writable(entry.target)
            pathmapper.update(key, entry.target, entry.target, entry.type, entry.staged)


def relocateOutputs(
    outputObj: CWLObjectType,
    destination_path: str,
    source_directories: Set[str],
    action: str,
    fs_access: StdFsAccess,
    compute_checksum: bool = True,
    path_mapper: Type[PathMapper] = PathMapper,
) -> CWLObjectType:
    adjustDirObjs(outputObj, functools.partial(get_listing, fs_access, recursive=True))

    if action not in ("move", "copy"):
        return outputObj

    def _collectDirEntries(
        obj: Union[CWLObjectType, MutableSequence[CWLObjectType], None]
    ) -> Iterator[CWLObjectType]:
        if isinstance(obj, dict):
            if obj.get("class") in ("File", "Directory"):
                yield obj
            else:
                for sub_obj in obj.values():
                    for dir_entry in _collectDirEntries(sub_obj):
                        yield dir_entry
        elif isinstance(obj, MutableSequence):
            for sub_obj in obj:
                for dir_entry in _collectDirEntries(sub_obj):
                    yield dir_entry

    def _relocate(src: str, dst: str) -> None:
        if src == dst:
            return

        # If the source is not contained in source_directories we're not allowed to delete it
        src = fs_access.realpath(src)
        src_can_deleted = any(
            os.path.commonprefix([p, src]) == p for p in source_directories
        )

        _action = "move" if action == "move" and src_can_deleted else "copy"

        if _action == "move":
            _logger.debug("Moving %s to %s", src, dst)
            if fs_access.isdir(src) and fs_access.isdir(dst):
                # merge directories
                for dir_entry in scandir(src):
                    _relocate(dir_entry.path, fs_access.join(dst, dir_entry.name))
            else:
                shutil.move(src, dst)

        elif _action == "copy":
            _logger.debug("Copying %s to %s", src, dst)
            if fs_access.isdir(src):
                if os.path.isdir(dst):
                    shutil.rmtree(dst)
                elif os.path.isfile(dst):
                    os.unlink(dst)
                shutil.copytree(src, dst)
            else:
                shutil.copy2(src, dst)

    def _realpath(
        ob: CWLObjectType,
    ) -> None:  # should be type Union[CWLFile, CWLDirectory]
        if cast(str, ob["location"]).startswith("file:"):
            ob["location"] = file_uri(
                os.path.realpath(uri_file_path(cast(str, ob["location"])))
            )
        if cast(str, ob["location"]).startswith("/"):
            ob["location"] = os.path.realpath(cast(str, ob["location"]))

    outfiles = list(_collectDirEntries(outputObj))
    visit_class(outfiles, ("File", "Directory"), _realpath)
    pm = path_mapper(outfiles, "", destination_path, separateDirs=False)
    stage_files(pm, stage_func=_relocate, symlink=False, fix_conflicts=True)

<<<<<<< HEAD
    def _check_adjust(a_file: CWLObjectType) -> CWLObjectType:
        a_file["location"] = file_uri(pm.mapper(cast(str, a_file["location"]))[1])
=======
    def _check_adjust(a_file):  # type: (Dict[str, str]) -> Dict[str, str]
        url=urllib.parse.urlparse( a_file["location"] )
        if url.scheme == "" : 
            a_file["location"] = file_uri(pm.mapper(a_file["location"])[1]) # return the locatio of the file on the filesystem
        else:
            a_file["location"] = pm.mapper(a_file["location"])[0] # keep the original uri (e.g. s3, http, ftp, gs etc)
>>>>>>> cbdb11ca
        if "contents" in a_file:
            del a_file["contents"]
        return a_file

    visit_class(outputObj, ("File", "Directory"), _check_adjust)

    if compute_checksum:
        visit_class(
            outputObj, ("File",), functools.partial(compute_checksums, fs_access)
        )
    return outputObj


def cleanIntermediate(output_dirs: Iterable[str]) -> None:
    for a in output_dirs:
        if os.path.exists(a):
            _logger.debug("Removing intermediate output directory %s", a)
            shutil.rmtree(a, True)


def add_sizes(fsaccess: StdFsAccess, obj: CWLObjectType) -> None:
    if "location" in obj:
        try:
            if "size" not in obj:
                obj["size"] = fsaccess.size(cast(str, obj["location"]))
        except OSError:
            pass
    elif "contents" in obj:
        obj["size"] = len(cast(Sized, obj["contents"]))
    return  # best effort


def fill_in_defaults(
    inputs: List[CWLObjectType], job: CWLObjectType, fsaccess: StdFsAccess,
) -> None:
    for e, inp in enumerate(inputs):
        with SourceLine(
            inputs, e, WorkflowException, _logger.isEnabledFor(logging.DEBUG)
        ):
            fieldname = shortname(cast(str, inp["id"]))
            if job.get(fieldname) is not None:
                pass
            elif job.get(fieldname) is None and "default" in inp:
                job[fieldname] = copy.deepcopy(inp["default"])
            elif job.get(fieldname) is None and "null" in aslist(inp["type"]):
                job[fieldname] = None
            else:
                raise WorkflowException(
                    "Missing required input parameter '%s'"
                    % shortname(cast(str, inp["id"]))
                )


def avroize_type(
    field_type: Union[
        CWLObjectType, MutableSequence[CWLOutputType], CWLOutputType, None
    ],
    name_prefix: str = "",
) -> None:
    """Add missing information to a type so that CWL types are valid."""
    if isinstance(field_type, MutableSequence):
        for field in field_type:
            avroize_type(field, name_prefix)
    elif isinstance(field_type, MutableMapping):
        if field_type["type"] in ("enum", "record"):
            if "name" not in field_type:
                field_type["name"] = name_prefix + str(uuid.uuid4())
        if field_type["type"] == "record":
            avroize_type(
                cast(MutableSequence[CWLOutputType], field_type["fields"]), name_prefix
            )
        if field_type["type"] == "array":
            avroize_type(
                cast(MutableSequence[CWLOutputType], field_type["items"]), name_prefix
            )
        if isinstance(field_type["type"], MutableSequence):
            for ctype in field_type["type"]:
                avroize_type(cast(CWLOutputType, ctype), name_prefix)


def get_overrides(
    overrides: MutableSequence[CWLObjectType], toolid: str
) -> CWLObjectType:
    req = {}  # type: CWLObjectType
    if not isinstance(overrides, MutableSequence):
        raise ValidationException(
            "Expected overrides to be a list, but was %s" % type(overrides)
        )
    for ov in overrides:
        if ov["overrideTarget"] == toolid:
            req.update(ov)
    return req


_VAR_SPOOL_ERROR = textwrap.dedent(
    """
    Non-portable reference to /var/spool/cwl detected: '{}'.
    To fix, replace /var/spool/cwl with $(runtime.outdir) or add
    DockerRequirement to the 'requirements' section and declare
    'dockerOutputDirectory: /var/spool/cwl'.
    """
)


def var_spool_cwl_detector(
    obj: CWLOutputType, item: Optional[Any] = None, obj_key: Optional[Any] = None,
) -> bool:
    """Detect any textual reference to /var/spool/cwl."""
    r = False
    if isinstance(obj, str):
        if "var/spool/cwl" in obj and obj_key != "dockerOutputDirectory":
            _logger.warning(
                SourceLine(item=item, key=obj_key, raise_type=str).makeError(
                    _VAR_SPOOL_ERROR.format(obj)
                )
            )
            r = True
    elif isinstance(obj, MutableMapping):
        for mkey, mvalue in obj.items():
            r = var_spool_cwl_detector(cast(CWLOutputType, mvalue), obj, mkey) or r
    elif isinstance(obj, MutableSequence):
        for lkey, lvalue in enumerate(obj):
            r = var_spool_cwl_detector(cast(CWLOutputType, lvalue), obj, lkey) or r
    return r


def eval_resource(
    builder: Builder, resource_req: Union[str, int, float]
) -> Optional[Union[str, int, float]]:
    if isinstance(resource_req, str) and expression.needs_parsing(resource_req):
        result = builder.do_eval(resource_req)
        if isinstance(result, (str, int)) or result is None:
            return result
        raise WorkflowException(
            "Got incorrect return type {} from resource expression evaluation of {}.".format(
                type(result), resource_req
            )
        )
    return resource_req


# Threshold where the "too many files" warning kicks in
FILE_COUNT_WARNING = 5000


class Process(HasReqsHints, metaclass=abc.ABCMeta):
    def __init__(
        self, toolpath_object: CommentedMap, loadingContext: LoadingContext
    ) -> None:
        """Build a Process object from the provided dictionary."""
        super(Process, self).__init__()
        self.metadata = getdefault(loadingContext.metadata, {})  # type: CWLObjectType
        self.provenance_object = None  # type: Optional[ProvenanceProfile]
        self.parent_wf = None  # type: Optional[ProvenanceProfile]
        global SCHEMA_FILE, SCHEMA_DIR, SCHEMA_ANY  # pylint: disable=global-statement
        if SCHEMA_FILE is None or SCHEMA_ANY is None or SCHEMA_DIR is None:
            get_schema("v1.0")
            SCHEMA_ANY = cast(
                CWLObjectType,
                SCHEMA_CACHE["v1.0"][3].idx["https://w3id.org/cwl/salad#Any"],
            )
            SCHEMA_FILE = cast(
                CWLObjectType,
                SCHEMA_CACHE["v1.0"][3].idx["https://w3id.org/cwl/cwl#File"],
            )
            SCHEMA_DIR = cast(
                CWLObjectType,
                SCHEMA_CACHE["v1.0"][3].idx["https://w3id.org/cwl/cwl#Directory"],
            )

        self.names = make_avro_schema([SCHEMA_FILE, SCHEMA_DIR, SCHEMA_ANY], Loader({}))
        self.tool = toolpath_object
        self.requirements = copy.deepcopy(getdefault(loadingContext.requirements, []))
        self.requirements.extend(self.tool.get("requirements", []))
        if "id" not in self.tool:
            self.tool["id"] = "_:" + str(uuid.uuid4())
        self.requirements.extend(
            cast(
                List[CWLObjectType],
                get_overrides(
                    getdefault(loadingContext.overrides_list, []), self.tool["id"]
                ).get("requirements", []),
            )
        )
        self.hints = copy.deepcopy(getdefault(loadingContext.hints, []))
        self.hints.extend(self.tool.get("hints", []))
        # Versions of requirements and hints which aren't mutated.
        self.original_requirements = copy.deepcopy(self.requirements)
        self.original_hints = copy.deepcopy(self.hints)
        self.doc_loader = loadingContext.loader
        self.doc_schema = loadingContext.avsc_names

        self.formatgraph = None  # type: Optional[Graph]
        if self.doc_loader is not None:
            self.formatgraph = self.doc_loader.graph

        checkRequirements(self.tool, supportedProcessRequirements)
        self.validate_hints(
            cast(Names, loadingContext.avsc_names),
            self.tool.get("hints", []),
            strict=getdefault(loadingContext.strict, False),
        )

        self.schemaDefs = {}  # type: MutableMapping[str, CWLObjectType]

        sd, _ = self.get_requirement("SchemaDefRequirement")

        if sd is not None:
            sdtypes = cast(MutableSequence[CWLObjectType], sd["types"])
            avroize_type(cast(MutableSequence[CWLOutputType], sdtypes))
            av = make_valid_avro(
                sdtypes,
                {cast(str, t["name"]): cast(Dict[str, Any], t) for t in sdtypes},
                set(),
            )
            for i in av:
                self.schemaDefs[i["name"]] = i  # type: ignore
            make_avsc_object(convert_to_dict(av), self.names)

        # Build record schema from inputs
        self.inputs_record_schema = {
            "name": "input_record_schema",
            "type": "record",
            "fields": [],
        }  # type: CWLObjectType
        self.outputs_record_schema = {
            "name": "outputs_record_schema",
            "type": "record",
            "fields": [],
        }  # type: CWLObjectType

        for key in ("inputs", "outputs"):
            for i in self.tool[key]:
                c = copy.deepcopy(i)
                c["name"] = shortname(c["id"])
                del c["id"]

                if "type" not in c:
                    raise ValidationException(
                        "Missing 'type' in parameter '{}'".format(c["name"])
                    )

                if "default" in c and "null" not in aslist(c["type"]):
                    nullable = ["null"]
                    nullable.extend(aslist(c["type"]))
                    c["type"] = nullable
                else:
                    c["type"] = c["type"]
                avroize_type(c["type"], c["name"])
                if key == "inputs":
                    cast(
                        List[CWLObjectType], self.inputs_record_schema["fields"]
                    ).append(c)
                elif key == "outputs":
                    cast(
                        List[CWLObjectType], self.outputs_record_schema["fields"]
                    ).append(c)

        with SourceLine(toolpath_object, "inputs", ValidationException):
            self.inputs_record_schema = cast(
                CWLObjectType, make_valid_avro(self.inputs_record_schema, {}, set()),
            )
            make_avsc_object(convert_to_dict(self.inputs_record_schema), self.names)
        with SourceLine(toolpath_object, "outputs", ValidationException):
            self.outputs_record_schema = cast(
                CWLObjectType, make_valid_avro(self.outputs_record_schema, {}, set()),
            )
            make_avsc_object(convert_to_dict(self.outputs_record_schema), self.names)

        if toolpath_object.get("class") is not None and not getdefault(
            loadingContext.disable_js_validation, False
        ):
            validate_js_options = (
                None
            )  # type: Optional[Dict[str, Union[List[str], str, int]]]
            if loadingContext.js_hint_options_file is not None:
                try:
                    with open(loadingContext.js_hint_options_file) as options_file:
                        validate_js_options = json.load(options_file)
                except (OSError, ValueError):
                    _logger.error(
                        "Failed to read options file %s",
                        loadingContext.js_hint_options_file,
                    )
                    raise
            if self.doc_schema is not None:
                validate_js_expressions(
                    toolpath_object,
                    self.doc_schema.names[toolpath_object["class"]],
                    validate_js_options,
                )

        dockerReq, is_req = self.get_requirement("DockerRequirement")

        if (
            dockerReq is not None
            and "dockerOutputDirectory" in dockerReq
            and is_req is not None
            and not is_req
        ):
            _logger.warning(
                SourceLine(item=dockerReq, raise_type=str).makeError(
                    "When 'dockerOutputDirectory' is declared, DockerRequirement "
                    "should go in the 'requirements' section, not 'hints'."
                    ""
                )
            )

        if (
            dockerReq is not None
            and is_req is not None
            and dockerReq.get("dockerOutputDirectory") == "/var/spool/cwl"
        ):
            if is_req:
                # In this specific case, it is legal to have /var/spool/cwl, so skip the check.
                pass
            else:
                # Must be a requirement
                var_spool_cwl_detector(self.tool)
        else:
            var_spool_cwl_detector(self.tool)

    def _init_job(
        self, joborder: CWLObjectType, runtime_context: RuntimeContext
    ) -> Builder:

        if self.metadata.get("cwlVersion") != INTERNAL_VERSION:
            raise WorkflowException(
                "Process object loaded with version '%s', must update to '%s' in order to execute."
                % (self.metadata.get("cwlVersion"), INTERNAL_VERSION)
            )

        job = copy.deepcopy(joborder)

        make_fs_access = getdefault(runtime_context.make_fs_access, StdFsAccess)
        fs_access = make_fs_access(runtime_context.basedir)

        load_listing_req, _ = self.get_requirement("LoadListingRequirement")

        load_listing = (
            cast(str, load_listing_req.get("loadListing"))
            if load_listing_req is not None
            else "no_listing"
        )

        # Validate job order
        try:
            fill_in_defaults(self.tool["inputs"], job, fs_access)

            normalizeFilesDirs(job)
            schema = self.names.get_name("input_record_schema", None)
            if schema is None:
                raise WorkflowException(
                    "Missing input record schema: " "{}".format(self.names)
                )
            validate_ex(schema, job, strict=False, logger=_logger_validation_warnings)

            if load_listing and load_listing != "no_listing":
                get_listing(fs_access, job, recursive=(load_listing == "deep_listing"))

            visit_class(job, ("File",), functools.partial(add_sizes, fs_access))

            if load_listing == "deep_listing":
                for i, inparm in enumerate(self.tool["inputs"]):
                    k = shortname(inparm["id"])
                    if k not in job:
                        continue
                    v = job[k]
                    dircount = [0]

                    def inc(d):  # type: (List[int]) -> None
                        d[0] += 1

                    visit_class(v, ("Directory",), lambda x: inc(dircount))
                    if dircount[0] == 0:
                        continue
                    filecount = [0]
                    visit_class(v, ("File",), lambda x: inc(filecount))
                    if filecount[0] > FILE_COUNT_WARNING:
                        # Long lines in this message are okay, will be reflowed based on terminal columns.
                        _logger.warning(
                            strip_dup_lineno(
                                SourceLine(self.tool["inputs"], i, str).makeError(
                                    """Recursive directory listing has resulted in a large number of File objects (%s) passed to the input parameter '%s'.  This may negatively affect workflow performance and memory use.

If this is a problem, use the hint 'cwltool:LoadListingRequirement' with "shallow_listing" or "no_listing" to change the directory listing behavior:

$namespaces:
  cwltool: "http://commonwl.org/cwltool#"
hints:
  cwltool:LoadListingRequirement:
    loadListing: shallow_listing

"""
                                    % (filecount[0], k)
                                )
                            )
                        )

        except (ValidationException, WorkflowException) as err:
            raise WorkflowException("Invalid job input record:\n" + str(err)) from err

        files = []  # type: List[CWLObjectType]
        bindings = CommentedSeq()
        tmpdir = ""
        stagedir = ""

        docker_req, _ = self.get_requirement("DockerRequirement")
        default_docker = None

        if docker_req is None and runtime_context.default_container:
            default_docker = runtime_context.default_container

        if (docker_req or default_docker) and runtime_context.use_container:
            if docker_req is not None:
                # Check if docker output directory is absolute
                if docker_req.get("dockerOutputDirectory") and cast(
                    str, docker_req.get("dockerOutputDirectory")
                ).startswith("/"):
                    outdir = cast(str, docker_req.get("dockerOutputDirectory"))
                else:
                    outdir = cast(
                        str,
                        docker_req.get("dockerOutputDirectory")
                        or runtime_context.docker_outdir
                        or random_outdir(),
                    )
            elif default_docker is not None:
                outdir = runtime_context.docker_outdir or random_outdir()
            tmpdir = runtime_context.docker_tmpdir or "/tmp"  # nosec
            stagedir = runtime_context.docker_stagedir or "/var/lib/cwl"
        else:
            outdir = fs_access.realpath(
                runtime_context.outdir
                or tempfile.mkdtemp(
                    prefix=getdefault(
                        runtime_context.tmp_outdir_prefix, DEFAULT_TMP_PREFIX
                    )
                )
            )
            if self.tool["class"] != "Workflow":
                tmpdir = fs_access.realpath(
                    runtime_context.tmpdir or tempfile.mkdtemp()
                )
                stagedir = fs_access.realpath(
                    runtime_context.stagedir or tempfile.mkdtemp()
                )

        builder = Builder(
            job,
            files,
            bindings,
            self.schemaDefs,
            self.names,
            self.requirements,
            self.hints,
            {},
            runtime_context.mutation_manager,
            self.formatgraph,
            make_fs_access,
            fs_access,
            runtime_context.job_script_provider,
            runtime_context.eval_timeout,
            runtime_context.debug,
            runtime_context.js_console,
            runtime_context.force_docker_pull,
            load_listing,
            outdir,
            tmpdir,
            stagedir,
        )

        bindings.extend(
            builder.bind_input(
                self.inputs_record_schema,
                job,
                discover_secondaryFiles=getdefault(runtime_context.toplevel, False),
            )
        )

        if self.tool.get("baseCommand"):
            for index, command in enumerate(aslist(self.tool["baseCommand"])):
                bindings.append({"position": [-1000000, index], "datum": command})

        if self.tool.get("arguments"):
            for i, arg in enumerate(self.tool["arguments"]):
                lc = self.tool["arguments"].lc.data[i]
                filename = self.tool["arguments"].lc.filename
                bindings.lc.add_kv_line_col(len(bindings), lc)
                if isinstance(arg, MutableMapping):
                    arg = copy.deepcopy(arg)
                    if arg.get("position"):
                        position = arg.get("position")
                        if isinstance(position, str):  # no need to test the
                            # CWLVersion as the v1.0
                            # schema only allows ints
                            position = builder.do_eval(position)
                            if position is None:
                                position = 0
                        arg["position"] = [position, i]
                    else:
                        arg["position"] = [0, i]
                    bindings.append(arg)
                elif ("$(" in arg) or ("${" in arg):
                    cm = CommentedMap((("position", [0, i]), ("valueFrom", arg)))
                    cm.lc.add_kv_line_col("valueFrom", lc)
                    cm.lc.filename = filename
                    bindings.append(cm)
                else:
                    cm = CommentedMap((("position", [0, i]), ("datum", arg)))
                    cm.lc.add_kv_line_col("datum", lc)
                    cm.lc.filename = filename
                    bindings.append(cm)

        # use python2 like sorting of heterogeneous lists
        # (containing str and int types),
        key = functools.cmp_to_key(cmp_like_py2)

        # This awkward construction replaces the contents of
        # "bindings" in place (because Builder expects it to be
        # mutated in place, sigh, I'm sorry) with its contents sorted,
        # supporting different versions of Python and ruamel.yaml with
        # different behaviors/bugs in CommentedSeq.
        bindings_copy = copy.deepcopy(bindings)
        del bindings[:]
        bindings.extend(sorted(bindings_copy, key=key))

        if self.tool["class"] != "Workflow":
            builder.resources = self.evalResources(builder, runtime_context)
        return builder

    def evalResources(
        self, builder: Builder, runtimeContext: RuntimeContext
    ) -> Dict[str, Union[int, float]]:
        resourceReq, _ = self.get_requirement("ResourceRequirement")
        if resourceReq is None:
            resourceReq = {}
        cwl_version = self.metadata.get(
            "http://commonwl.org/cwltool#original_cwlVersion", None
        )
        if cwl_version == "v1.0":
            ram = 1024
        else:
            ram = 256
        request = {
            "coresMin": 1,
            "coresMax": 1,
            "ramMin": ram,
            "ramMax": ram,
            "tmpdirMin": 1024,
            "tmpdirMax": 1024,
            "outdirMin": 1024,
            "outdirMax": 1024,
        }  # type: Dict[str, Union[int, float]]
        for a in ("cores", "ram", "tmpdir", "outdir"):
            mn = mx = None  # type: Optional[Union[int, float]]
            if resourceReq.get(a + "Min"):
                mn = cast(
                    Union[int, float],
                    eval_resource(
                        builder, cast(Union[str, int, float], resourceReq[a + "Min"])
                    ),
                )
            if resourceReq.get(a + "Max"):
                mx = cast(
                    Union[int, float],
                    eval_resource(
                        builder, cast(Union[str, int, float], resourceReq[a + "Max"])
                    ),
                )
            if mn is None:
                mn = mx
            elif mx is None:
                mx = mn

            if mn is not None:
                request[a + "Min"] = mn
                request[a + "Max"] = cast(Union[int, float], mx)

        if runtimeContext.select_resources is not None:
            return runtimeContext.select_resources(request, runtimeContext)
        return {
            "cores": request["coresMin"],
            "ram": request["ramMin"],
            "tmpdirSize": request["tmpdirMin"],
            "outdirSize": request["outdirMin"],
        }

    def validate_hints(
        self, avsc_names: Names, hints: List[CWLObjectType], strict: bool
    ) -> None:
        for i, r in enumerate(hints):
            sl = SourceLine(hints, i, ValidationException)
            with sl:
                if (
                    avsc_names.get_name(cast(str, r["class"]), None) is not None
                    and self.doc_loader is not None
                ):
                    plain_hint = dict(
                        (key, r[key])
                        for key in r
                        if key not in self.doc_loader.identifiers
                    )  # strip identifiers
                    validate_ex(
                        cast(
                            Schema,
                            avsc_names.get_name(cast(str, plain_hint["class"]), None),
                        ),
                        plain_hint,
                        strict=strict,
                    )
                elif r["class"] in ("NetworkAccess", "LoadListingRequirement"):
                    pass
                else:
                    _logger.info(str(sl.makeError("Unknown hint %s" % (r["class"]))))

    def visit(self, op: Callable[[CommentedMap], None]) -> None:
        op(self.tool)

    @abc.abstractmethod
    def job(
        self,
        job_order: CWLObjectType,
        output_callbacks: Optional[OutputCallbackType],
        runtimeContext: RuntimeContext,
    ) -> JobsGeneratorType:
        pass


_names = set()  # type: Set[str]


def uniquename(stem: str, names: Optional[Set[str]] = None) -> str:
    global _names
    if names is None:
        names = _names
    c = 1
    u = stem
    while u in names:
        c += 1
        u = "%s_%s" % (stem, c)
    names.add(u)
    return u


def nestdir(base: str, deps: CWLObjectType) -> CWLObjectType:
    dirname = os.path.dirname(base) + "/"
    subid = cast(str, deps["location"])
    if subid.startswith(dirname):
        s2 = subid[len(dirname) :]
        sp = s2.split("/")
        sp.pop()
        while sp:
            nx = sp.pop()
            deps = {"class": "Directory", "basename": nx, "listing": [deps]}
    return deps


def mergedirs(listing: List[CWLObjectType]) -> List[CWLObjectType]:
    r = []  # type: List[CWLObjectType]
    ents = {}  # type: Dict[str, CWLObjectType]
    collided = set()  # type: Set[str]
    for e in listing:
        basename = cast(str, e["basename"])
        if basename not in ents:
            ents[basename] = e
        elif e["class"] == "Directory":
            if e.get("listing"):
                cast(
                    List[CWLObjectType], ents[basename].setdefault("listing", [])
                ).extend(cast(List[CWLObjectType], e["listing"]))
            if cast(str, ents[basename]["location"]).startswith("_:"):
                ents[basename]["location"] = e["location"]
        elif e["location"] != ents[basename]["location"]:
            # same basename, different location, collision,
            # rename both.
            collided.add(basename)
            e2 = ents[basename]

            e["basename"] = urllib.parse.quote(cast(str, e["location"]), safe="")
            e2["basename"] = urllib.parse.quote(cast(str, e2["location"]), safe="")

            e["nameroot"], e["nameext"] = os.path.splitext(cast(str, e["basename"]))
            e2["nameroot"], e2["nameext"] = os.path.splitext(cast(str, e2["basename"]))

            ents[cast(str, e["basename"])] = e
            ents[cast(str, e2["basename"])] = e2
    for c in collided:
        del ents[c]
    for e in ents.values():
        if e["class"] == "Directory" and "listing" in e:
            e["listing"] = cast(
                MutableSequence[CWLOutputAtomType],
                mergedirs(cast(List[CWLObjectType], e["listing"])),
            )
    r.extend(ents.values())
    return r


CWL_IANA = "https://www.iana.org/assignments/media-types/application/cwl"


def scandeps(
    base: str,
    doc: Union[CWLObjectType, MutableSequence[CWLObjectType]],
    reffields: Set[str],
    urlfields: Set[str],
    loadref: Callable[[str, str], Union[CommentedMap, CommentedSeq, str, None]],
    urljoin: Callable[[str, str], str] = urllib.parse.urljoin,
    nestdirs: bool = True,
) -> MutableSequence[CWLObjectType]:
    r = []  # type: MutableSequence[CWLObjectType]
    if isinstance(doc, MutableMapping):
        if "id" in doc:
            if cast(str, doc["id"]).startswith("file://"):
                df, _ = urllib.parse.urldefrag(cast(str, doc["id"]))
                if base != df:
                    r.append({"class": "File", "location": df, "format": CWL_IANA})
                    base = df

        if doc.get("class") in ("File", "Directory") and "location" in urlfields:
            u = cast(Optional[str], doc.get("location", doc.get("path")))
            if u and not u.startswith("_:"):
                deps = {
                    "class": doc["class"],
                    "location": urljoin(base, u),
                }  # type: CWLObjectType
                if "basename" in doc:
                    deps["basename"] = doc["basename"]
                if doc["class"] == "Directory" and "listing" in doc:
                    deps["listing"] = doc["listing"]
                if doc["class"] == "File" and "secondaryFiles" in doc:
                    deps["secondaryFiles"] = doc["secondaryFiles"]
                if nestdirs:
                    deps = nestdir(base, deps)
                r.append(deps)
            else:
                if doc["class"] == "Directory" and "listing" in doc:
                    r.extend(
                        scandeps(
                            base,
                            cast(MutableSequence[CWLObjectType], doc["listing"]),
                            reffields,
                            urlfields,
                            loadref,
                            urljoin=urljoin,
                            nestdirs=nestdirs,
                        )
                    )
                elif doc["class"] == "File" and "secondaryFiles" in doc:
                    r.extend(
                        scandeps(
                            base,
                            cast(MutableSequence[CWLObjectType], doc["secondaryFiles"]),
                            reffields,
                            urlfields,
                            loadref,
                            urljoin=urljoin,
                            nestdirs=nestdirs,
                        )
                    )

        for k, v in doc.items():
            if k in reffields:
                for u2 in aslist(v):
                    if isinstance(u2, MutableMapping):
                        r.extend(
                            scandeps(
                                base,
                                u2,
                                reffields,
                                urlfields,
                                loadref,
                                urljoin=urljoin,
                                nestdirs=nestdirs,
                            )
                        )
                    else:
                        subid = urljoin(base, u2)
                        basedf, _ = urllib.parse.urldefrag(base)
                        subiddf, _ = urllib.parse.urldefrag(subid)
                        if basedf == subiddf:
                            continue
                        sub = cast(
                            Union[MutableSequence[CWLObjectType], CWLObjectType],
                            loadref(base, u2),
                        )
                        deps2 = {
                            "class": "File",
                            "location": subid,
                            "format": CWL_IANA,
                        }  # type: CWLObjectType
                        sf = scandeps(
                            subid,
                            sub,
                            reffields,
                            urlfields,
                            loadref,
                            urljoin=urljoin,
                            nestdirs=nestdirs,
                        )
                        if sf:
                            deps2["secondaryFiles"] = cast(
                                MutableSequence[CWLOutputAtomType], sf
                            )
                        if nestdirs:
                            deps2 = nestdir(base, deps2)
                        r.append(deps2)
            elif k in urlfields and k != "location":
                for u3 in aslist(v):
                    deps = {"class": "File", "location": urljoin(base, u3)}
                    if nestdirs:
                        deps = nestdir(base, deps)
                    r.append(deps)
            elif k not in ("listing", "secondaryFiles"):
                r.extend(
                    scandeps(
                        base,
                        cast(Union[MutableSequence[CWLObjectType], CWLObjectType], v),
                        reffields,
                        urlfields,
                        loadref,
                        urljoin=urljoin,
                        nestdirs=nestdirs,
                    )
                )
    elif isinstance(doc, MutableSequence):
        for d in doc:
            r.extend(
                scandeps(
                    base,
                    d,
                    reffields,
                    urlfields,
                    loadref,
                    urljoin=urljoin,
                    nestdirs=nestdirs,
                )
            )

    if r:
        normalizeFilesDirs(r)
        r = mergedirs(cast(List[CWLObjectType], r))

    return r


def compute_checksums(fs_access: StdFsAccess, fileobj: CWLObjectType) -> None:
    if "checksum" not in fileobj:
        checksum = hashlib.sha1()  # nosec
        location = cast(str, fileobj["location"])
        with fs_access.open(location, "rb") as f:
            contents = f.read(1024 * 1024)
            while contents != b"":
                checksum.update(contents)
                contents = f.read(1024 * 1024)
        fileobj["checksum"] = "sha1$%s" % checksum.hexdigest()
        fileobj["size"] = fs_access.size(location)<|MERGE_RESOLUTION|>--- conflicted
+++ resolved
@@ -412,17 +412,17 @@
     pm = path_mapper(outfiles, "", destination_path, separateDirs=False)
     stage_files(pm, stage_func=_relocate, symlink=False, fix_conflicts=True)
 
-<<<<<<< HEAD
     def _check_adjust(a_file: CWLObjectType) -> CWLObjectType:
-        a_file["location"] = file_uri(pm.mapper(cast(str, a_file["location"]))[1])
-=======
-    def _check_adjust(a_file):  # type: (Dict[str, str]) -> Dict[str, str]
-        url=urllib.parse.urlparse( a_file["location"] )
-        if url.scheme == "" : 
-            a_file["location"] = file_uri(pm.mapper(a_file["location"])[1]) # return the locatio of the file on the filesystem
+        location = cast(str, a_file["location"])
+        url = urllib.parse.urlparse(location)
+        if url.scheme == "":
+            a_file["location"] = file_uri(
+                pm.mapper(location)[1]
+            )  # return the locatio of the file on the filesystem
         else:
-            a_file["location"] = pm.mapper(a_file["location"])[0] # keep the original uri (e.g. s3, http, ftp, gs etc)
->>>>>>> cbdb11ca
+            a_file["location"] = pm.mapper(location)[
+                0
+            ]  # keep the original uri (e.g. s3, http, ftp, gs etc)
         if "contents" in a_file:
             del a_file["contents"]
         return a_file
