--- conflicted
+++ resolved
@@ -7,40 +7,20 @@
 import re
 import urlparse
 
-<<<<<<< HEAD
 from typing import Any, AnyStr, Callable, cast, Dict, Text, Tuple, Union
 from ruamel.yaml.comments import CommentedSeq, CommentedMap
 from avro.schema import Names
 
-from schema_salad.ref_resolver import Loader
+from schema_salad.ref_resolver import Loader, Fetcher
 import schema_salad.validate as validate
 from schema_salad.validate import ValidationException
 import schema_salad.schema as schema
 from schema_salad.sourceline import cmap
-=======
-from schema_salad.ref_resolver import Loader, Fetcher
-import schema_salad.validate as validate
-from schema_salad.validate import ValidationException
-import schema_salad.schema as schema
-import requests
-
-from typing import Any, AnyStr, Callable, cast, Dict, Text, Tuple, Union
-
-from avro.schema import Names
->>>>>>> aeba354d
 
 from . import update
 from . import process
 from .process import Process, shortname
 from .errors import WorkflowException
-<<<<<<< HEAD
-
-
-_logger = logging.getLogger("cwltool")
-
-def fetch_document(argsworkflow, resolver=None):
-    # type: (Union[Text, dict[Text, Any]], Any) -> Tuple[Loader, CommentedMap, Text]
-=======
 
 _logger = logging.getLogger("cwltool")
 
@@ -49,7 +29,6 @@
                    fetcher_constructor=None  # type: Callable[[Dict[unicode, unicode], requests.sessions.Session], Fetcher]
                    ):
     # type: (...) -> Tuple[Loader, Dict[Text, Any], Text]
->>>>>>> aeba354d
     """Retrieve a CWL document."""
 
     document_loader = Loader({"cwl": "https://w3id.org/cwl/cwl#", "id": "@id"},
@@ -126,13 +105,8 @@
         for entry in workflowobj:
             _convert_stdstreams_to_files(entry)
 
-<<<<<<< HEAD
-def validate_document(document_loader, workflowobj, uri,
-                      enable_dev=False, strict=True, preprocess_only=False):
-    # type: (Loader, CommentedMap, Text, bool, bool, bool) -> Tuple[Loader, Names, Union[Dict[Text, Any], List[Dict[Text, Any]]], Dict[Text, Any], Text]
-=======
 def validate_document(document_loader,   # type: Loader
-                      workflowobj,       # type: Dict[Text, Any]
+                      workflowobj,       # type: CommentedMap
                       uri,               # type: Text
                       enable_dev=False,  # type: bool
                       strict=True,       # type: bool
@@ -140,7 +114,6 @@
                       fetcher_constructor=None  # type: Callable[[Dict[unicode, unicode], requests.sessions.Session], Fetcher]
                       ):
     # type: (...) -> Tuple[Loader, Names, Union[Dict[Text, Any], List[Dict[Text, Any]]], Dict[Text, Any], Text]
->>>>>>> aeba354d
     """Validate a CWL document."""
 
     if isinstance(workflowobj, list):
@@ -183,14 +156,11 @@
     if isinstance(avsc_names, Exception):
         raise avsc_names
 
-<<<<<<< HEAD
     processobj = None  # type: Union[CommentedMap, CommentedSeq, unicode]
-=======
     document_loader = Loader(sch_document_loader.ctx, schemagraph=sch_document_loader.graph,
                   idx=document_loader.idx, cache=sch_document_loader.cache,
                              fetcher_constructor=fetcher_constructor)
 
->>>>>>> aeba354d
     workflowobj["id"] = fileuri
     processobj, metadata = document_loader.resolve_all(workflowobj, fileuri)
     if not isinstance(processobj, (CommentedMap, CommentedSeq)):
