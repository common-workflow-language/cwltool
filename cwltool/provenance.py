--- conflicted
+++ resolved
@@ -38,13 +38,11 @@
             # YAML is always UTF8
             f.write(packed.encode("UTF-8"))
         _logger.info(u"[provenance] Added packed workflow: %s", path)
-<<<<<<< HEAD
 
     
-    def add_data_file(self, file):
+    def add_data_file(self, file):        
+        pass
         
-        pass
-=======
     def create_job(self, customised_job):
         #TODO handle nested workflow at level 2 provenance
         #TODO customise the file 
@@ -57,7 +55,6 @@
         with open (path, "w") as f:
             json.dump(customised_job, f)
         _logger.info(u"[provenance] Generated customised job file: %s", path)
->>>>>>> 4d83eb45
 
     def close(self, saveTo=None):
         """Close the Research Object after saving to specified folder.
