--- conflicted
+++ resolved
@@ -62,13 +62,7 @@
 
 
     def update_secondaryFiles(t):
-<<<<<<< HEAD
         # type: (Any) -> Union[MutableSequence[MutableMapping[Text, Text]], MutableMapping[Text, Text]]
-        if isinstance(t, MutableSequence):
-            for index, item in enumerate(t):
-                t[index] = update_secondaryFiles(item)
-            return t
-=======
         if isinstance(t, CommentedSeq):
             new_seq = copy.deepcopy(t)
             for index, entry in enumerate(t):
@@ -76,7 +70,6 @@
             return new_seq
         elif isinstance(t, MutableSequence):
             return CommentedSeq([update_secondaryFiles(p) for p in t])
->>>>>>> 1a2603ce
         elif isinstance(t, MutableMapping):
             return t
         else:
