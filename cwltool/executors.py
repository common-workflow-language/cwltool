# -*- coding: utf-8 -*-
"""Single and multi-threaded executors."""
import datetime
import os
import tempfile
import threading
from threading import Lock
from abc import ABCMeta, abstractmethod
from typing import Any, Dict, Iterable, List, Optional, Set, Tuple, Union

import psutil
from six import string_types, with_metaclass
from typing_extensions import Text  # pylint: disable=unused-import
from schema_salad.validate import ValidationException

from .builder import Builder  # pylint: disable=unused-import
from .context import (RuntimeContext,  # pylint: disable=unused-import
                      getdefault)
from .errors import WorkflowException
from .job import JobBase  # pylint: disable=unused-import
from .loghandler import _logger
from .mutation import MutationManager
from .process import Process  # pylint: disable=unused-import
from .process import cleanIntermediate, relocateOutputs
from .provenance import ProvenanceProfile
from .utils import DEFAULT_TMP_PREFIX
from .workflow import Workflow, WorkflowJob, WorkflowJobStep

TMPDIR_LOCK = Lock()


class JobExecutor(with_metaclass(ABCMeta, object)):
    """Abstract base job executor."""

    def __init__(self):
        # type: (...) -> None
        """Initialize."""
        self.final_output = []  # type: List
        self.final_status = []  # type: List
        self.output_dirs = set()  # type: Set

    def __call__(self, *args, **kwargs):
        return self.execute(*args, **kwargs)

    def output_callback(self, out, process_status):
        """Collect the final status and outputs."""
        self.final_status.append(process_status)
        self.final_output.append(out)

    @abstractmethod
    def run_jobs(self,
                 process,           # type: Process
                 job_order_object,  # type: Dict[Text, Any]
                 logger,
                 runtime_context     # type: RuntimeContext
                ):  # type: (...) -> None
        """Execute the jobs for the given Process."""

    def execute(self,
                process,           # type: Process
                job_order_object,  # type: Dict[Text, Any]
                runtime_context,    # type: RuntimeContext
                logger=_logger,
               ):  # type: (...) -> Tuple[Optional[Dict[Text, Any]], Text]
        """Execute the process."""
        if not runtime_context.basedir:
            raise WorkflowException("Must provide 'basedir' in runtimeContext")

        finaloutdir = None  # Type: Optional[Text]
        original_outdir = runtime_context.outdir
        if isinstance(original_outdir, string_types):
            finaloutdir = os.path.abspath(original_outdir)
        runtime_context = runtime_context.copy()
        runtime_context.outdir = tempfile.mkdtemp(
            prefix=getdefault(runtime_context.tmp_outdir_prefix, DEFAULT_TMP_PREFIX))
        self.output_dirs.add(runtime_context.outdir)
        runtime_context.mutation_manager = MutationManager()
        runtime_context.toplevel = True
        runtime_context.workflow_eval_lock = threading.Condition(threading.RLock())

        job_reqs = None
        if "https://w3id.org/cwl/cwl#requirements" in job_order_object:
            if process.metadata.get("http://commonwl.org/cwltool#original_cwlVersion") == 'v1.0':
                raise WorkflowException(
                    "`cwl:requirements` in the input object is not part of CWL "
                    "v1.0. You can adjust to use `cwltool:overrides` instead; or you "
                    "can set the cwlVersion to v1.1")
            job_reqs = job_order_object["https://w3id.org/cwl/cwl#requirements"]
        elif ("cwl:defaults" in process.metadata
              and "https://w3id.org/cwl/cwl#requirements"
              in process.metadata["cwl:defaults"]):
            if process.metadata.get("http://commonwl.org/cwltool#original_cwlVersion") == 'v1.0':
                raise WorkflowException(
                    "`cwl:requirements` in the input object is not part of CWL "
                    "v1.0. You can adjust to use `cwltool:overrides` instead; or you "
                    "can set the cwlVersion to v1.1")
            job_reqs = process.metadata["cwl:defaults"]["https://w3id.org/cwl/cwl#requirements"]
        if job_reqs is not None:
            for req in job_reqs:
                process.requirements.append(req)

        self.run_jobs(process, job_order_object, logger, runtime_context)

        if self.final_output and self.final_output[0] is not None and finaloutdir is not None:
            self.final_output[0] = relocateOutputs(
                self.final_output[0], finaloutdir, self.output_dirs,
                runtime_context.move_outputs, runtime_context.make_fs_access(""),
                getdefault(runtime_context.compute_checksum, True),
                path_mapper=runtime_context.path_mapper)

        if runtime_context.rm_tmpdir:
            if runtime_context.cachedir is None:
                output_dirs = self.output_dirs  # type: Iterable[Any]
            else:
                output_dirs = filter(lambda x: not x.startswith(
                    runtime_context.cachedir), self.output_dirs)
            cleanIntermediate(output_dirs)

        if self.final_output and self.final_status:

            if runtime_context.research_obj is not None and \
                    isinstance(process, (JobBase, Process, WorkflowJobStep,
                                         WorkflowJob)) and process.parent_wf:
                process_run_id = None
                name = "primary"
                process.parent_wf.generate_output_prov(self.final_output[0],
                                                       process_run_id, name)
                process.parent_wf.document.wasEndedBy(
                    process.parent_wf.workflow_run_uri, None, process.parent_wf.engine_uuid,
                    datetime.datetime.now())
                process.parent_wf.finalize_prov_profile(name=None)
            return (self.final_output[0], self.final_status[0])
        return (None, "permanentFail")


class SingleJobExecutor(JobExecutor):
    """Default single-threaded CWL reference executor."""

    def run_jobs(self,
                 process,           # type: Process
                 job_order_object,  # type: Dict[Text, Any]
                 logger,
                 runtime_context     # type: RuntimeContext
                ):  # type: (...) -> None

        process_run_id = None  # type: Optional[str]

        # define provenance profile for single commandline tool
        if not isinstance(process, Workflow) \
                and runtime_context.research_obj is not None:
            process.provenance_object = ProvenanceProfile(
                runtime_context.research_obj,
                full_name=runtime_context.cwl_full_name,
                host_provenance=False,
                user_provenance=False,
                orcid=runtime_context.orcid,
                # single tool execution, so RO UUID = wf UUID = tool UUID
                run_uuid=runtime_context.research_obj.ro_uuid)
            process.parent_wf = process.provenance_object
        jobiter = process.job(job_order_object, self.output_callback,
                              runtime_context)

        try:
            for job in jobiter:
                if job is not None:
                    if runtime_context.builder is not None:
                        job.builder = runtime_context.builder
                    if job.outdir is not None:
                        self.output_dirs.add(job.outdir)
                    if runtime_context.research_obj is not None:
                        if not isinstance(process, Workflow):
                            prov_obj = process.provenance_object
                        else:
                            prov_obj = job.prov_obj
                        if prov_obj:
                            runtime_context.prov_obj = prov_obj
                            prov_obj.evaluate(
                                process, job, job_order_object,
                                runtime_context.research_obj)
                            process_run_id =\
                                prov_obj.record_process_start(process, job)
                            runtime_context = runtime_context.copy()
                        runtime_context.process_run_id = process_run_id
                    job.run(runtime_context)
                else:
                    logger.error("Workflow cannot make any more progress.")
                    break
        except (ValidationException, WorkflowException):  # pylint: disable=try-except-raise
            raise
        except Exception as err:
            logger.exception("Got workflow error")
            raise WorkflowException(Text(err))


class MultithreadedJobExecutor(JobExecutor):
    """
    Experimental multi-threaded CWL executor.

    Does simple resource accounting, will not start a job unless it
    has cores / ram available, but does not make any attempt to
    optimize usage.
    """

    def __init__(self):  # type: () -> None
        """Initialize."""
        super(MultithreadedJobExecutor, self).__init__()
        self.threads = set()  # type: Set[threading.Thread]
        self.exceptions = []  # type: List[WorkflowException]
        self.pending_jobs = []  # type: List[Union[JobBase, WorkflowJob]]
        self.pending_jobs_lock = threading.Lock()

        self.max_ram = psutil.virtual_memory().available / 2**20
        self.max_cores = psutil.cpu_count()
        self.allocated_ram = 0
        self.allocated_cores = 0

    def select_resources(self, request, runtime_context):  # pylint: disable=unused-argument
        # type: (Dict[str, int], RuntimeContext) -> Dict[str, int]
        """Naïve check for available cpu cores and memory."""
        result = {}  # type: Dict[str, int]
        maxrsc = {
            "cores": self.max_cores,
            "ram": self.max_ram
        }
        for rsc in ("cores", "ram"):
            if request[rsc+"Min"] > maxrsc[rsc]:
                raise WorkflowException(
                    "Requested at least %d %s but only %d available" %
                    (request[rsc+"Min"], rsc, maxrsc[rsc]))
            if request[rsc+"Max"] < maxrsc[rsc]:
                result[rsc] = request[rsc+"Max"]
            else:
                result[rsc] = maxrsc[rsc]

        return result

<<<<<<< HEAD
    def _runner(self, job, runtime_context):
        """Job running thread."""
=======
    def _runner(self, job, runtime_context, TMPDIR_LOCK):
        """ Job running thread. """
>>>>>>> 4c3656e5
        try:
            job.run(runtime_context, TMPDIR_LOCK)
        except WorkflowException as err:
            _logger.exception("Got workflow error")
            self.exceptions.append(err)
        except Exception as err:  # pylint: disable=broad-except
            _logger.exception("Got workflow error")
            self.exceptions.append(WorkflowException(Text(err)))
        finally:
            with runtime_context.workflow_eval_lock:
                self.threads.remove(threading.current_thread())
                if isinstance(job, JobBase):
                    self.allocated_ram -= job.builder.resources["ram"]
                    self.allocated_cores -= job.builder.resources["cores"]
                runtime_context.workflow_eval_lock.notifyAll()

    def run_job(self,
                job,             # type: Union[JobBase, WorkflowJob, None]
                runtime_context  # type: RuntimeContext
               ):  # type: (...) -> None
        """Execute a single Job in a seperate thread."""
        if job is not None:
            with self.pending_jobs_lock:
                self.pending_jobs.append(job)

        with self.pending_jobs_lock:
            n = 0
            while (n+1) <= len(self.pending_jobs):
                job = self.pending_jobs[n]
                if isinstance(job, JobBase):
                    if ((job.builder.resources["ram"])
                        > self.max_ram
                        or (job.builder.resources["cores"])
                        > self.max_cores):
                        _logger.error(
                            'Job "%s" cannot be run, requests more resources (%s) '
                            'than available on this host (max ram %d, max cores %d',
                            job.name, job.builder.resources,
                            self.allocated_ram,
                            self.allocated_cores,
                            self.max_ram,
                            self.max_cores)
                        self.pending_jobs.remove(job)
                        return

                    if ((self.allocated_ram + job.builder.resources["ram"])
                        > self.max_ram
                        or (self.allocated_cores + job.builder.resources["cores"])
                        > self.max_cores):
                        _logger.debug(
                            'Job "%s" cannot run yet, resources (%s) are not '
                            'available (already allocated ram is %d, allocated cores is %d, '
                            'max ram %d, max cores %d',
                            job.name, job.builder.resources,
                            self.allocated_ram,
                            self.allocated_cores,
                            self.max_ram,
                            self.max_cores)
                        n += 1
                        continue

                thread = threading.Thread(target=self._runner, args=(job, runtime_context, TMPDIR_LOCK))
                thread.daemon = True
                self.threads.add(thread)
                if isinstance(job, JobBase):
                    self.allocated_ram += job.builder.resources["ram"]
                    self.allocated_cores += job.builder.resources["cores"]
                thread.start()
                self.pending_jobs.remove(job)

    def wait_for_next_completion(self, runtime_context):
        # type: (RuntimeContext) -> None
        """Wait for jobs to finish."""
        if runtime_context.workflow_eval_lock is not None:
            runtime_context.workflow_eval_lock.wait()
        if self.exceptions:
            raise self.exceptions[0]

    def run_jobs(self,
                 process,           # type: Process
                 job_order_object,  # type: Dict[Text, Any]
                 logger,
                 runtime_context     # type: RuntimeContext
                ):  # type: (...) -> None

        jobiter = process.job(job_order_object, self.output_callback,
                              runtime_context)

        if runtime_context.workflow_eval_lock is None:
            raise WorkflowException(
                "runtimeContext.workflow_eval_lock must not be None")

        runtime_context.workflow_eval_lock.acquire()
        for job in jobiter:
            if job is not None:
                if isinstance(job, JobBase):
                    job.builder = runtime_context.builder or job.builder
                    if job.outdir is not None:
                        self.output_dirs.add(job.outdir)

            self.run_job(job, runtime_context)

            if job is None:
                if self.threads:
                    self.wait_for_next_completion(runtime_context)
                else:
                    logger.error("Workflow cannot make any more progress.")
                    break

        self.run_job(None, runtime_context)
        while self.threads:
            self.wait_for_next_completion(runtime_context)
            self.run_job(None, runtime_context)

        runtime_context.workflow_eval_lock.release()<|MERGE_RESOLUTION|>--- conflicted
+++ resolved
@@ -1,5 +1,5 @@
 # -*- coding: utf-8 -*-
-"""Single and multi-threaded executors."""
+""" Single and multi-threaded executors."""
 import datetime
 import os
 import tempfile
@@ -234,13 +234,8 @@
 
         return result
 
-<<<<<<< HEAD
-    def _runner(self, job, runtime_context):
+    def _runner(self, job, runtime_context, TMPDIR_LOCK):
         """Job running thread."""
-=======
-    def _runner(self, job, runtime_context, TMPDIR_LOCK):
-        """ Job running thread. """
->>>>>>> 4c3656e5
         try:
             job.run(runtime_context, TMPDIR_LOCK)
         except WorkflowException as err:
