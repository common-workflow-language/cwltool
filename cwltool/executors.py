--- conflicted
+++ resolved
@@ -172,13 +172,7 @@
             ):
                 process_run_id: Optional[str] = None
                 name = "primary"
-<<<<<<< HEAD
-                process.parent_wf.generate_output_prov(
-                    self.final_output[0], process_run_id, name, "generate_output_prov"
-                )
-=======
                 process.parent_wf.generate_output_prov(self.final_output[0], process_run_id, name)
->>>>>>> 5a645dfd
                 process.parent_wf.document.wasEndedBy(
                     process.parent_wf.workflow_run_uri,
                     None,
