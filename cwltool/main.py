--- conflicted
+++ resolved
@@ -285,12 +285,8 @@
                    relative_deps=False,     # type: bool
                    make_fs_access=StdFsAccess,  # type: Callable[[Text], StdFsAccess]
                    input_basedir="",        # type: Text
-<<<<<<< HEAD
-                   secret_store=None,       # type: SecretStore
+                   secret_store=None,       # type: Optional[SecretStore]
                    input_required=True      # type: bool
-=======
-                   secret_store=None        # type: Optional[SecretStore]
->>>>>>> a9078408
                   ):  # type: (...) -> MutableMapping[Text, Any]
     secrets_req, _ = process.get_requirement("http://commonwl.org/cwltool#Secrets")
     if job_order_object is None:
@@ -491,20 +487,12 @@
          stdout=None,                  # type: Optional[Union[TextIO, StreamWriter]]
          stderr=sys.stderr,            # type: IO[Any]
          versionfunc=versionstring,    # type: Callable[[], Text]
-<<<<<<< HEAD
-         logger_handler=None,          #
-         custom_schema_callback=None,  # type: Callable[[], None]
-         executor=None,                # type: Callable[..., Tuple[Dict[Text, Any], Text]]
-         loadingContext=None,          # type: LoadingContext
-         runtimeContext=None,          # type: RuntimeContext
-         input_required=True         # type: bool
-=======
          logger_handler=None,          # type: Optional[logging.Handler]
          custom_schema_callback=None,  # type: Optional[Callable[[], None]]
          executor=None,                # type: Optional[JobExecutor]
          loadingContext=None,          # type: Optional[LoadingContext]
-         runtimeContext=None           # type: Optional[RuntimeContext]
->>>>>>> a9078408
+         runtimeContext=None,          # type: Optional[RuntimeContext]
+         input_required=True           # type: bool
         ):  # type: (...) -> int
     if not stdout:  # force UTF-8 even if the console is configured differently
         if (hasattr(sys.stdout, "encoding")
