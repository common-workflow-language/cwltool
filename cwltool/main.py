--- conflicted
+++ resolved
@@ -22,14 +22,10 @@
 from . import update
 from .process import shortname, Process
 import rdflib
-<<<<<<< HEAD
-from aslist import aslist
 from load_tool import load_tool
-=======
 import hashlib
 from .utils import aslist
 from typing import Union, Any, cast, Callable, Dict, Tuple, IO
->>>>>>> c22c762b
 
 _logger = logging.getLogger("cwltool")
 
@@ -138,18 +134,13 @@
     parser.add_argument("--relative-deps", choices=['primary', 'cwd'], default="primary",
                          help="When using --print-deps, print paths relative to primary file or current working directory.")
 
-<<<<<<< HEAD
-    parser.add_argument("--enable-net", action="store_true", help="Use docker's default network for container, default is to disable network", default=False)
-    parser.add_argument("--enable-dev", action="store_true", help="Allow loading and running development versions of CWL spec.", default=False)
-
-=======
     parser.add_argument("--enable-net", action="store_true",
             help="Use docker's default networking for containers; the default is "
             "to disable networking.")
     parser.add_argument("--custom-net", type=str,
             help="Will be passed to `docker run` as the '--net' parameter. "
             "Implies '--enable-net'.")
->>>>>>> c22c762b
+
     parser.add_argument("workflow", type=str, nargs="?", default=None)
     parser.add_argument("job_order", nargs=argparse.REMAINDER)
 
@@ -300,119 +291,6 @@
                 help=ahelp, action=action, type=atype, default=default)
 
     return toolparser
-
-
-<<<<<<< HEAD
-=======
-def load_tool(argsworkflow, updateonly, strict, makeTool, debug,
-              print_pre=False,
-              print_rdf=False,
-              print_dot=False,
-              print_deps=False,
-              relative_deps=False,
-              rdf_serializer=None,
-              stdout=sys.stdout,
-              urifrag=None):
-    # type: (Union[str,unicode,dict[unicode,Any]], bool, bool, Callable[...,Process], bool, bool, bool, bool, bool, bool, Any, Any, Any) -> Any
-    (document_loader, avsc_names, schema_metadata) = process.get_schema()
-
-    if isinstance(avsc_names, Exception):
-        raise avsc_names
-
-    jobobj = None
-    uri = None  # type: str
-    workflowobj = None  # type: Dict[unicode, Any]
-    if isinstance(argsworkflow, (basestring)):
-        split = urlparse.urlsplit(cast(str, argsworkflow))
-        if split.scheme:
-            uri = cast(str, argsworkflow)
-        else:
-            uri = "file://" + os.path.abspath(cast(str, argsworkflow))
-        fileuri, urifrag = urlparse.urldefrag(uri)
-        workflowobj = document_loader.fetch(fileuri)
-    elif isinstance(argsworkflow, dict):
-        workflowobj = argsworkflow
-        uri = urifrag
-        fileuri = "#"
-    else:
-        raise schema_salad.validate.ValidationException("Must be URI or dict")
-
-    if "cwl:tool" in workflowobj:
-        jobobj = workflowobj
-        uri = urlparse.urljoin(uri, jobobj["cwl:tool"])
-        fileuri, urifrag = urlparse.urldefrag(uri)
-        workflowobj = document_loader.fetch(fileuri)
-        del jobobj["cwl:tool"]
-
-    if isinstance(workflowobj, list):
-        # bare list without a version must be treated as draft-2
-        workflowobj = {"cwlVersion": "https://w3id.org/cwl/cwl#draft-2",
-                       "id": fileuri,
-                       "@graph": workflowobj}
-
-    workflowobj = update.update(workflowobj, document_loader, fileuri)
-    document_loader.idx.clear()
-
-    if updateonly:
-        stdout.write(json.dumps(workflowobj, indent=4))
-        return 0
-
-    if print_deps:
-        printdeps(workflowobj, document_loader, stdout, relative_deps)
-        return 0
-
-    try:
-        processobj, metadata = schema_salad.schema.load_and_validate(
-                document_loader, avsc_names, workflowobj, strict)
-    except (schema_salad.validate.ValidationException, RuntimeError) as e:
-        _logger.error(u"Tool definition failed validation:\n%s", e,
-                exc_info=(e if debug else False))
-        return 1
-
-    if print_pre:
-        stdout.write(json.dumps(processobj, indent=4))
-        return 0
-
-    if print_rdf:
-        printrdf(str(argsworkflow), processobj, document_loader.ctx, rdf_serializer, stdout)
-        return 0
-
-    if print_dot:
-        printdot(str(argsworkflow), processobj, document_loader.ctx, stdout)
-        return 0
-
-    if urifrag:
-        processobj, _ = document_loader.resolve_ref(uri)
-    elif isinstance(processobj, list):
-        if 1 == len(processobj):
-            processobj = processobj[0]
-        else:
-            _logger.error(u"Tool file contains graph of multiple objects, must specify one of #%s",
-                          ", #".join(urlparse.urldefrag(i["id"])[1]
-                                     for i in processobj if "id" in i))
-            return 1
-
-    try:
-        t = makeTool(processobj, strict=strict, makeTool=makeTool, loader=document_loader, avsc_names=avsc_names)
-    except (schema_salad.validate.ValidationException) as e:
-        _logger.error(u"Tool definition failed validation:\n%s", e, exc_info=(e if debug else False))
-        return 1
-    except (RuntimeError, workflow.WorkflowException) as e:
-        _logger.error(u"Tool definition failed initialization:\n%s", e, exc_info=(e if debug else False))
-        return 1
-
-    if jobobj:
-        for inp in t.tool["inputs"]:
-            if shortname(inp["id"]) in jobobj:
-                inp["default"] = jobobj[shortname(inp["id"])]
-
-    if metadata:
-        t.metadata = metadata
-    else:
-        t.metadata = {"$namespaces": t.tool.get("$namespaces", {}), "$schemas": t.tool.get("$schemas", [])}
-
-    return t
->>>>>>> c22c762b
 
 
 def load_job_order(args, t, parser, stdin, print_input_deps=False, relative_deps=False, stdout=sys.stdout):
