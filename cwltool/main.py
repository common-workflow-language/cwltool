#!/usr/bin/env python

import argparse
import json
import os
import sys
import logging
import copy
import tempfile
import ruamel.yaml as yaml
import urlparse
import hashlib
import pkg_resources  # part of setuptools
import functools

import rdflib
from typing import (Union, Any, AnyStr, cast, Callable, Dict, Sequence, Text,
    Tuple, Type, IO)

from schema_salad.ref_resolver import Loader
import schema_salad.validate as validate
import schema_salad.jsonld_context
import schema_salad.makedoc

from . import workflow
from .errors import WorkflowException, UnsupportedRequirement
from .cwlrdf import printrdf, printdot
from .process import shortname, Process, getListing, relocateOutputs, cleanIntermediate, scandeps, normalizeFilesDirs
from .load_tool import fetch_document, validate_document, make_tool
from . import draft2tool
from .builder import adjustFileObjs, adjustDirObjs
from .stdfsaccess import StdFsAccess
from .pack import pack

_logger = logging.getLogger("cwltool")

defaultStreamHandler = logging.StreamHandler()
_logger.addHandler(defaultStreamHandler)
_logger.setLevel(logging.INFO)


def arg_parser():  # type: () -> argparse.ArgumentParser
    parser = argparse.ArgumentParser(description='Reference executor for Common Workflow Language')
    parser.add_argument("--conformance-test", action="store_true")
    parser.add_argument("--basedir", type=Text)
    parser.add_argument("--outdir", type=Text, default=os.path.abspath('.'),
                        help="Output directory, default current directory")

    parser.add_argument("--no-container", action="store_false", default=True,
                        help="Do not execute jobs in a Docker container, even when specified by the CommandLineTool",
                        dest="use_container")

    parser.add_argument("--preserve-environment", type=Text, nargs='+',
                        help="Preserve specified environment variables when running CommandLineTools",
                        metavar=("VAR1,VAR2"),
                        default=("PATH",),
                        dest="preserve_environment")

    exgroup = parser.add_mutually_exclusive_group()
    exgroup.add_argument("--rm-container", action="store_true", default=True,
                        help="Delete Docker container used by jobs after they exit (default)",
                        dest="rm_container")

    exgroup.add_argument("--leave-container", action="store_false",
                        default=True, help="Do not delete Docker container used by jobs after they exit",
                        dest="rm_container")

    parser.add_argument("--tmpdir-prefix", type=Text,
                        help="Path prefix for temporary directories",
                        default="tmp")

    exgroup = parser.add_mutually_exclusive_group()
    exgroup.add_argument("--tmp-outdir-prefix", type=Text,
                        help="Path prefix for intermediate output directories",
                        default="tmp")

    exgroup.add_argument("--cachedir", type=Text, default="",
                        help="Directory to cache intermediate workflow outputs to avoid recomputing steps.")

    exgroup = parser.add_mutually_exclusive_group()
    exgroup.add_argument("--rm-tmpdir", action="store_true", default=True,
                        help="Delete intermediate temporary directories (default)",
                        dest="rm_tmpdir")

    exgroup.add_argument("--leave-tmpdir", action="store_false",
                        default=True, help="Do not delete intermediate temporary directories",
                        dest="rm_tmpdir")

    exgroup = parser.add_mutually_exclusive_group()
    exgroup.add_argument("--move-outputs", action="store_const", const="move", default="move",
                        help="Move output files to the workflow output directory and delete intermediate output directories (default).",
                        dest="move_outputs")

    exgroup.add_argument("--leave-outputs", action="store_const", const="leave", default="move",
                        help="Leave output files in intermediate output directories.",
                        dest="move_outputs")

    exgroup.add_argument("--copy-outputs", action="store_const", const="copy", default="move",
                         help="Copy output files to the workflow output directory, don't delete intermediate output directories.",
                         dest="move_outputs")

    exgroup = parser.add_mutually_exclusive_group()
    exgroup.add_argument("--enable-pull", default=True, action="store_true",
                        help="Try to pull Docker images", dest="enable_pull")

    exgroup.add_argument("--disable-pull", default=True, action="store_false",
                        help="Do not try to pull Docker images", dest="enable_pull")

    parser.add_argument("--dry-run", action="store_true",
                        help="Load and validate but do not execute")

    parser.add_argument("--rdf-serializer",
                        help="Output RDF serialization format used by --print-rdf (one of turtle (default), n3, nt, xml)",
                        default="turtle")

    parser.add_argument("--eval-timeout",
                        help="Time to wait for a Javascript expression to evaluate before giving an error, default 20s.",
                        type=float,
                        default=20)

    exgroup = parser.add_mutually_exclusive_group()
    exgroup.add_argument("--print-rdf", action="store_true",
                        help="Print corresponding RDF graph for workflow and exit")
    exgroup.add_argument("--print-dot", action="store_true", help="Print workflow visualization in graphviz format and exit")
    exgroup.add_argument("--print-pre", action="store_true", help="Print CWL document after preprocessing.")
    exgroup.add_argument("--print-deps", action="store_true", help="Print CWL document dependencies.")
    exgroup.add_argument("--print-input-deps", action="store_true", help="Print input object document dependencies.")
    exgroup.add_argument("--pack", action="store_true", help="Combine components into single document and print.")
    exgroup.add_argument("--version", action="store_true", help="Print version and exit")

    exgroup = parser.add_mutually_exclusive_group()
    exgroup.add_argument("--strict", action="store_true", help="Strict validation (unrecognized or out of place fields are error)",
                         default=True, dest="strict")
    exgroup.add_argument("--non-strict", action="store_false", help="Lenient validation (ignore unrecognized fields)",
                         default=True, dest="strict")

    exgroup = parser.add_mutually_exclusive_group()
    exgroup.add_argument("--verbose", action="store_true", help="Default logging")
    exgroup.add_argument("--quiet", action="store_true", help="Only print warnings and errors.")
    exgroup.add_argument("--debug", action="store_true", help="Print even more logging")

    parser.add_argument("--tool-help", action="store_true", help="Print command line help for tool")

    parser.add_argument("--relative-deps", choices=['primary', 'cwd'],
        default="primary", help="When using --print-deps, print paths "
        "relative to primary file or current working directory.")

    parser.add_argument("--enable-dev", action="store_true",
                        help="Allow loading and running development versions "
                        "of CWL spec.", default=False)

    parser.add_argument("--enable-net", action="store_true",
                        help="Use docker's default networking for containers;"
                        " the default is to disable networking.")
    parser.add_argument("--custom-net", type=Text,
                        help="Will be passed to `docker run` as the '--net' "
                        "parameter. Implies '--enable-net'.")

    parser.add_argument("--on-error", type=Text,
                        help="Desired workflow behavior when a step fails.  One of 'stop' or 'continue'. "
                        "Default is 'stop.", default="stop")

    exgroup = parser.add_mutually_exclusive_group()
    exgroup.add_argument("--compute-checksum", action="store_true", default=True,
                        help="Compute checksum of contents while collecting outputs",
                        dest="compute_checksum")
    exgroup.add_argument("--no-compute-checksum", action="store_false",
                        help="Do not compute checksum of contents while collecting outputs",
                        dest="compute_checksum")

    parser.add_argument("workflow", type=Text, nargs="?", default=None)
    parser.add_argument("job_order", nargs=argparse.REMAINDER)

    return parser


def single_job_executor(t, job_order_object, **kwargs):
    # type: (Process, Dict[Text, Any], **Any) -> Union[Text, Dict[Text, Text]]
    final_output = []
    final_status = []

    def output_callback(out, processStatus):
        final_status.append(processStatus)
        if processStatus == "success":
            _logger.info(u"Final process status is %s", processStatus)
        else:
            _logger.warn(u"Final process status is %s", processStatus)
        final_output.append(out)

    if "basedir" not in kwargs:
        raise WorkflowException("Must provide 'basedir' in kwargs")

    output_dirs = set()
    finaloutdir = kwargs.get("outdir")
    kwargs["outdir"] = tempfile.mkdtemp()
    output_dirs.add(kwargs["outdir"])

    jobReqs = None
    if "cwl:requirements" in job_order_object:
        jobReqs = job_order_object["cwl:requirements"]
    elif ("cwl:defaults" in t.metadata and "cwl:requirements" in
            t.metadata["cwl:defaults"]):
        jobReqs = t.metadata["cwl:defaults"]["cwl:requirements"]
    if jobReqs:
        for req in jobReqs:
            t.requirements.append(req)

    jobiter = t.job(job_order_object,
                    output_callback,
                    **kwargs)

    try:
        for r in jobiter:
            if r.outdir:
                output_dirs.add(r.outdir)

            if r:
                r.run(**kwargs)
            else:
                raise WorkflowException("Workflow cannot make any more progress.")
    except WorkflowException:
        raise
    except Exception as e:
        _logger.exception("Got workflow error")
        raise WorkflowException(Text(e))

    if final_status[0] != "success":
        raise WorkflowException(u"Process status is %s" % (final_status))

    if final_output[0] and finaloutdir:
        final_output[0] = relocateOutputs(final_output[0], finaloutdir,
                                          output_dirs, kwargs.get("move_outputs"))

    if kwargs.get("rm_tmpdir"):
        cleanIntermediate(output_dirs)

    return final_output[0]


class FileAction(argparse.Action):

    def __init__(self, option_strings, dest, nargs=None, **kwargs):
        # type: (List[Text], Text, Any, **Any) -> None
        if nargs is not None:
            raise ValueError("nargs not allowed")
        super(FileAction, self).__init__(option_strings, dest, **kwargs)

    def __call__(self, parser, namespace, values, option_string=None):
        # type: (argparse.ArgumentParser, argparse.Namespace, Union[AnyStr, Sequence[Any], None], AnyStr) -> None
        setattr(namespace,
            self.dest,  # type: ignore
            {"class": "File",
             "location": "file://%s" % os.path.abspath(cast(AnyStr, values))})


class DirectoryAction(argparse.Action):

    def __init__(self, option_strings, dest, nargs=None, **kwargs):
        # type: (List[Text], Text, Any, **Any) -> None
        if nargs is not None:
            raise ValueError("nargs not allowed")
        super(DirectoryAction, self).__init__(option_strings, dest, **kwargs)

    def __call__(self, parser, namespace, values, option_string=None):
        # type: (argparse.ArgumentParser, argparse.Namespace, Union[AnyStr, Sequence[Any], None], AnyStr) -> None
        setattr(namespace,
            self.dest,  # type: ignore
            {"class": "Directory",
             "location": "file://%s" % os.path.abspath(cast(AnyStr, values))})


class FileAppendAction(argparse.Action):

    def __init__(self, option_strings, dest, nargs=None, **kwargs):
        # type: (List[Text], Text, Any, **Any) -> None
        if nargs is not None:
            raise ValueError("nargs not allowed")
        super(FileAppendAction, self).__init__(option_strings, dest, **kwargs)

    def __call__(self, parser, namespace, values, option_string=None):
        # type: (argparse.ArgumentParser, argparse.Namespace, Union[AnyStr, Sequence[Any], None], AnyStr) -> None
        g = getattr(namespace,
                    self.dest  # type: ignore
                    )
        if not g:
            g = []
            setattr(namespace,
                    self.dest,  # type: ignore
                    g)
        g.append(
            {"class": "File",
             "location": "file://%s" % os.path.abspath(cast(AnyStr, values))})


def generate_parser(toolparser, tool, namemap):
    # type: (argparse.ArgumentParser, Process, Dict[Text, Text]) -> argparse.ArgumentParser
    toolparser.add_argument("job_order", nargs="?", help="Job input json file")
    namemap["job_order"] = "job_order"

    for inp in tool.tool["inputs"]:
        name = shortname(inp["id"])
        if len(name) == 1:
            flag = "-"
        else:
            flag = "--"

        namemap[name.replace("-", "_")] = name

        inptype = inp["type"]

        required = True
        if isinstance(inptype, list):
            if inptype[0] == "null":
                required = False
                if len(inptype) == 2:
                    inptype = inptype[1]
                else:
                    _logger.debug(u"Can't make command line argument from %s", inptype)
                    return None

        ahelp = inp.get("description", "").replace("%", "%%")
        action = None  # type: Union[argparse.Action, Text]
        atype = None  # type: Any
        default = None  # type: Any

        if inptype == "File":
            action = cast(argparse.Action, FileAction)
        elif inptype == "Directory":
            action = cast(argparse.Action, DirectoryAction)
        elif isinstance(inptype, dict) and inptype["type"] == "array":
            if inptype["items"] == "File":
                action = cast(argparse.Action, FileAppendAction)
            else:
                action = "append"
        elif isinstance(inptype, dict) and inptype["type"] == "enum":
            atype = Text
        if inptype == "string":
            atype = Text
        elif inptype == "int":
            atype = int
        elif inptype == "double":
            atype = float
        elif inptype == "float":
            atype = float
        elif inptype == "boolean":
            action = "store_true"

        if "default" in inp:
            default = inp["default"]
            required = False

        if not atype and not action:
            _logger.debug(u"Can't make command line argument from %s", inptype)
            return None

        if inptype != "boolean":
            typekw = { 'type': atype }
        else:
            typekw = {}

        toolparser.add_argument(  # type: ignore
            flag + name, required=required, help=ahelp, action=action,
            default=default, **typekw)

    return toolparser


def load_job_order(args, t, stdin, print_input_deps=False, relative_deps=False,
                   stdout=sys.stdout, make_fs_access=None):
    # type: (argparse.Namespace, Process, IO[Any], bool, bool, IO[Any], Type[StdFsAccess]) -> Union[int, Tuple[Dict[Text, Any], Text]]

    job_order_object = None

    if args.conformance_test:
        loader = Loader({})
    else:
        jobloaderctx = {
            u"path": {u"@type": u"@id"},
            u"location": {u"@type": u"@id"},
            u"format": {u"@type": u"@id"},
            u"id": u"@id"}
        jobloaderctx.update(t.metadata.get("$namespaces", {}))
        loader = Loader(jobloaderctx)

    if len(args.job_order) == 1 and args.job_order[0][0] != "-":
        job_order_file = args.job_order[0]
    elif len(args.job_order) == 1 and args.job_order[0] == "-":
        job_order_object = yaml.load(stdin)
        job_order_object, _ = loader.resolve_all(job_order_object, "")
    else:
        job_order_file = None

    if job_order_object:
        input_basedir = args.basedir if args.basedir else os.getcwd()
    elif job_order_file:
        input_basedir = args.basedir if args.basedir else os.path.abspath(os.path.dirname(job_order_file))
        try:
            job_order_object, _ = loader.resolve_ref(job_order_file, checklinks=False)
        except Exception as e:
            _logger.error(Text(e), exc_info=args.debug)
            return 1
        toolparser = None
    else:
        input_basedir = args.basedir if args.basedir else os.getcwd()
        namemap = {}  # type: Dict[Text, Text]
        toolparser = generate_parser(argparse.ArgumentParser(prog=args.workflow), t, namemap)
        if toolparser:
            if args.tool_help:
                toolparser.print_help()
                return 0
            cmd_line = vars(toolparser.parse_args(args.job_order))

            if cmd_line["job_order"]:
                try:
                    input_basedir = args.basedir if args.basedir else os.path.abspath(os.path.dirname(cmd_line["job_order"]))
                    job_order_object = loader.resolve_ref(cmd_line["job_order"])
                except Exception as e:
                    _logger.error(Text(e), exc_info=args.debug)
                    return 1
            else:
                job_order_object = {"id": args.workflow}

            job_order_object.update({namemap[k]: v for k,v in cmd_line.items()})

            _logger.debug(u"Parsed job order from command line: %s", json.dumps(job_order_object, indent=4))
        else:
            job_order_object = None

    for inp in t.tool["inputs"]:
        if "default" in inp and (not job_order_object or shortname(inp["id"]) not in job_order_object):
            if not job_order_object:
                job_order_object = {}
            job_order_object[shortname(inp["id"])] = inp["default"]

    if not job_order_object and len(t.tool["inputs"]) > 0:
        if toolparser:
            print u"\nOptions for %s " % args.workflow
            toolparser.print_help()
        _logger.error("")
        _logger.error("Input object required, use --help for details")
        return 1

    if print_input_deps:
        printdeps(job_order_object, loader, stdout, relative_deps, "",
                  basedir=u"file://%s/" % input_basedir)
        return 0

    def pathToLoc(p):
        if "location" not in p and "path" in p:
            p["location"] = p["path"]
            del p["path"]

    adjustDirObjs(job_order_object, pathToLoc)
    adjustFileObjs(job_order_object, pathToLoc)
    normalizeFilesDirs(job_order_object)
    adjustDirObjs(job_order_object, cast(Callable[..., Any],
        functools.partial(getListing, make_fs_access(input_basedir))))

    if "cwl:tool" in job_order_object:
        del job_order_object["cwl:tool"]
    if "id" in job_order_object:
        del job_order_object["id"]

    return (job_order_object, input_basedir)


def printdeps(obj, document_loader, stdout, relative_deps, uri, basedir=None):
    # type: (Dict[Text, Any], Loader, IO[Any], bool, Text, Text) -> None
    deps = {"class": "File",
            "location": uri}  # type: Dict[Text, Any]

    def loadref(b, u):
        return document_loader.fetch(urlparse.urljoin(b, u))

    sf = scandeps(
        basedir if basedir else uri, obj, set(("$import", "run")),
        set(("$include", "$schemas", "path", "location")), loadref)
    if sf:
        deps["secondaryFiles"] = sf

    if relative_deps:
        if relative_deps == "primary":
            base = basedir if basedir else os.path.dirname(uri)
        elif relative_deps == "cwd":
            base = "file://" + os.getcwd()
        else:
            raise Exception(u"Unknown relative_deps %s" % relative_deps)

        def makeRelative(ob):
            u = ob.get("location", ob.get("path"))
            if ":" in u.split("/")[0] and not u.startswith("file://"):
                pass
            else:
                ob["location"] = os.path.relpath(u, base)
        adjustFileObjs(deps, makeRelative)

    stdout.write(json.dumps(deps, indent=4))

def print_pack(document_loader, processobj, uri, metadata):
    # type: (Loader, Union[Dict[unicode, Any], List[Dict[unicode, Any]]], unicode, Dict[unicode, Any]) -> str
    packed = pack(document_loader, processobj, uri, metadata)
    if len(packed["$graph"]) > 1:
        return json.dumps(packed, indent=4)
    else:
        return json.dumps(packed["$graph"][0], indent=4)

def versionstring():
    # type: () -> Text
    pkg = pkg_resources.require("cwltool")
    if pkg:
        return u"%s %s" % (sys.argv[0], pkg[0].version)
    else:
        return u"%s %s" % (sys.argv[0], "unknown version")


def main(argsl=None,
         args=None,
         executor=single_job_executor,
         makeTool=workflow.defaultMakeTool,
         selectResources=None,
         stdin=sys.stdin,
         stdout=sys.stdout,
         stderr=sys.stderr,
         versionfunc=versionstring,
         job_order_object=None,
         make_fs_access=StdFsAccess):
    # type: (List[str], argparse.Namespace, Callable[..., Union[Text, Dict[Text, Text]]], Callable[..., Process], Callable[[Dict[Text, int]], Dict[Text, int]], IO[Any], IO[Any], IO[Any], Callable[[], Text], Union[int, Tuple[Dict[Text, Any], Text]], Type[StdFsAccess]) -> int

    _logger.removeHandler(defaultStreamHandler)
    stderr_handler = logging.StreamHandler(stderr)
    _logger.addHandler(stderr_handler)
    try:
        if args is None:
            if argsl is None:
                argsl = sys.argv[1:]
            args = arg_parser().parse_args(argsl)

        # If caller provided custom arguments, it may be not every expected
        # option is set, so fill in no-op defaults to avoid crashing when
        # dereferencing them in args.
        for k,v in {'print_deps': False,
                    'print_pre': False,
                    'print_rdf': False,
                    'print_dot': False,
                    'relative_deps': False,
                    'tmp_outdir_prefix': 'tmp',
                    'tmpdir_prefix': 'tmp',
                    'print_input_deps': False,
                    'cachedir': None,
                    'quiet': False,
                    'debug': False,
                    'version': False,
                    'enable_dev': False,
                    'strict': True,
                    'rdf_serializer': None,
                    'basedir': None,
                    'tool_help': False,
                    'workflow': None,
                    'job_order': None,
                    'pack': False,
                    'on_error': 'continue'}.iteritems():
            if not hasattr(args, k):
                setattr(args, k, v)

        if args.quiet:
            _logger.setLevel(logging.WARN)
        if args.debug:
            _logger.setLevel(logging.DEBUG)

        if args.version:
            print versionfunc()
            return 0
        else:
            _logger.info(versionfunc())

        if not args.workflow:
            _logger.error("")
            _logger.error("CWL document required, try --help for details")
            return 1

        try:
            document_loader, workflowobj, uri = fetch_document(args.workflow)

            if args.print_deps:
                printdeps(workflowobj, document_loader, stdout, args.relative_deps, uri)
                return 0

            document_loader, avsc_names, processobj, metadata, uri \
                = validate_document(document_loader, workflowobj, uri,
                                    enable_dev=args.enable_dev, strict=args.strict,
                                    preprocess_only=args.print_pre or args.pack)

            if args.pack:
                stdout.write(print_pack(document_loader, processobj, uri, metadata))
                return 0

            if args.print_pre:
                stdout.write(json.dumps(processobj, indent=4))
                return 0

            tool = make_tool(document_loader, avsc_names, metadata, uri,
                    makeTool, {})

            if args.print_rdf:
                printrdf(tool, document_loader.ctx, args.rdf_serializer, stdout)
                return 0

            if args.print_dot:
                printdot(tool, document_loader.ctx, stdout)
                return 0

<<<<<<< HEAD
=======
            tool = make_tool(document_loader, avsc_names, metadata, uri,
                    makeTool, vars(args))
>>>>>>> abcfc09e
        except (validate.ValidationException) as exc:
            _logger.error(u"Tool definition failed validation:\n%s", exc,
                          exc_info=args.debug)
            return 1
        except (RuntimeError, WorkflowException) as exc:
            _logger.error(u"Tool definition failed initialization:\n%s", exc,
                          exc_info=args.debug)
            return 1
        except Exception as exc:
            _logger.error(
                u"I'm sorry, I couldn't load this CWL file%s",
                ", try again with --debug for more information.\nThe error was: "
                "%s" % exc if not args.debug else ".  The error was:",
                exc_info=args.debug)
            return 1

        if isinstance(tool, int):
            return tool

        if args.tmp_outdir_prefix != 'tmp':
            # Use user defined temp directory (if it exists)
            setattr(args, 'tmp_outdir_prefix',
                    os.path.abspath(args.tmp_outdir_prefix))
            if not os.path.exists(args.tmp_outdir_prefix):
                _logger.error("Intermediate output directory prefix doesn't exist.")
                return 1

        if args.tmpdir_prefix != 'tmp':
            # Use user defined prefix (if the folder exists)
            setattr(args, 'tmpdir_prefix', os.path.abspath(args.tmpdir_prefix))
            if not os.path.exists(args.tmpdir_prefix):
                _logger.error("Temporary directory prefix doesn't exist.")
                return 1

        if job_order_object is None:
            job_order_object = load_job_order(args, tool, stdin,
                                              print_input_deps=args.print_input_deps,
                                              relative_deps=args.relative_deps,
                                              stdout=stdout,
                                              make_fs_access=make_fs_access)

        if isinstance(job_order_object, int):
            return job_order_object

        if args.cachedir:
            setattr(args, 'cachedir', os.path.abspath(args.cachedir))
            if args.move_outputs == "move":
                setattr(args, 'move_outputs', "copy")

        try:
            setattr(args, 'tmp_outdir_prefix',
                    args.cachedir if args.cachedir else args.tmp_outdir_prefix)
            setattr(args, 'basedir', job_order_object[1])
            del args.workflow
            del args.job_order
            out = executor(tool, job_order_object[0],
                           makeTool=makeTool,
                           select_resources=selectResources,
                           make_fs_access=make_fs_access,
                           **vars(args))

            # This is the workflow output, it needs to be written
            if out is not None:
                def locToPath(p):
                    if p["location"].startswith("file://"):
                        p["path"] = p["location"][7:]

                adjustDirObjs(out, locToPath)
                adjustFileObjs(out, locToPath)

                if isinstance(out, basestring):
                    stdout.write(out)
                else:
                    stdout.write(json.dumps(out, indent=4))
                stdout.write("\n")
                stdout.flush()
            else:
                return 1
        except (validate.ValidationException) as exc:
            _logger.error(u"Input object failed validation:\n%s", exc,
                    exc_info=args.debug)
            return 1
        except UnsupportedRequirement as exc:
            _logger.error(
                u"Workflow or tool uses unsupported feature:\n%s", exc,
                exc_info=args.debug)
            return 33
        except WorkflowException as exc:
            _logger.error(
                u"Workflow error, try again with --debug for more "
                "information:\n  %s", exc, exc_info=args.debug)
            return 1
        except Exception as exc:
            _logger.error(
                u"Unhandled error, try again with --debug for more information:\n"
                "  %s", exc, exc_info=args.debug)
            return 1

        return 0
    finally:
        _logger.removeHandler(stderr_handler)
        _logger.addHandler(defaultStreamHandler)

if __name__ == "__main__":
    sys.exit(main(sys.argv[1:]))<|MERGE_RESOLUTION|>--- conflicted
+++ resolved
@@ -599,7 +599,7 @@
                 return 0
 
             tool = make_tool(document_loader, avsc_names, metadata, uri,
-                    makeTool, {})
+                    makeTool, vars(args))
 
             if args.print_rdf:
                 printrdf(tool, document_loader.ctx, args.rdf_serializer, stdout)
@@ -609,11 +609,6 @@
                 printdot(tool, document_loader.ctx, stdout)
                 return 0
 
-<<<<<<< HEAD
-=======
-            tool = make_tool(document_loader, avsc_names, metadata, uri,
-                    makeTool, vars(args))
->>>>>>> abcfc09e
         except (validate.ValidationException) as exc:
             _logger.error(u"Tool definition failed validation:\n%s", exc,
                           exc_info=args.debug)
