--- conflicted
+++ resolved
@@ -58,12 +58,8 @@
                                     get_container_from_software_requirements)
 from .stdfsaccess import StdFsAccess
 from .update import ALLUPDATES, UPDATES
-<<<<<<< HEAD
-from .utils import onWindows, windows_default_container_id
+from .utils import onWindows, windows_default_container_id, add_sizes
 from ruamel.yaml.comments import Comment, CommentedSeq, CommentedMap
-=======
-from .utils import onWindows, windows_default_container_id, add_sizes
->>>>>>> e6e3140e
 
 _logger = logging.getLogger("cwltool")
 _logger.setLevel(logging.INFO)
