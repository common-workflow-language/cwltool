--- conflicted
+++ resolved
@@ -401,11 +401,7 @@
         u"format": {u"@type": u"@id"},
         u"id": u"@id"}
     jobloaderctx.update(t.metadata.get("$namespaces", {}))
-<<<<<<< HEAD
-    loader = Loader(jobloaderctx)
-=======
     loader = Loader(jobloaderctx, fetcher_constructor=fetcher_constructor)
->>>>>>> aeba354d
 
     if len(args.job_order) == 1 and args.job_order[0][0] != "-":
         job_order_file = args.job_order[0]
