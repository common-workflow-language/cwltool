--- conflicted
+++ resolved
@@ -486,19 +486,11 @@
          stdout=None,                  # type: Optional[Union[TextIO, StreamWriter]]
          stderr=sys.stderr,            # type: IO[Any]
          versionfunc=versionstring,    # type: Callable[[], Text]
-<<<<<<< HEAD
          logger_handler=None,          # type: Optional[logging.Handler]
          custom_schema_callback=None,  # type: Optional[Callable[[], None]]
          executor=None,                # type: Optional[JobExecutor]
          loadingContext=None,          # type: Optional[LoadingContext]
          runtimeContext=None           # type: Optional[RuntimeContext]
-=======
-         logger_handler=None,          #
-         custom_schema_callback=None,  # type: Callable[[], None]
-         executor=None,                # type: JobExecutor
-         loadingContext=None,          # type: LoadingContext
-         runtimeContext=None           # type: RuntimeContext
->>>>>>> 1a2603ce
         ):  # type: (...) -> int
     if not stdout:  # force UTF-8 even if the console is configured differently
         if (hasattr(sys.stdout, "encoding")
