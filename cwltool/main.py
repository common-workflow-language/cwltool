#!/usr/bin/env python

from . import draft2tool
import argparse
from schema_salad.ref_resolver import Loader
import string
import json
import os
import sys
import logging
from . import workflow
import schema_salad.validate as validate
import tempfile
import schema_salad.jsonld_context
import schema_salad.makedoc
import yaml
import urlparse
from . import process
from . import job
from .cwlrdf import printrdf, printdot
import pkg_resources  # part of setuptools
from . import update
from .process import shortname, Process
import rdflib
<<<<<<< HEAD
import hashlib
from aslist import aslist
=======
from .utils import aslist
from typing import Union, Any, cast, Callable, Tuple, IO
>>>>>>> d631c6aa

_logger = logging.getLogger("cwltool")

defaultStreamHandler = logging.StreamHandler()
_logger.addHandler(defaultStreamHandler)
_logger.setLevel(logging.INFO)


def arg_parser():  # type: () -> argparse.ArgumentParser
    parser = argparse.ArgumentParser(description='Reference executor for Common Workflow Language')
    parser.add_argument("--conformance-test", action="store_true")
    parser.add_argument("--basedir", type=str)
    parser.add_argument("--outdir", type=str, default=os.path.abspath('.'),
                        help="Output directory, default current directory")

    parser.add_argument("--no-container", action="store_false", default=True,
                        help="Do not execute jobs in a Docker container, even when specified by the CommandLineTool",
                        dest="use_container")

    parser.add_argument("--preserve-environment", type=str, nargs='+',
                        help="Preserve specified environment variables when running CommandLineTools",
                        metavar=("VAR1,VAR2"),
                        default=("PATH",),
                        dest="preserve_environment")

    parser.add_argument("--cache-intermediate-output", action="store_true")

    exgroup = parser.add_mutually_exclusive_group()
    exgroup.add_argument("--rm-container", action="store_true", default=True,
                        help="Delete Docker container used by jobs after they exit (default)",
                        dest="rm_container")

    exgroup.add_argument("--leave-container", action="store_false",
                        default=True, help="Do not delete Docker container used by jobs after they exit",
                        dest="rm_container")

    parser.add_argument("--tmpdir-prefix", type=str,
                        help="Path prefix for temporary directories",
                        default="tmp")

    parser.add_argument("--tmp-outdir-prefix", type=str,
                        help="Path prefix for intermediate output directories",
                        default="tmp")

    exgroup = parser.add_mutually_exclusive_group()
    exgroup.add_argument("--rm-tmpdir", action="store_true", default=True,
                        help="Delete intermediate temporary directories (default)",
                        dest="rm_tmpdir")

    exgroup.add_argument("--leave-tmpdir", action="store_false",
                        default=True, help="Do not delete intermediate temporary directories",
                        dest="rm_tmpdir")

    exgroup = parser.add_mutually_exclusive_group()
    exgroup.add_argument("--move-outputs", action="store_true", default=True,
                        help="Move output files to the workflow output directory and delete intermediate output directories (default).",
                        dest="move_outputs")

    exgroup.add_argument("--leave-outputs", action="store_false", default=True,
                        help="Leave output files in intermediate output directories.",
                        dest="move_outputs")

    exgroup = parser.add_mutually_exclusive_group()
    exgroup.add_argument("--enable-pull", default=True, action="store_true",
                        help="Try to pull Docker images", dest="enable_pull")

    exgroup.add_argument("--disable-pull", default=True, action="store_false",
                        help="Do not try to pull Docker images", dest="enable_pull")

    parser.add_argument("--dry-run", action="store_true",
                        help="Load and validate but do not execute")

    parser.add_argument("--rdf-serializer",
                        help="Output RDF serialization format used by --print-rdf (one of turtle (default), n3, nt, xml)",
                        default="turtle")

    parser.add_argument("--eval-timeout",
                        help="Time to wait for a Javascript expression to evaluate before giving an error.",
                        type=float)

    exgroup = parser.add_mutually_exclusive_group()
    exgroup.add_argument("--print-rdf", action="store_true",
                        help="Print corresponding RDF graph for workflow and exit")
    exgroup.add_argument("--print-dot", action="store_true", help="Print workflow visualization in graphviz format and exit")
    exgroup.add_argument("--print-pre", action="store_true", help="Print CWL document after preprocessing.")
    exgroup.add_argument("--print-deps", action="store_true", help="Print CWL document dependencies.")
    exgroup.add_argument("--print-input-deps", action="store_true", help="Print input object document dependencies.")
    exgroup.add_argument("--version", action="store_true", help="Print version and exit")
    exgroup.add_argument("--update", action="store_true", help="Update to latest CWL version, print and exit")

    exgroup = parser.add_mutually_exclusive_group()
    exgroup.add_argument("--strict", action="store_true", help="Strict validation (unrecognized or out of place fields are error)",
                         default=True, dest="strict")
    exgroup.add_argument("--non-strict", action="store_false", help="Lenient validation (ignore unrecognized fields)",
                         default=True, dest="strict")

    exgroup = parser.add_mutually_exclusive_group()
    exgroup.add_argument("--verbose", action="store_true", help="Default logging")
    exgroup.add_argument("--quiet", action="store_true", help="Only print warnings and errors.")
    exgroup.add_argument("--debug", action="store_true", help="Print even more logging")

    parser.add_argument("--tool-help", action="store_true", help="Print command line help for tool")

    parser.add_argument("--relative-deps", choices=['primary', 'cwd'], default="primary",
                         help="When using --print-deps, print paths relative to primary file or current working directory.")

    parser.add_argument("--enable-net", action="store_true",
            help="Use docker's default networking for containers; the default is "
            "to disable networking.")
    parser.add_argument("--custom-net", type=str,
            help="Will be passed to `docker run` as the '--net' parameter. "
            "Implies '--enable-net'.")
    parser.add_argument("workflow", type=str, nargs="?", default=None)
    parser.add_argument("job_order", nargs=argparse.REMAINDER)

    return parser


def single_job_executor(t, job_order, input_basedir, args, **kwargs):
    # type: (Process, Dict[str,Any], str, argparse.Namespace,**Any) -> Union[str,Dict[str,str]]
    final_output = []
    final_status = []

    def output_callback(out, processStatus):
        final_status.append(processStatus)
        if processStatus == "success":
            _logger.info(u"Final process status is %s", processStatus)
        else:
            _logger.warn(u"Final process status is %s", processStatus)
        final_output.append(out)

    if kwargs.get("outdir"):
        pass
    elif kwargs.get("dry_run"):
        kwargs["outdir"] = "/tmp"
    else:
        kwargs["outdir"] = tempfile.mkdtemp()

    jobiter = t.job(job_order,
                    input_basedir,
                    output_callback,
                    **kwargs)

    if not kwargs.get("generate_identity"):
        def generate_identity(job, **kwargs):
            def strip_tmp(arg, tmp):
                if arg[:len(tmp)] == tmp:
                    return arg[len(tmp):]

            def reversemap(arg):
                back = job.pathmapper.reversemap(arg)

                try:
                    dirs = job.builder.pathmapper.dirs
                except:
                    dirs = {}
                untmp = filter(lambda x: x, map(lambda tmp: strip_tmp(arg, tmp), dirs.values()))

                if back:
                    return os.path.basename(back[1])
                elif len(untmp) > 0:
                    return untmp[0]
                else:
                    return arg
            line = [reversemap(arg) for arg in job.command_line]
            return hashlib.md5(string.join(line)).hexdigest()
        kwargs["generate_identity"] = generate_identity

    if kwargs.get("conformance_test"):
        job = jobiter.next()
        a = {"args": job.command_line}
        if job.stdin:
            a["stdin"] = job.pathmapper.mapper(job.stdin)[1]
        if job.stdout:
            a["stdout"] = job.stdout
        if job.generatefiles:
            a["createfiles"] = job.generatefiles
        return a
    else:
        try:
            for r in jobiter:
                if r:
                    r.run(**kwargs)
                else:
                    raise workflow.WorkflowException("Workflow cannot make any more progress.")
        except workflow.WorkflowException:
            raise
        except Exception as e:
            _logger.exception("Got workflow error")
            raise workflow.WorkflowException(unicode(e))

        if final_status[0] != "success":
            raise workflow.WorkflowException(u"Process status is %s" % (final_status))

        return final_output[0]


class FileAction(argparse.Action):

    def __init__(self, option_strings, dest, nargs=None, **kwargs):
        # type: (List[str], str, Any, **Any) -> None
        if nargs is not None:
            raise ValueError("nargs not allowed")
        super(FileAction, self).__init__(option_strings, dest, **kwargs)

    def __call__(self, parser, namespace, values, option_string=None):
        # type: (argparse.ArgumentParser, argparse.Namespace, str, Any) -> None
        setattr(namespace, self.dest, {"class": "File", "path": values})


class FileAppendAction(argparse.Action):

    def __init__(self, option_strings, dest, nargs=None, **kwargs):
        # type: (List[str], str, Any, **Any) -> None
        if nargs is not None:
            raise ValueError("nargs not allowed")
        super(FileAppendAction, self).__init__(option_strings, dest, **kwargs)

    def __call__(self, parser, namespace, values, option_string=None):
        # type: (argparse.ArgumentParser, argparse.Namespace, str, Any) -> None
        g = getattr(namespace, self.dest)
        if not g:
            g = []
            setattr(namespace, self.dest, g)
        g.append({"class": "File", "path": values})


def generate_parser(toolparser, tool, namemap):
    # type: (argparse.ArgumentParser, Process,Dict[str,str]) -> argparse.ArgumentParser
    toolparser.add_argument("job_order", nargs="?", help="Job input json file")
    namemap["job_order"] = "job_order"

    for inp in tool.tool["inputs"]:
        name = shortname(inp["id"])
        if len(name) == 1:
            flag = "-"
        else:
            flag = "--"

        namemap[name.replace("-", "_")] = name

        inptype = inp["type"]

        required = True
        if isinstance(inptype, list):
            if inptype[0] == "null":
                required = False
                if len(inptype) == 2:
                    inptype = inptype[1]
                else:
                    _logger.debug(u"Can't make command line argument from %s", inptype)
                    return None

        ahelp = inp.get("description", "").replace("%", "%%")
        action = None  # type: Union[argparse.Action,str]
        atype = None # type: Any
        default = None # type: Any

        if inptype == "File":
            action = cast(FileAction, argparse.Action)
        elif isinstance(inptype, dict) and inptype["type"] == "array":
            if inptype["items"] == "File":
                action = cast(FileAppendAction, argparse.Action)
            else:
                action = "append"

        if inptype == "string":
            atype = str
        elif inptype == "int":
            atype = int
        elif inptype == "float":
            atype = float
        elif inptype == "boolean":
            action = "store_true"

        if "default" in inp:
            default = inp["default"]
            required = False

        if not atype and not action:
            _logger.debug(u"Can't make command line argument from %s", inptype)
            return None

        toolparser.add_argument(flag + name, required=required,
                help=ahelp, action=action, type=atype, default=default)

    return toolparser


def load_tool(argsworkflow, updateonly, strict, makeTool, debug,
              print_pre=False,
              print_rdf=False,
              print_dot=False,
              print_deps=False,
              relative_deps=False,
              rdf_serializer=None,
              stdout=sys.stdout,
              urifrag=None):
    # type: (Union[str,unicode,dict[str,Any]], bool, bool, Callable[...,Process], bool, bool, bool, bool, bool, bool, Any, Any, Any) -> Any
    (document_loader, avsc_names, schema_metadata) = process.get_schema()

    if isinstance(avsc_names, Exception):
        raise avsc_names

    jobobj = None
    uri = None  # type: str
    workflowobj = None  # type: Dict[str, Any]
    if isinstance(argsworkflow, (basestring)):
        split = urlparse.urlsplit(cast(str, argsworkflow))
        if split.scheme:
            uri = cast(str, argsworkflow)
        else:
            uri = "file://" + os.path.abspath(cast(str, argsworkflow))
        fileuri, urifrag = urlparse.urldefrag(uri)
        workflowobj = document_loader.fetch(fileuri)
    elif isinstance(argsworkflow, dict):
        workflowobj = argsworkflow
        uri = urifrag
        fileuri = "#"
    else:
        raise schema_salad.validate.ValidationException("Must be URI or dict")

    if "cwl:tool" in workflowobj:
        jobobj = workflowobj
        uri = urlparse.urljoin(uri, jobobj["cwl:tool"])
        fileuri, urifrag = urlparse.urldefrag(uri)
        workflowobj = document_loader.fetch(fileuri)
        del jobobj["cwl:tool"]

    if isinstance(workflowobj, list):
        # bare list without a version must be treated as draft-2
        workflowobj = {"cwlVersion": "https://w3id.org/cwl/cwl#draft-2",
                       "id": fileuri,
                       "@graph": workflowobj}

    workflowobj = update.update(workflowobj, document_loader, fileuri)
    document_loader.idx.clear()

    if updateonly:
        stdout.write(json.dumps(workflowobj, indent=4))
        return 0

    if print_deps:
        printdeps(workflowobj, document_loader, stdout, relative_deps)
        return 0

    try:
        processobj, metadata = schema_salad.schema.load_and_validate(document_loader, avsc_names, workflowobj, strict)
    except (schema_salad.validate.ValidationException, RuntimeError) as e:
        _logger.error(u"Tool definition failed validation:\n%s", e, exc_info=(e if debug else False))
        return 1

    if print_pre:
        stdout.write(json.dumps(processobj, indent=4))
        return 0

    if print_rdf:
        printrdf(str(argsworkflow), processobj, document_loader.ctx, rdf_serializer, stdout)
        return 0

    if print_dot:
        printdot(str(argsworkflow), processobj, document_loader.ctx, stdout)
        return 0

    if urifrag:
        processobj, _ = document_loader.resolve_ref(uri)
    elif isinstance(processobj, list):
        if 1 == len(processobj):
            processobj = processobj[0]
        else:
            _logger.error(u"Tool file contains graph of multiple objects, must specify one of #%s",
                          ", #".join(urlparse.urldefrag(i["id"])[1]
                                     for i in processobj if "id" in i))
            return 1

    try:
        t = makeTool(processobj, strict=strict, makeTool=makeTool, loader=document_loader, avsc_names=avsc_names)
    except (schema_salad.validate.ValidationException) as e:
        _logger.error(u"Tool definition failed validation:\n%s", e, exc_info=(e if debug else False))
        return 1
    except (RuntimeError, workflow.WorkflowException) as e:
        _logger.error(u"Tool definition failed initialization:\n%s", e, exc_info=(e if debug else False))
        return 1

    if jobobj:
        for inp in t.tool["inputs"]:
            if shortname(inp["id"]) in jobobj:
                inp["default"] = jobobj[shortname(inp["id"])]

    if metadata:
        t.metadata = metadata
    else:
        t.metadata = {"$namespaces": t.tool.get("$namespaces", {}), "$schemas": t.tool.get("$schemas", [])}

    return t


def load_job_order(args, t, parser, stdin, print_input_deps=False, relative_deps=False, stdout=sys.stdout):
    # type: (argparse.Namespace, Process, argparse.ArgumentParser, IO[Any], bool, bool, IO[Any]) -> Union[int,Tuple[Dict[str,Any],str]]

    job_order_object = None

    if args.conformance_test:
        loader = Loader({})
    else:
        jobloaderctx = {"path": {"@type": "@id"}, "format": {"@type": "@id"}, "id": "@id"}
        jobloaderctx.update(t.metadata.get("$namespaces", {}))
        loader = Loader(jobloaderctx)

    if len(args.job_order) == 1 and args.job_order[0][0] != "-":
        job_order_file = args.job_order[0]
    elif len(args.job_order) == 1 and args.job_order[0] == "-":
        job_order_object = yaml.load(stdin)
        job_order_object, _ = loader.resolve_all(job_order_object, "")
    else:
        job_order_file = None

    if job_order_object:
        input_basedir = args.basedir if args.basedir else os.getcwd()
    elif job_order_file:
        input_basedir = args.basedir if args.basedir else os.path.abspath(os.path.dirname(job_order_file))
        try:
            job_order_object, _ = loader.resolve_ref(job_order_file)
        except Exception as e:
            _logger.error(str(e), exc_info=(e if args.debug else False))
            return 1
        toolparser = None
    else:
        input_basedir = args.basedir if args.basedir else os.getcwd()
        namemap = {}  # type: Dict[str,str]
        toolparser = generate_parser(argparse.ArgumentParser(prog=args.workflow), t, namemap)
        if toolparser:
            if args.tool_help:
                toolparser.print_help()
                return 0
            cmd_line = vars(toolparser.parse_args(args.job_order))

            if cmd_line["job_order"]:
                try:
                    input_basedir = args.basedir if args.basedir else os.path.abspath(os.path.dirname(cmd_line["job_order"]))
                    job_order_object = loader.resolve_ref(cmd_line["job_order"])
                except Exception as e:
                    _logger.error(str(e), exc_info=(e if args.debug else False))
                    return 1
            else:
                job_order_object = {"id": args.workflow}

            job_order_object.update({namemap[k]: v for k,v in cmd_line.items()})

            _logger.debug(u"Parsed job order from command line: %s", json.dumps(job_order_object, indent=4))
        else:
            job_order_object = None

    for inp in t.tool["inputs"]:
        if "default" in inp and (not job_order_object or shortname(inp["id"]) not in job_order_object):
            if not job_order_object:
                job_order_object = {}
            job_order_object[shortname(inp["id"])] = inp["default"]

    if not job_order_object and len(t.tool["inputs"]) > 0:
        parser.print_help()
        if toolparser:
            print u"\nOptions for %s " % args.workflow
            toolparser.print_help()
        _logger.error("")
        _logger.error("Input object required")
        return 1

    if print_input_deps:
        printdeps(job_order_object, loader, stdout, relative_deps,
                  basedir=u"file://%s/" % input_basedir)
        return 0

    if "cwl:tool" in job_order_object:
        del job_order_object["cwl:tool"]
    if "id" in job_order_object:
        del job_order_object["id"]

    return (job_order_object, input_basedir)


def printdeps(obj, document_loader, stdout, relative_deps, basedir=None):
    # type: (Dict[str,Any], Loader, IO[Any], bool, str) -> None
    deps = {"class": "File",
            "path": obj.get("id", "#")}

    def loadref(b, u):
        return document_loader.resolve_ref(u, base_url=b)[0]

    sf = process.scandeps(basedir if basedir else obj["id"], obj,
                          set(("$import", "run")),
                          set(("$include", "$schemas", "path")), loadref)
    if sf:
        deps["secondaryFiles"] = sf

    if relative_deps:
        if relative_deps == "primary":
            base = basedir if basedir else os.path.dirname(obj["id"])
        elif relative_deps == "cwd":
            base = "file://" + os.getcwd()
        else:
            raise Exception(u"Unknown relative_deps %s" % relative_deps)
        def makeRelative(u):
            if ":" in u.split("/")[0] and not u.startswith("file://"):
                return u
            return os.path.relpath(u, base)
        process.adjustFiles(deps, makeRelative)

    stdout.write(json.dumps(deps, indent=4))

def versionstring():
    # type: () -> str
    pkg = pkg_resources.require("cwltool")
    if pkg:
        return u"%s %s" % (sys.argv[0], pkg[0].version)
    else:
        return u"%s %s" % (sys.argv[0], "unknown version")


def main(argsl=None,
         executor=single_job_executor,
         makeTool=workflow.defaultMakeTool,
         selectResources=None,
         parser=None,
         stdin=sys.stdin,
         stdout=sys.stdout,
         stderr=sys.stderr,
         versionfunc=versionstring):
    # type: (List[str],Callable[...,Union[str,Dict[str,str]]],Callable[...,Process],Callable[[Dict[str,int]],Dict[str,int]],argparse.ArgumentParser,IO[Any],IO[Any],IO[Any],Callable[[],str]) -> int

    _logger.removeHandler(defaultStreamHandler)
    _logger.addHandler(logging.StreamHandler(stderr))

    if argsl is None:
        argsl = sys.argv[1:]

    if parser is None:
        parser = arg_parser()

    args = parser.parse_args(argsl)

    if args.quiet:
        _logger.setLevel(logging.WARN)
    if args.debug:
        _logger.setLevel(logging.DEBUG)

    if args.version:
        print versionfunc()
        return 0
    else:
        _logger.info(versionfunc())

    if not args.workflow:
        parser.print_help()
        _logger.error("")
        _logger.error("CWL document required")
        return 1

    try:
        t = load_tool(args.workflow, args.update, args.strict, makeTool, args.debug,
                      print_pre=args.print_pre,
                      print_rdf=args.print_rdf,
                      print_dot=args.print_dot,
                      print_deps=args.print_deps,
                      relative_deps=args.relative_deps,
                      rdf_serializer=args.rdf_serializer,
                      stdout=stdout)
    except Exception as e:
        _logger.error(u"I'm sorry, I couldn't load this CWL file, try again with --debug for more information.\n%s\n", e, exc_info=(e if args.debug else False))
        return 1

    if isinstance(t, int):
        return t

    if args.tmp_outdir_prefix != 'tmp':
        # Use user defined temp directory (if it exists)
        args.tmp_outdir_prefix = os.path.abspath(args.tmp_outdir_prefix)
        if not os.path.exists(args.tmp_outdir_prefix):
            _logger.error("Intermediate output directory prefix doesn't exist, reverting to default")
            return 1

    if args.tmpdir_prefix != 'tmp':
        # Use user defined prefix (if the folder exists)
        args.tmpdir_prefix = os.path.abspath(args.tmpdir_prefix)
        if not os.path.exists(args.tmpdir_prefix):
            _logger.error("Temporary directory prefix doesn't exist.")
            return 1

    job_order_object = load_job_order(args, t, parser, stdin,
                                      print_input_deps=args.print_input_deps,
                                      relative_deps=args.relative_deps,
                                      stdout=stdout)

    if isinstance(job_order_object, int):
        return job_order_object

    try:
        out = executor(t, job_order_object[0],
                       job_order_object[1], args,
                       conformance_test=args.conformance_test,
                       dry_run=args.dry_run,
                       outdir=args.outdir,
                       tmp_outdir_prefix=args.tmp_outdir_prefix,
                       use_container=args.use_container,
                       preserve_environment=args.preserve_environment,
                       pull_image=args.enable_pull,
                       rm_container=args.rm_container,
                       tmpdir_prefix=args.tmpdir_prefix,
                       enable_net=args.enable_net,
                       rm_tmpdir=args.rm_tmpdir,
                       makeTool=makeTool,
                       move_outputs=args.move_outputs,
                       select_resources=selectResources,
                       eval_timeout=args.eval_timeout,
                       cache_intermediate_output=args.cache_intermediate_output
                       )
        # This is the workflow output, it needs to be written
        if out is not None:
            stdout.write(json.dumps(out, indent=4))
            stdout.flush()
        else:
            return 1
    except (validate.ValidationException) as e:
        _logger.error(u"Input object failed validation:\n%s", e, exc_info=(e if args.debug else False))
        return 1
    except workflow.WorkflowException as e:
        _logger.error(u"Workflow error, try again with --debug for more information:\n  %s", e, exc_info=(e if args.debug else False))
        return 1
    except Exception as e:
        _logger.error(u"Unhandled error, try again with --debug for more information:\n  %s", e, exc_info=(e if args.debug else False))
        return 1

    return 0

if __name__ == "__main__":
    sys.exit(main(sys.argv[1:]))<|MERGE_RESOLUTION|>--- conflicted
+++ resolved
@@ -22,13 +22,9 @@
 from . import update
 from .process import shortname, Process
 import rdflib
-<<<<<<< HEAD
 import hashlib
-from aslist import aslist
-=======
 from .utils import aslist
 from typing import Union, Any, cast, Callable, Tuple, IO
->>>>>>> d631c6aa
 
 _logger = logging.getLogger("cwltool")
 
