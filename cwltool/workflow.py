--- conflicted
+++ resolved
@@ -414,15 +414,8 @@
             step.completed = True
 
 
-<<<<<<< HEAD
-    def run(self, runtimeContext):
+    def run(self, runtimeContext, tmpdir_lock=None):
         """Log the start of each workflow."""
-=======
-    def run(self, runtimeContext, tmpdir_lock=None):
-        '''
-        logs the start of each workflow
-        '''
->>>>>>> 4c3656e5
         _logger.info(u"[%s] start", self.name)
 
     def job(self,
