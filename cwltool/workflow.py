from __future__ import absolute_import
import copy
import functools
import json
import logging
import datetime
import random
import tempfile
from collections import namedtuple
from typing import Any, Callable, Dict, Generator, Iterable, List, Text, Union, cast
import schema_salad.validate as validate
from ruamel.yaml.comments import CommentedMap, CommentedSeq
from schema_salad.sourceline import SourceLine, cmap
from . import command_line_tool, expression
from .builder import CONTENT_LIMIT
from .errors import WorkflowException
from .load_tool import load_tool
from .process import Process, shortname, uniquename, get_overrides
from .stdfsaccess import StdFsAccess
from .utils import aslist
from .provenance import create_researchObject, create_ProvProfile
from .checker import static_checker, can_assign_src_to_sink, check_types

import six
import pkg_resources  # part of setuptools
import sys
from six.moves import range
_logger = logging.getLogger("cwltool")

WorkflowStateItem = namedtuple('WorkflowStateItem', ['parameter', 'value', 'success'])


def defaultMakeTool(toolpath_object,  # type: Dict[Text, Any]
                    **kwargs  # type: Any
                   ):
    # type: (...) -> Process
    if not isinstance(toolpath_object, dict):
        raise WorkflowException(u"Not a dict: '%s'" % toolpath_object)
    if "class" in toolpath_object:
        if toolpath_object["class"] == "CommandLineTool":
            return command_line_tool.CommandLineTool(toolpath_object, **kwargs)
        elif toolpath_object["class"] == "ExpressionTool":
            return command_line_tool.ExpressionTool(toolpath_object, **kwargs)
        elif toolpath_object["class"] == "Workflow":
            return Workflow(toolpath_object, **kwargs)

    raise WorkflowException(
        u"Missing or invalid 'class' field in %s, expecting one of: CommandLineTool, ExpressionTool, Workflow" %
        toolpath_object["id"])


def findfiles(wo, fn=None):  # type: (Any, List) -> List[Dict[Text, Any]]
    if fn is None:
        fn = []
    if isinstance(wo, dict):
        if wo.get("class") == "File":
            fn.append(wo)
            findfiles(wo.get("secondaryFiles", None), fn)
        else:
            for w in wo.values():
                findfiles(w, fn)
    elif isinstance(wo, list):
        for w in wo:
            findfiles(w, fn)
    return fn


def match_types(sinktype, src, iid, inputobj, linkMerge, valueFrom):
    # type: (Union[List[Text],Text], WorkflowStateItem, Text, Dict[Text, Any], Text, Text) -> bool
    if isinstance(sinktype, list):
        # Sink is union type
        for st in sinktype:
            if match_types(st, src, iid, inputobj, linkMerge, valueFrom):
                return True
    elif isinstance(src.parameter["type"], list):
        # Source is union type
        # Check that at least one source type is compatible with the sink.
        original_types = src.parameter["type"]
        for source_type in original_types:
            src.parameter["type"] = source_type
            match = match_types(
                sinktype, src, iid, inputobj, linkMerge, valueFrom)
            if match:
                src.parameter["type"] = original_types
                return True
        src.parameter["type"] = original_types
        return False
    elif linkMerge:
        if iid not in inputobj:
            inputobj[iid] = []
        if linkMerge == "merge_nested":
            inputobj[iid].append(src.value)
        elif linkMerge == "merge_flattened":
            if isinstance(src.value, list):
                inputobj[iid].extend(src.value)
            else:
                inputobj[iid].append(src.value)
        else:
            raise WorkflowException(u"Unrecognized linkMerge enum '%s'" % linkMerge)
        return True
    elif valueFrom is not None or can_assign_src_to_sink(src.parameter["type"], sinktype) or sinktype == "Any":
        # simply assign the value from state to input
        inputobj[iid] = copy.deepcopy(src.value)
        return True
    return False


def object_from_state(state, parms, frag_only, supportsMultipleInput, sourceField, incomplete=False):
    # type: (Dict[Text, WorkflowStateItem], List[Dict[Text, Any]], bool, bool, Text, bool) -> Dict[Text, Any]
    inputobj = {}  # type: Dict[Text, Any]
    for inp in parms:
        iid = inp["id"]
        if frag_only:
            iid = shortname(iid)
        if sourceField in inp:
            connections = aslist(inp[sourceField])
            if (len(connections) > 1 and
                not supportsMultipleInput):
                raise WorkflowException(
                    "Workflow contains multiple inbound links to a single "
                    "parameter but MultipleInputFeatureRequirement is not "
                    "declared.")
            for src in connections:
                if src in state and state[src] is not None and (state[src].success == "success" or incomplete):
                    if not match_types(
                            inp["type"], state[src], iid, inputobj,
                            inp.get("linkMerge", ("merge_nested"
                                                  if len(connections) > 1 else None)),
                            valueFrom=inp.get("valueFrom")):
                        raise WorkflowException(
                            u"Type mismatch between source '%s' (%s) and "
                            "sink '%s' (%s)" % (src,
                                                state[src].parameter["type"], inp["id"],
                                                inp["type"]))
                elif src not in state:
                    raise WorkflowException(
                        u"Connect source '%s' on parameter '%s' does not "
                        "exist" % (src, inp["id"]))
                elif not incomplete:
                    return None

        if inputobj.get(iid) is None and "default" in inp:
            inputobj[iid] = copy.copy(inp["default"])

        if iid not in inputobj and ("valueFrom" in inp or incomplete):
            inputobj[iid] = None

        if iid not in inputobj:
            raise WorkflowException(u"Value for %s not specified" % (inp["id"]))
    return inputobj


class WorkflowJobStep(object):
<<<<<<< HEAD
    def __init__(self, step, provObj=None, parent_wf=None):  # type: (Any) -> None
=======
    def __init__(self, step, provObj=None, parent_wf=None):
        # type: (Any, Any, str, str) -> None
>>>>>>> 9c625f03
        
        self.step = step
        self.tool = step.tool
        self.id = step.id
        self.submitted = False
        self.completed = False
        self.iterable = None  # type: Iterable
        self.name = uniquename(u"step %s" % shortname(self.id))
<<<<<<< HEAD
        if provObj:
            self.provObj=step.provObj
            self.parent_wf=step.parent_wf
    def job(self, joborder, output_callback, provObj=None, **kwargs):
        # type: (Dict[Text, Text], functools.partial[None], **Any) -> Generator
=======
        if provObj: 
            self.provObj=step.provObj
            self.parent_wf=step.parent_wf
    def job(self, joborder, output_callback, provObj=None, **kwargs):
        # type: (Dict[Text, Text], functools.partial[None], str, **Any) -> Generator
>>>>>>> 9c625f03
        ## FIXME: Generator[of what?]
        kwargs["part_of"] = self.name
        kwargs["name"] = shortname(self.id)
        _logger.info(u"[%s] start", self.name)
        if kwargs["research_obj"]:
            for j in self.step.job(joborder, output_callback, self.provObj,  **kwargs):
                yield j
        else:
<<<<<<< HEAD
            for j in self.step.job(joborder, output_callback,  **kwargs):
                yield j      
=======
            for j in self.step.job(joborder, output_callback, **kwargs):
                yield j
>>>>>>> 9c625f03


class WorkflowJob(object):
    def __init__(self, workflow, **kwargs):
        # type: (Workflow, **Any) -> None
        self.workflow = workflow
        self.provObj=None
        self.parent_wf=None
        self.tool = workflow.tool
        self.state = None  # type: Dict[Text, WorkflowStateItem]
        self.processStatus = None  # type: Text
        self.did_callback = False
        if kwargs["research_obj"]:
            self.provObj=workflow.provenanceObject
            self.parent_wf=workflow.parent_wf
<<<<<<< HEAD
=======
            
>>>>>>> 9c625f03
        self.steps = [WorkflowJobStep(s, self.provObj, self.parent_wf) for s in workflow.steps]
        self.outdir = kwargs.get("outdir")
        self.outdir = tempfile.mkdtemp(prefix=kwargs.get("tmp_outdir_prefix"))

        self.name = uniquename(u"workflow %s" % kwargs.get("name", shortname(self.workflow.tool.get("id", "embedded"))))

        _logger.debug(u"[%s] initialized from %s", self.name,
                      self.tool.get("id", "workflow embedded in %s" % kwargs.get("part_of")))

    def do_output_callback(self, final_output_callback):
        # type: (Callable[[Any, Any], Any]) -> None

        supportsMultipleInput = bool(self.workflow.get_requirement("MultipleInputFeatureRequirement")[0])

        try: #
            wo = object_from_state(self.state, self.tool["outputs"], True, supportsMultipleInput, "outputSource",
                                   incomplete=True)
        except WorkflowException as e:
            _logger.error(u"[%s] Cannot collect workflow output: %s", self.name, e)
            wo = {}
            self.processStatus = "permanentFail"
        if  self.provObj and self.provObj.workflowRunURI != self.parent_wf.workflowRunURI:
            ProcessRunID=None
            self.provObj.generate_outputProv(wo, ProcessRunID)
            self.provObj.document.wasEndedBy(self.provObj.workflowRunURI, None, self.provObj.engineUUID, datetime.datetime.now())
            self.provObj.finalize_provProfile(self.name)
        _logger.info(u"[%s] completed %s", self.name, self.processStatus)

        self.did_callback = True

        final_output_callback(wo, self.processStatus)

    def receive_output(self, step, outputparms, final_output_callback, jobout, processStatus):
        # type: (WorkflowJobStep, List[Dict[Text,Text]], Callable[[Any, Any], Any], Dict[Text,Text], Text) -> None

        for i in outputparms:
            if "id" in i:
                if i["id"] in jobout:
                    self.state[i["id"]] = WorkflowStateItem(i, jobout[i["id"]], processStatus)
                else:
                    _logger.error(u"[%s] Output is missing expected field %s", step.name, i["id"])
                    processStatus = "permanentFail"
        if _logger.isEnabledFor(logging.DEBUG):
            _logger.debug(u"[%s] produced output  %s", step.name, json.dumps(jobout, indent=4))

        if processStatus != "success":
            if self.processStatus != "permanentFail":
                self.processStatus = processStatus

            _logger.warning(u"[%s] completed %s", step.name, processStatus)
        else:
            _logger.info(u"[%s] completed %s", step.name, processStatus)

        step.completed = True
        self.made_progress = True

        completed = sum(1 for s in self.steps if s.completed)
        if completed == len(self.steps):
            self.do_output_callback(final_output_callback)

    def try_make_job(self, step, final_output_callback, **kwargs):
        # type: (WorkflowJobStep, Callable[[Any, Any], Any], **Any) -> Generator
        ## FIXME: Generator[of what?]

        js_console = kwargs.get("js_console", False)
        debug = kwargs.get("debug", False)
        timeout = kwargs.get("eval_timeout")

        inputparms = step.tool["inputs"]
        outputparms = step.tool["outputs"]

        supportsMultipleInput = bool(self.workflow.get_requirement(
            "MultipleInputFeatureRequirement")[0])

        try:
            inputobj = object_from_state(
                self.state, inputparms, False, supportsMultipleInput, "source")
            if inputobj is None:
                _logger.debug(u"[%s] job step %s not ready", self.name, step.id)
                return

            if step.submitted:
                return
            _logger.info(u"[%s] starting %s", self.name, step.name)

            callback = functools.partial(self.receive_output, step, outputparms, final_output_callback)


            valueFrom = {
                i["id"]: i["valueFrom"] for i in step.tool["inputs"]
                if "valueFrom" in i}

            loadContents = set(i["id"] for i in step.tool["inputs"]
                               if i.get("loadContents"))

            if len(valueFrom) > 0 and not bool(self.workflow.get_requirement("StepInputExpressionRequirement")[0]):
                raise WorkflowException(
                    "Workflow step contains valueFrom but StepInputExpressionRequirement not in requirements")

            vfinputs = {shortname(k): v for k, v in six.iteritems(inputobj)}

            def postScatterEval(io):
                # type: (Dict[Text, Any]) -> Dict[Text, Any]
                shortio = {shortname(k): v for k, v in six.iteritems(io)}

                fs_access = (kwargs.get("make_fs_access") or StdFsAccess)("")
                for k, v in io.items():
                    if k in loadContents and v.get("contents") is None:
                        with fs_access.open(v["location"], "rb") as f:
                            v["contents"] = f.read(CONTENT_LIMIT)

                def valueFromFunc(k, v):  # type: (Any, Any) -> Any
                    if k in valueFrom:
                        return expression.do_eval(
                            valueFrom[k], shortio, self.workflow.requirements,
                            None, None, {}, context=v, debug=debug, js_console=js_console, timeout=timeout)
                    else:
                        return v

                return {k: valueFromFunc(k, v) for k, v in io.items()}

            if "scatter" in step.tool:
                scatter = aslist(step.tool["scatter"])
                method = step.tool.get("scatterMethod")
                if method is None and len(scatter) != 1:
                    raise WorkflowException("Must specify scatterMethod when scattering over multiple inputs")
                kwargs["postScatterEval"] = postScatterEval

                tot = 1
                emptyscatter = [shortname(s) for s in scatter if len(inputobj[s]) == 0]
                if emptyscatter:
                    _logger.warning(u"[job %s] Notice: scattering over empty input in '%s'.  All outputs will be empty.", step.name, "', '".join(emptyscatter))

                if method == "dotproduct" or method is None:
                    jobs = dotproduct_scatter(step, inputobj, scatter,
                                              cast(  # known bug with mypy
                                                  # https://github.com/python/mypy/issues/797
                                                  Callable[[Any], Any], callback), **kwargs)
                elif method == "nested_crossproduct":
                    jobs = nested_crossproduct_scatter(step, inputobj,
                                                       scatter, cast(Callable[[Any], Any], callback),
                                                       # known bug in mypy
                                                       # https://github.com/python/mypy/issues/797
                                                       **kwargs)
                elif method == "flat_crossproduct":
                    jobs = cast(Generator,
                                flat_crossproduct_scatter(step, inputobj,
                                                          scatter,
                                                          cast(Callable[[Any], Any],
                                                               # known bug in mypy
                                                               # https://github.com/python/mypy/issues/797
                                                               callback), 0, **kwargs))
            else:
                if _logger.isEnabledFor(logging.DEBUG):
                    _logger.debug(u"[job %s] job input %s", step.name, json.dumps(inputobj, indent=4))

                inputobj = postScatterEval(inputobj)

                if _logger.isEnabledFor(logging.DEBUG):
                    _logger.info(u"[job %s] evaluated job input to %s", step.name, json.dumps(inputobj, indent=4))
                jobs = step.job(inputobj, callback, **kwargs)

            step.submitted = True

            for j in jobs:
                yield j
        except WorkflowException:
            raise
        except Exception:
            _logger.exception("Unhandled exception")
            self.processStatus = "permanentFail"
            step.completed = True

    def run(self, ProcessRunID=None,reference_locations=None, **kwargs):
<<<<<<< HEAD
=======
        '''
        logs the start of each workflow
        '''
>>>>>>> 9c625f03
        _logger.info(u"[%s] start", self.name)



    def job(self, joborder, output_callback, provObj=None, **kwargs):
<<<<<<< HEAD
        # type: (Dict[Text, Any], Callable[[Any, Any], Any], **Any) -> Generator
=======
        # type: (Dict[Text, Any], Callable[[Any, Any], Any], str, **Any) -> Generator
>>>>>>> 9c625f03
        self.state = {}
        self.processStatus = "success"

        if "outdir" in kwargs:
            del kwargs["outdir"]

        for e, i in enumerate(self.tool["inputs"]):
            with SourceLine(self.tool["inputs"], e, WorkflowException, _logger.isEnabledFor(logging.DEBUG)):
                iid = shortname(i["id"])
                if iid in joborder:
                    self.state[i["id"]] = WorkflowStateItem(i, copy.deepcopy(joborder[iid]), "success")
                elif "default" in i:
                    self.state[i["id"]] = WorkflowStateItem(i, copy.deepcopy(i["default"]), "success")
                else:
                    raise WorkflowException(
                        u"Input '%s' not in input object and does not have a default value." % (i["id"]))


        for s in self.steps:

            for out in s.tool["outputs"]:
                self.state[out["id"]] = None

        completed = 0
        while completed < len(self.steps):
            self.made_progress = False

            for step in self.steps:
                if kwargs.get("on_error", "stop") == "stop" and self.processStatus != "success":
                    break

                if not step.submitted:
                    try:
                        step.iterable = self.try_make_job(step, output_callback, **kwargs)
                    except WorkflowException as e:
                        _logger.error(u"[%s] Cannot make job: %s", step.name, e)
                        _logger.debug("", exc_info=True)
                        self.processStatus = "permanentFail"

                if step.iterable:
                    try:
                        for newjob in step.iterable:
                            if kwargs.get("on_error", "stop") == "stop" and self.processStatus != "success":
                                break
                            if newjob:
                                self.made_progress = True
                                yield newjob
                            else:
                                break
                    except WorkflowException as e:
                        _logger.error(u"[%s] Cannot make job: %s", step.name, e)
                        _logger.debug("", exc_info=True)
                        self.processStatus = "permanentFail"

            completed = sum(1 for s in self.steps if s.completed)

            if not self.made_progress and completed < len(self.steps):
                if self.processStatus != "success":
                    break
                else:
                    yield None

        if not self.did_callback:
            self.do_output_callback(output_callback) #could have called earlier on line 336;
            #depends which one comes first. All steps are completed or all outputs have beend produced.

import uuid

def versionstring():
    # type: () -> Text
    '''
    version of CWLtool used to execute the workflow.
    '''
    pkg = pkg_resources.require("cwltool")
    if pkg:
        return u"%s %s" % (sys.argv[0], pkg[0].version)
    else:
        return u"%s %s" % (sys.argv[0], "unknown version")

class Workflow(Process):
    def __init__(self, toolpath_object, **kwargs):
        # type: (Dict[Text, Any], **Any) -> None
        super(Workflow, self).__init__(toolpath_object, **kwargs)
        self.parent_wf=None
        if kwargs["research_obj"]:
            cwltoolVersion="cwltool %s" % versionstring().split()[-1]
            #FIXME UUID should be replaced with something else so that we don't
            # have different UUIDs for the same engine.
            engineUUID=uuid.uuid4().urn
            orcid=kwargs["orcid"]
            full_name=kwargs["cwl_full_name"]
            self.provenanceObject=create_ProvProfile(kwargs['research_obj'], orcid, full_name)
            self.provenanceObject.generate_provDoc(cwltoolVersion, engineUUID)
            self.parent_wf= self.provenanceObject
        kwargs["requirements"] = self.requirements
        kwargs["hints"] = self.hints

        makeTool = kwargs.get("makeTool")
        self.steps = []  # type: List[WorkflowStep]
        validation_errors = []
        for n, step in enumerate(self.tool.get("steps", [])):
            try:
                if kwargs["research_obj"]:
                    self.steps.append(WorkflowStep(step, n, self.provenanceObject, **kwargs))
                else:
                    self.steps.append(WorkflowStep(step, n, **kwargs))
            except validate.ValidationException as v:
                if _logger.isEnabledFor(logging.DEBUG):
                    _logger.exception("Validation failed at")
                validation_errors.append(v)
        
        if validation_errors:
            raise validate.ValidationException("\n".join(str(v) for v in validation_errors))

        random.shuffle(self.steps)

        # statically validate data links instead of doing it at runtime.
        workflow_inputs = self.tool["inputs"]
        workflow_outputs = self.tool["outputs"]

        step_inputs = []  # type: List[Any]
        step_outputs = []  # type: List[Any]
        param_to_step = {}  # type: Dict[Text, Dict[Text, Any]]
        for step in self.steps:
            step_inputs.extend(step.tool["inputs"])
            step_outputs.extend(step.tool["outputs"])
            for s in step.tool["inputs"]:
                param_to_step[s["id"]] = step.tool

        if kwargs.get("do_validate", True):
            static_checker(workflow_inputs, workflow_outputs, step_inputs, step_outputs, param_to_step)


    def job(self,
            job_order,  # type: Dict[Text, Text]
            output_callbacks,  # type: Callable[[Any, Any], Any]
            provObj=None,
            **kwargs  # type: Any
            ):
        # type: (...) -> Generator[Any, None, None]
        builder = self._init_job(job_order, **kwargs)
        
        wj = WorkflowJob(self, **kwargs)
        yield wj

        kwargs["part_of"] = u"workflow %s" % wj.name
        kwargs["toplevel"] = False

        for w in wj.job(builder.job, output_callbacks, provObj, **kwargs):
            yield w

    def visit(self, op):
        op(self.tool)
        for s in self.steps:
            s.visit(op)



class WorkflowStep(Process):
    def __init__(self, toolpath_object, pos, parentworkflowProv=None, **kwargs):
<<<<<<< HEAD
        # type: (Dict[Text, Any], int, **Any) -> None
=======
        # type: (Dict[Text, Any], int, str, **Any) -> None
>>>>>>> 9c625f03
        if "id" in toolpath_object:
            self.id = toolpath_object["id"]
        else:
            self.id = "#step" + Text(pos)

        kwargs["requirements"] = (kwargs.get("requirements", []) +
                                  toolpath_object.get("requirements", []) +
                                  get_overrides(kwargs.get("overrides", []), self.id).get("requirements", []))
        kwargs["hints"] = kwargs.get("hints", []) + toolpath_object.get("hints", [])

        try:
            if isinstance(toolpath_object["run"], dict):
                self.embedded_tool = kwargs.get("makeTool")(toolpath_object["run"], **kwargs)
            else:
                self.embedded_tool = load_tool(
                    toolpath_object["run"], kwargs.get("makeTool"), kwargs,
                    enable_dev=kwargs.get("enable_dev"),
                    strict=kwargs.get("strict"),
                    fetcher_constructor=kwargs.get("fetcher_constructor"),
                    resolver=kwargs.get("resolver"),
                    overrides=kwargs.get("overrides"))
        except validate.ValidationException as v:
            raise WorkflowException(
                u"Tool definition %s failed validation:\n%s" %
                (toolpath_object["run"], validate.indent(str(v))))

        validation_errors = []
        self.tool = toolpath_object = copy.deepcopy(toolpath_object)
        bound = set()
        for stepfield, toolfield in (("in", "inputs"), ("out", "outputs")):
            toolpath_object[toolfield] = []
            for n, step_entry in enumerate(toolpath_object[stepfield]):
                if isinstance(step_entry, six.string_types):
                    param = CommentedMap()  # type: CommentedMap
                    inputid = step_entry
                else:
                    param = CommentedMap(six.iteritems(step_entry))
                    inputid = step_entry["id"]

                shortinputid = shortname(inputid)
                found = False
                for tool_entry in self.embedded_tool.tool[toolfield]:
                    frag = shortname(tool_entry["id"])
                    if frag == shortinputid:
                        #if the case that the step has a default for a parameter,
                        #we do not want the default of the tool to override it
                        step_default = None
                        if "default" in param and "default" in tool_entry:
                            step_default = param["default"]
                        param.update(tool_entry)
                        param["_tool_entry"] = tool_entry
                        if step_default is not None:
                            param["default"] = step_default
                        found = True
                        bound.add(frag)
                        break
                if not found:
                    if stepfield == "in":
                        param["type"] = "Any"
                        param["not_connected"] = True
                    else:
                        validation_errors.append(
                            SourceLine(self.tool["out"], n).makeError(
                                "Workflow step output '%s' does not correspond to" % shortname(step_entry))
                            + "\n" + SourceLine(self.embedded_tool.tool, "outputs").makeError(
                                "  tool output (expected '%s')" % (
                                    "', '".join(
                                        [shortname(tool_entry["id"]) for tool_entry in
                                         self.embedded_tool.tool[toolfield]]))))
                param["id"] = inputid
                param.lc.line = toolpath_object[stepfield].lc.data[n][0]
                param.lc.col = toolpath_object[stepfield].lc.data[n][1]
                param.lc.filename = toolpath_object[stepfield].lc.filename
                toolpath_object[toolfield].append(param)

        missing = []
        for i, tool_entry in enumerate(self.embedded_tool.tool["inputs"]):
            if shortname(tool_entry["id"]) not in bound:
                if "null" not in tool_entry["type"] and "default" not in tool_entry:
                    missing.append(shortname(tool_entry["id"]))

        if missing:
            validation_errors.append(SourceLine(self.tool, "in").makeError(
                "Step is missing required parameter%s '%s'" % ("s" if len(missing) > 1 else "", "', '".join(missing))))

        if validation_errors:
            raise validate.ValidationException("\n".join(validation_errors))

        super(WorkflowStep, self).__init__(toolpath_object, **kwargs)

        if self.embedded_tool.tool["class"] == "Workflow":
            (feature, _) = self.get_requirement("SubworkflowFeatureRequirement")
            if not feature:
                raise WorkflowException(
                    "Workflow contains embedded workflow but SubworkflowFeatureRequirement not in requirements")

        if "scatter" in self.tool:
            (feature, _) = self.get_requirement("ScatterFeatureRequirement")
            if not feature:
                raise WorkflowException("Workflow contains scatter but ScatterFeatureRequirement not in requirements")

            inputparms = copy.deepcopy(self.tool["inputs"])
            outputparms = copy.deepcopy(self.tool["outputs"])
            scatter = aslist(self.tool["scatter"])

            method = self.tool.get("scatterMethod")
            if method is None and len(scatter) != 1:
                raise validate.ValidationException("Must specify scatterMethod when scattering over multiple inputs")

            inp_map = {i["id"]: i for i in inputparms}
            for s in scatter:
                if s not in inp_map:
                    raise validate.ValidationException(
                        SourceLine(self.tool, "scatter").makeError(u"Scatter parameter '%s' does not correspond to an input parameter of this "
                                                                   u"step, expecting '%s'" % (shortname(s), "', '".join(shortname(k) for k in inp_map.keys()))))

                inp_map[s]["type"] = {"type": "array", "items": inp_map[s]["type"]}

            if self.tool.get("scatterMethod") == "nested_crossproduct":
                nesting = len(scatter)
            else:
                nesting = 1

            for r in range(0, nesting):
                for op in outputparms:
                    op["type"] = {"type": "array", "items": op["type"]}
            self.tool["inputs"] = inputparms
            self.tool["outputs"] = outputparms
        if kwargs["research_obj"]:
            self.provObj=parentworkflowProv
            if self.embedded_tool.tool["class"] == "Workflow":
                self.parent_wf= self.embedded_tool.parent_wf
            else: 
                self.parent_wf=self.provObj

    def receive_output(self, output_callback, jobout, processStatus):
        # type: (Callable[...,Any], Dict[Text, Text], Text) -> None
        output = {}
        for i in self.tool["outputs"]:
            field = shortname(i["id"])
            if field in jobout:
                output[i["id"]] = jobout[field]
            else:
                processStatus = "permanentFail"
        output_callback(output, processStatus)

    def job(self,
            job_order,  # type: Dict[Text, Text]
            output_callbacks,  # type: Callable[[Any, Any], Any]
            provObj=None,
            **kwargs  # type: Any
            ):
        # type: (...) -> Generator[Any, None, None]
        #initialize sub-workflow as a step in the parent profile
        if self.embedded_tool.tool["class"] == "Workflow" and kwargs["research_obj"]:
            self.embedded_tool.parent_wf=provObj
            ProcessName= self.tool["id"].split("#")[1]
            self.embedded_tool.parent_wf.startProcess(ProcessName, self.embedded_tool.provenanceObject.workflowRunURI)
        for i in self.tool["inputs"]:
            p = i["id"]
            field = shortname(p)
            if not i.get("not_connected"):
                job_order[field] = job_order[i["id"]]
            del job_order[i["id"]]
        try:
            if kwargs["research_obj"]:
                for t in self.embedded_tool.job(job_order,
                                                functools.partial(
                                                    self.receive_output,
                                                    output_callbacks),
                                                    self.provObj,
                                                    **kwargs):
                    yield t
            else:
                for t in self.embedded_tool.job(job_order,
                                                functools.partial(
                                                    self.receive_output,
                                                    output_callbacks),
                                                    **kwargs):
                    yield t
        except WorkflowException:
            _logger.error(u"Exception on step '%s'", kwargs.get("name"))
            raise
        except Exception as e:
            _logger.exception("Unexpected exception")
            raise WorkflowException(Text(e))

    def visit(self, op):
        self.embedded_tool.visit(op)


class ReceiveScatterOutput(object):
    def __init__(self, output_callback, dest):
        # type: (Callable[..., Any], Dict[Text,List[Text]]) -> None
        self.dest = dest
        self.completed = 0
        self.processStatus = u"success"
        self.total = None  # type: int
        self.output_callback = output_callback

    def receive_scatter_output(self, index, jobout, processStatus):
        # type: (int, Dict[Text, Text], Text) -> None
        for k, v in jobout.items():
            self.dest[k][index] = v

        if processStatus != "success":
            if self.processStatus != "permanentFail":
                self.processStatus = processStatus

        self.completed += 1

        if self.completed == self.total:
            self.output_callback(self.dest, self.processStatus)

    def setTotal(self, total):  # type: (int) -> None
        self.total = total
        if self.completed == self.total:
            self.output_callback(self.dest, self.processStatus)


def parallel_steps(steps, rc, kwargs):  # type: (List[Generator], ReceiveScatterOutput, Dict[str, Any]) -> Generator
    while rc.completed < rc.total:
        made_progress = False
        for index in range(len(steps)):
            step = steps[index]
            if kwargs.get("on_error", "stop") == "stop" and rc.processStatus != "success":
                break
            try:
                for j in step:
                    if kwargs.get("on_error", "stop") == "stop" and rc.processStatus != "success":
                        break
                    if j:
                        made_progress = True
                        yield j
                    else:
                        break
            except WorkflowException as e:
                _logger.error(u"Cannot make scatter job: %s", e)
                _logger.debug("", exc_info=True)
                rc.receive_scatter_output(index, {}, "permanentFail")
        if not made_progress and rc.completed < rc.total:
            yield None


def dotproduct_scatter(process, joborder, scatter_keys, output_callback, **kwargs):
    # type: (WorkflowJobStep, Dict[Text, Any], List[Text], Callable[..., Any], **Any) -> Generator
    l = None
    for s in scatter_keys:
        if l is None:
            l = len(joborder[s])
        elif l != len(joborder[s]):
            raise WorkflowException("Length of input arrays must be equal when performing dotproduct scatter.")

    output = {}  # type: Dict[Text,List[Text]]
    for i in process.tool["outputs"]:
        output[i["id"]] = [None] * l

    rc = ReceiveScatterOutput(output_callback, output)

    steps = []
    for n in range(0, l):
        jo = copy.copy(joborder)
        for s in scatter_keys:
            jo[s] = joborder[s][n]

        jo = kwargs["postScatterEval"](jo)

        steps.append(process.job(jo, functools.partial(rc.receive_scatter_output, n), **kwargs))

    rc.setTotal(l)

    return parallel_steps(steps, rc, kwargs)


def nested_crossproduct_scatter(process, joborder, scatter_keys, output_callback, **kwargs):
    # type: (WorkflowJobStep, Dict[Text, Any], List[Text], Callable[..., Any], **Any) -> Generator
    scatter_key = scatter_keys[0]
    l = len(joborder[scatter_key])
    output = {}  # type: Dict[Text,List[Text]]
    for i in process.tool["outputs"]:
        output[i["id"]] = [None] * l

    rc = ReceiveScatterOutput(output_callback, output)

    steps = []
    for n in range(0, l):
        jo = copy.copy(joborder)
        jo[scatter_key] = joborder[scatter_key][n]

        if len(scatter_keys) == 1:
            jo = kwargs["postScatterEval"](jo)
            steps.append(process.job(jo, functools.partial(rc.receive_scatter_output, n), **kwargs))
        else:
            # known bug with mypy, https://github.com/python/mypy/issues/797
            casted = cast(Callable[[Any], Any], functools.partial(rc.receive_scatter_output, n))
            steps.append(nested_crossproduct_scatter(process, jo,
                                                     scatter_keys[1:],
                                                     casted, **kwargs))

    rc.setTotal(l)

    return parallel_steps(steps, rc, kwargs)


def crossproduct_size(joborder, scatter_keys):
    # type: (Dict[Text, Any], List[Text]) -> int
    scatter_key = scatter_keys[0]
    if len(scatter_keys) == 1:
        sum = len(joborder[scatter_key])
    else:
        sum = 0
        for n in range(0, len(joborder[scatter_key])):
            jo = copy.copy(joborder)
            jo[scatter_key] = joborder[scatter_key][n]
            sum += crossproduct_size(joborder, scatter_keys[1:])
    return sum


def flat_crossproduct_scatter(process, joborder, scatter_keys, output_callback, startindex, **kwargs):
    # type: (WorkflowJobStep, Dict[Text, Any], List[Text], Union[ReceiveScatterOutput,Callable[..., Any]], int, **Any) -> Union[List[Generator], Generator]
    scatter_key = scatter_keys[0]
    l = len(joborder[scatter_key])
    rc = None  # type: ReceiveScatterOutput

    if startindex == 0 and not isinstance(output_callback, ReceiveScatterOutput):
        output = {}  # type: Dict[Text,List[Text]]
        for i in process.tool["outputs"]:
            output[i["id"]] = [None] * crossproduct_size(joborder, scatter_keys)
        rc = ReceiveScatterOutput(output_callback, output)
    elif isinstance(output_callback, ReceiveScatterOutput):
        rc = output_callback
    else:
        raise Exception("Unhandled code path. Please report this.")

    steps = []
    put = startindex
    for n in range(0, l):
        jo = copy.copy(joborder)
        jo[scatter_key] = joborder[scatter_key][n]

        if len(scatter_keys) == 1:
            jo = kwargs["postScatterEval"](jo)
            steps.append(process.job(jo, functools.partial(rc.receive_scatter_output, put), **kwargs))
            put += 1
        else:
            add = flat_crossproduct_scatter(process, jo, scatter_keys[1:], rc, put, **kwargs)
            put += len(cast(List[Generator], add))
            steps.extend(add)

    if startindex == 0 and not isinstance(output_callback, ReceiveScatterOutput):
        rc.setTotal(put)
        return parallel_steps(steps, rc, kwargs)
    else:
        return steps<|MERGE_RESOLUTION|>--- conflicted
+++ resolved
@@ -151,12 +151,8 @@
 
 
 class WorkflowJobStep(object):
-<<<<<<< HEAD
-    def __init__(self, step, provObj=None, parent_wf=None):  # type: (Any) -> None
-=======
     def __init__(self, step, provObj=None, parent_wf=None):
         # type: (Any, Any, str, str) -> None
->>>>>>> 9c625f03
         
         self.step = step
         self.tool = step.tool
@@ -165,19 +161,11 @@
         self.completed = False
         self.iterable = None  # type: Iterable
         self.name = uniquename(u"step %s" % shortname(self.id))
-<<<<<<< HEAD
-        if provObj:
-            self.provObj=step.provObj
-            self.parent_wf=step.parent_wf
-    def job(self, joborder, output_callback, provObj=None, **kwargs):
-        # type: (Dict[Text, Text], functools.partial[None], **Any) -> Generator
-=======
         if provObj: 
             self.provObj=step.provObj
             self.parent_wf=step.parent_wf
     def job(self, joborder, output_callback, provObj=None, **kwargs):
         # type: (Dict[Text, Text], functools.partial[None], str, **Any) -> Generator
->>>>>>> 9c625f03
         ## FIXME: Generator[of what?]
         kwargs["part_of"] = self.name
         kwargs["name"] = shortname(self.id)
@@ -186,14 +174,8 @@
             for j in self.step.job(joborder, output_callback, self.provObj,  **kwargs):
                 yield j
         else:
-<<<<<<< HEAD
             for j in self.step.job(joborder, output_callback,  **kwargs):
                 yield j      
-=======
-            for j in self.step.job(joborder, output_callback, **kwargs):
-                yield j
->>>>>>> 9c625f03
-
 
 class WorkflowJob(object):
     def __init__(self, workflow, **kwargs):
@@ -208,10 +190,8 @@
         if kwargs["research_obj"]:
             self.provObj=workflow.provenanceObject
             self.parent_wf=workflow.parent_wf
-<<<<<<< HEAD
-=======
             
->>>>>>> 9c625f03
+            
         self.steps = [WorkflowJobStep(s, self.provObj, self.parent_wf) for s in workflow.steps]
         self.outdir = kwargs.get("outdir")
         self.outdir = tempfile.mkdtemp(prefix=kwargs.get("tmp_outdir_prefix"))
@@ -386,22 +366,17 @@
             step.completed = True
 
     def run(self, ProcessRunID=None,reference_locations=None, **kwargs):
-<<<<<<< HEAD
-=======
         '''
         logs the start of each workflow
         '''
->>>>>>> 9c625f03
+
         _logger.info(u"[%s] start", self.name)
 
 
 
     def job(self, joborder, output_callback, provObj=None, **kwargs):
-<<<<<<< HEAD
-        # type: (Dict[Text, Any], Callable[[Any, Any], Any], **Any) -> Generator
-=======
         # type: (Dict[Text, Any], Callable[[Any, Any], Any], str, **Any) -> Generator
->>>>>>> 9c625f03
+
         self.state = {}
         self.processStatus = "success"
 
@@ -562,11 +537,7 @@
 
 class WorkflowStep(Process):
     def __init__(self, toolpath_object, pos, parentworkflowProv=None, **kwargs):
-<<<<<<< HEAD
-        # type: (Dict[Text, Any], int, **Any) -> None
-=======
         # type: (Dict[Text, Any], int, str, **Any) -> None
->>>>>>> 9c625f03
         if "id" in toolpath_object:
             self.id = toolpath_object["id"]
         else:
