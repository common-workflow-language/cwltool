from __future__ import absolute_import
import copy
import functools
import json
import logging
import random
import tempfile
from collections import namedtuple
from typing import Any, Callable, Dict, Generator, Iterable, List, Text, Union, cast
import schema_salad.validate as validate
from ruamel.yaml.comments import CommentedMap, CommentedSeq
from schema_salad.sourceline import SourceLine, cmap
from . import command_line_tool, expression
from .builder import CONTENT_LIMIT
from .errors import WorkflowException
from .load_tool import load_tool
from .process import Process, shortname, uniquename, get_overrides
from .stdfsaccess import StdFsAccess
from .utils import aslist

import six
from six.moves import range
_logger = logging.getLogger("cwltool")

WorkflowStateItem = namedtuple('WorkflowStateItem', ['parameter', 'value', 'success'])


def defaultMakeTool(toolpath_object,  # type: Dict[Text, Any]
                    **kwargs  # type: Any
                   ):
    # type: (...) -> Process
    if not isinstance(toolpath_object, dict):
        raise WorkflowException(u"Not a dict: '%s'" % toolpath_object)
    if "class" in toolpath_object:
        if toolpath_object["class"] == "CommandLineTool":
            return command_line_tool.CommandLineTool(toolpath_object, **kwargs)
        elif toolpath_object["class"] == "ExpressionTool":
            return command_line_tool.ExpressionTool(toolpath_object, **kwargs)
        elif toolpath_object["class"] == "Workflow":
            return Workflow(toolpath_object, **kwargs)

    raise WorkflowException(
        u"Missing or invalid 'class' field in %s, expecting one of: CommandLineTool, ExpressionTool, Workflow" %
        toolpath_object["id"])


def findfiles(wo, fn=None):  # type: (Any, List) -> List[Dict[Text, Any]]
    if fn is None:
        fn = []
    if isinstance(wo, dict):
        if wo.get("class") == "File":
            fn.append(wo)
            findfiles(wo.get("secondaryFiles", None), fn)
        else:
            for w in wo.values():
                findfiles(w, fn)
    elif isinstance(wo, list):
        for w in wo:
            findfiles(w, fn)
    return fn


def match_types(sinktype, src, iid, inputobj, linkMerge, valueFrom):
    # type: (Union[List[Text],Text], WorkflowStateItem, Text, Dict[Text, Any], Text, Text) -> bool
    if isinstance(sinktype, list):
        # Sink is union type
        for st in sinktype:
            if match_types(st, src, iid, inputobj, linkMerge, valueFrom):
                return True
    elif isinstance(src.parameter["type"], list):
        # Source is union type
        # Check that at least one source type is compatible with the sink.
        original_types = src.parameter["type"]
        for source_type in original_types:
            src.parameter["type"] = source_type
            match = match_types(
                sinktype, src, iid, inputobj, linkMerge, valueFrom)
            if match:
                src.parameter["type"] = original_types
                return True
        src.parameter["type"] = original_types
        return False
    elif linkMerge:
        if iid not in inputobj:
            inputobj[iid] = []
        if linkMerge == "merge_nested":
            inputobj[iid].append(src.value)
        elif linkMerge == "merge_flattened":
            if isinstance(src.value, list):
                inputobj[iid].extend(src.value)
            else:
                inputobj[iid].append(src.value)
        else:
            raise WorkflowException(u"Unrecognized linkMerge enum '%s'" % linkMerge)
        return True
    elif valueFrom is not None or can_assign_src_to_sink(src.parameter["type"], sinktype) or sinktype == "Any":
        # simply assign the value from state to input
        inputobj[iid] = copy.deepcopy(src.value)
        return True
    return False


def check_types(srctype, sinktype, linkMerge, valueFrom):
    # type: (Any, Any, Text, Text) -> Text
    """Check if the source and sink types are "pass", "warning", or "exception".
    """

    if valueFrom:
        return "pass"
    elif not linkMerge:
        if can_assign_src_to_sink(srctype, sinktype, strict=True):
            return "pass"
        elif can_assign_src_to_sink(srctype, sinktype, strict=False):
            return "warning"
        else:
            return "exception"
    elif linkMerge == "merge_nested":
        return check_types({"items": srctype, "type": "array"}, sinktype, None, None)
    elif linkMerge == "merge_flattened":
        return check_types(merge_flatten_type(srctype), sinktype, None, None)
    else:
        raise WorkflowException(u"Unrecognized linkMerge enu_m '%s'" % linkMerge)


def merge_flatten_type(src):
    # type: (Any) -> Any
    """Return the merge flattened type of the source type
    """

    if isinstance(src, list):
        return [merge_flatten_type(t) for t in src]
    elif isinstance(src, dict) and src.get("type") == "array":
        return src
    else:
        return {"items": src, "type": "array"}


def can_assign_src_to_sink(src, sink, strict=False):  # type: (Any, Any, bool) -> bool
    """Check for identical type specifications, ignoring extra keys like inputBinding.

    src: admissible source types
    sink: admissible sink types

    In non-strict comparison, at least one source type must match one sink type.
    In strict comparison, all source types must match at least one sink type.
    """

    if src == "Any" or sink == "Any":
        return True
    if isinstance(src, dict) and isinstance(sink, dict):
        if src["type"] == "array" and sink["type"] == "array":
            return can_assign_src_to_sink(src["items"], sink["items"], strict)
        elif src["type"] == "record" and sink["type"] == "record":
            return _compare_records(src, sink, strict)
        return False
    elif isinstance(src, list):
        if strict:
            for t in src:
                if not can_assign_src_to_sink(t, sink):
                    return False
            return True
        else:
            for t in src:
                if can_assign_src_to_sink(t, sink):
                    return True
            return False
    elif isinstance(sink, list):
        for t in sink:
            if can_assign_src_to_sink(src, t):
                return True
        return False
    else:
        return src == sink


def _compare_records(src, sink, strict=False):
    # type: (Dict[Text, Any], Dict[Text, Any], bool) -> bool
    """Compare two records, ensuring they have compatible fields.

    This handles normalizing record names, which will be relative to workflow
    step, so that they can be compared.
    """

    def _rec_fields(rec):  # type: (Dict[Text, Any]) -> Dict[Text, Any]
        out = {}
        for field in rec["fields"]:
            name = shortname(field["name"])
            out[name] = field["type"]
        return out

    srcfields = _rec_fields(src)
    sinkfields = _rec_fields(sink)
    for key in six.iterkeys(sinkfields):
        if (not can_assign_src_to_sink(
                srcfields.get(key, "null"), sinkfields.get(key, "null"), strict)
            and sinkfields.get(key) is not None):
            _logger.info("Record comparison failure for %s and %s\n"
                         "Did not match fields for %s: %s and %s" %
                         (src["name"], sink["name"], key, srcfields.get(key),
                          sinkfields.get(key)))
            return False
    return True


def object_from_state(state, parms, frag_only, supportsMultipleInput, sourceField, incomplete=False):
    # type: (Dict[Text, WorkflowStateItem], List[Dict[Text, Any]], bool, bool, Text, bool) -> Dict[Text, Any]
    inputobj = {}  # type: Dict[Text, Any]
    for inp in parms:
        iid = inp["id"]
        if frag_only:
            iid = shortname(iid)
        if sourceField in inp:
            connections = aslist(inp[sourceField])
            if (len(connections) > 1 and
                not supportsMultipleInput):
                raise WorkflowException(
                    "Workflow contains multiple inbound links to a single "
                    "parameter but MultipleInputFeatureRequirement is not "
                    "declared.")
            for src in connections:
                if src in state and state[src] is not None and (state[src].success == "success" or incomplete):
                    if not match_types(
                            inp["type"], state[src], iid, inputobj,
                            inp.get("linkMerge", ("merge_nested"
                                                  if len(connections) > 1 else None)),
                            valueFrom=inp.get("valueFrom")):
                        raise WorkflowException(
                            u"Type mismatch between source '%s' (%s) and "
                            "sink '%s' (%s)" % (src,
                                                state[src].parameter["type"], inp["id"],
                                                inp["type"]))
                elif src not in state:
                    raise WorkflowException(
                        u"Connect source '%s' on parameter '%s' does not "
                        "exist" % (src, inp["id"]))
                elif not incomplete:
                    return None

        if inputobj.get(iid) is None and "default" in inp:
            inputobj[iid] = copy.copy(inp["default"])

        if iid not in inputobj and ("valueFrom" in inp or incomplete):
            inputobj[iid] = None

        if iid not in inputobj:
            raise WorkflowException(u"Value for %s not specified" % (inp["id"]))
    return inputobj


class WorkflowJobStep(object):
    def __init__(self, step):  # type: (Any) -> None
        self.step = step
        self.tool = step.tool
        self.id = step.id
        self.submitted = False
        self.completed = False
        self.iterable = None  # type: Iterable
        self.name = uniquename(u"step %s" % shortname(self.id))


    def job(self, joborder, output_callback, **kwargs):
        # type: (Dict[Text, Text], functools.partial[None], **Any) -> Generator
        kwargs["part_of"] = self.name
        kwargs["name"] = shortname(self.id)
        _logger.info(u"[%s] start", self.name)

        for j in self.step.job(joborder, output_callback, **kwargs):
            yield j


class WorkflowJob(object):
    def __init__(self, workflow, **kwargs):
        # type: (Workflow, **Any) -> None
        self.workflow = workflow
        self.tool = workflow.tool
        self.steps = [WorkflowJobStep(s) for s in workflow.steps]
        self.state = None  # type: Dict[Text, WorkflowStateItem]
        self.processStatus = None  # type: Text
        self.did_callback = False

        if "outdir" in kwargs:
            self.outdir = kwargs["outdir"]
        elif "tmp_outdir_prefix" in kwargs:
            self.outdir = tempfile.mkdtemp(prefix=kwargs["tmp_outdir_prefix"])
        else:
            # tmp_outdir_prefix defaults to tmp, so this is unlikely to be used
            self.outdir = tempfile.mkdtemp()

        self.name = uniquename(u"workflow %s" % kwargs.get("name", shortname(self.workflow.tool.get("id", "embedded"))))

        _logger.debug(u"[%s] initialized from %s", self.name,
                      self.tool.get("id", "workflow embedded in %s" % kwargs.get("part_of")))

    def do_output_callback(self, final_output_callback):
        # type: (Callable[[Any, Any], Any]) -> None

        supportsMultipleInput = bool(self.workflow.get_requirement("MultipleInputFeatureRequirement")[0])

        try: #
            wo = object_from_state(self.state, self.tool["outputs"], True, supportsMultipleInput, "outputSource",
                                   incomplete=True)
        except WorkflowException as e:
            _logger.error(u"[%s] Cannot collect workflow output: %s", self.name, e)
            wo = {}
            self.processStatus = "permanentFail"

        _logger.info(u"[%s] completed %s", self.name, self.processStatus)

        self.did_callback = True

        final_output_callback(wo, self.processStatus)

    def receive_output(self, step, outputparms, final_output_callback, jobout, processStatus):
        # type: (WorkflowJobStep, List[Dict[Text,Text]], Callable[[Any, Any], Any], Dict[Text,Text], Text) -> None

        for i in outputparms:
            if "id" in i:
                if i["id"] in jobout:
                    self.state[i["id"]] = WorkflowStateItem(i, jobout[i["id"]], processStatus)
                else:
                    _logger.error(u"[%s] Output is missing expected field %s", step.name, i["id"])
                    processStatus = "permanentFail"
        if _logger.isEnabledFor(logging.DEBUG):
            _logger.debug(u"[%s] produced output  %s", step.name, json.dumps(jobout, indent=4))

        if processStatus != "success":
            if self.processStatus != "permanentFail":
                self.processStatus = processStatus

            _logger.warning(u"[%s] completed %s", step.name, processStatus)
        else:
            _logger.info(u"[%s] completed %s", step.name, processStatus)

        step.completed = True
        self.made_progress = True

        completed = sum(1 for s in self.steps if s.completed)
        if completed == len(self.steps):
            self.do_output_callback(final_output_callback)

    def try_make_job(self, step, final_output_callback, **kwargs):
        # type: (WorkflowJobStep, Callable[[Any, Any], Any], **Any) -> Generator

        js_console = kwargs.get("js_console", False)
        debug = kwargs.get("debug", False)
        timeout = kwargs.get("eval_timeout")

        inputparms = step.tool["inputs"]
        outputparms = step.tool["outputs"]

        supportsMultipleInput = bool(self.workflow.get_requirement(
            "MultipleInputFeatureRequirement")[0])

        try:
            inputobj = object_from_state(
                self.state, inputparms, False, supportsMultipleInput, "source")
            if inputobj is None:
                _logger.debug(u"[%s] job step %s not ready", self.name, step.id)
                return

            if step.submitted:
                return
            _logger.info(u"[%s] starting %s", self.name, step.name)

            callback = functools.partial(self.receive_output, step, outputparms, final_output_callback)


            valueFrom = {
                i["id"]: i["valueFrom"] for i in step.tool["inputs"]
                if "valueFrom" in i}
<<<<<<< HEAD
=======

            loadContents = set(i["id"] for i in step.tool["inputs"]
                               if i.get("loadContents"))

>>>>>>> 4c74d063
            if len(valueFrom) > 0 and not bool(self.workflow.get_requirement("StepInputExpressionRequirement")[0]):
                raise WorkflowException(
                    "Workflow step contains valueFrom but StepInputExpressionRequirement not in requirements")

            vfinputs = {shortname(k): v for k, v in six.iteritems(inputobj)}

            def postScatterEval(io):
                # type: (Dict[Text, Any]) -> Dict[Text, Any]
                shortio = {shortname(k): v for k, v in six.iteritems(io)}

                fs_access = (kwargs.get("make_fs_access") or StdFsAccess)("")
                for k, v in io.items():
                    if k in loadContents and v.get("contents") is None:
                        with fs_access.open(v["location"], "rb") as f:
                            v["contents"] = f.read(CONTENT_LIMIT)

                def valueFromFunc(k, v):  # type: (Any, Any) -> Any
                    if k in valueFrom:
                        return expression.do_eval(
                            valueFrom[k], shortio, self.workflow.requirements,
                            None, None, {}, context=v, debug=debug, js_console=js_console, timeout=timeout)
                    else:
                        return v

                return {k: valueFromFunc(k, v) for k, v in io.items()}

            if "scatter" in step.tool:
                scatter = aslist(step.tool["scatter"])
                method = step.tool.get("scatterMethod")
                if method is None and len(scatter) != 1:
                    raise WorkflowException("Must specify scatterMethod when scattering over multiple inputs")
                kwargs["postScatterEval"] = postScatterEval

                tot = 1
                emptyscatter = [shortname(s) for s in scatter if len(inputobj[s]) == 0]
                if emptyscatter:
                    _logger.warning(u"[job %s] Notice: scattering over empty input in '%s'.  All outputs will be empty.", step.name, "', '".join(emptyscatter))

                if method == "dotproduct" or method is None:
                    jobs = dotproduct_scatter(step, inputobj, scatter,
                                              cast(  # known bug with mypy
                                                  # https://github.com/python/mypy/issues/797
                                                  Callable[[Any], Any], callback), **kwargs)
                elif method == "nested_crossproduct":
                    jobs = nested_crossproduct_scatter(step, inputobj,
                                                       scatter, cast(Callable[[Any], Any], callback),
                                                       # known bug in mypy
                                                       # https://github.com/python/mypy/issues/797
                                                       **kwargs)
                elif method == "flat_crossproduct":
                    jobs = cast(Generator,
                                flat_crossproduct_scatter(step, inputobj,
                                                          scatter,
                                                          cast(Callable[[Any], Any],
                                                               # known bug in mypy
                                                               # https://github.com/python/mypy/issues/797
                                                               callback), 0, **kwargs))
            else:
                if _logger.isEnabledFor(logging.DEBUG):
                    _logger.debug(u"[job %s] job input %s", step.name, json.dumps(inputobj, indent=4))

                inputobj = postScatterEval(inputobj)

                if _logger.isEnabledFor(logging.DEBUG):
                    _logger.info(u"[job %s] evaluated job input to %s", step.name, json.dumps(inputobj, indent=4))
                jobs = step.job(inputobj, callback, **kwargs)

            step.submitted = True

            for j in jobs:
                yield j
        except WorkflowException:
            raise
        except Exception:
            _logger.exception("Unhandled exception")
            self.processStatus = "permanentFail"
            step.completed = True

    def run(self, document=None, WorkflowRunID=None, ProcessProvActivity=None,reference_locations=None, **kwargs):
        _logger.info(u"[%s] start", self.name)



    def job(self, joborder, output_callback, **kwargs):
        # type: (Dict[Text, Any], Callable[[Any, Any], Any], **Any) -> Generator
        self.state = {}
        self.processStatus = "success"

        if "outdir" in kwargs:
            del kwargs["outdir"]

        for e, i in enumerate(self.tool["inputs"]):
            with SourceLine(self.tool["inputs"], e, WorkflowException, _logger.isEnabledFor(logging.DEBUG)):
                iid = shortname(i["id"])
                if iid in joborder:
                    self.state[i["id"]] = WorkflowStateItem(i, copy.deepcopy(joborder[iid]), "success")
                elif "default" in i:
                    self.state[i["id"]] = WorkflowStateItem(i, copy.deepcopy(i["default"]), "success")
                else:
                    raise WorkflowException(
                        u"Input '%s' not in input object and does not have a default value." % (i["id"]))


        for s in self.steps:

            for out in s.tool["outputs"]:
                self.state[out["id"]] = None

        completed = 0
        while completed < len(self.steps):
            self.made_progress = False

            for step in self.steps:
                if kwargs.get("on_error", "stop") == "stop" and self.processStatus != "success":
                    break

                if not step.submitted:
                    try:
                        step.iterable = self.try_make_job(step, output_callback, **kwargs)
                    except WorkflowException as e:
                        _logger.error(u"[%s] Cannot make job: %s", step.name, e)
                        _logger.debug("", exc_info=True)
                        self.processStatus = "permanentFail"

                if step.iterable:
                    try:
                        for newjob in step.iterable:
                            if kwargs.get("on_error", "stop") == "stop" and self.processStatus != "success":
                                break
                            if newjob:
                                self.made_progress = True
                                yield newjob
                            else:
                                break
                    except WorkflowException as e:
                        _logger.error(u"[%s] Cannot make job: %s", step.name, e)
                        _logger.debug("", exc_info=True)
                        self.processStatus = "permanentFail"

            completed = sum(1 for s in self.steps if s.completed)

            if not self.made_progress and completed < len(self.steps):
                if self.processStatus != "success":
                    break
                else:
                    yield None

        if not self.did_callback:
            self.do_output_callback(output_callback) #could have called earlier on line 336;
            #depends which one comes first. All steps are completed or all outputs have beend produced.



class Workflow(Process):
    def __init__(self, toolpath_object, **kwargs):
        # type: (Dict[Text, Any], **Any) -> None
        super(Workflow, self).__init__(toolpath_object, **kwargs)

        kwargs["requirements"] = self.requirements
        kwargs["hints"] = self.hints

        makeTool = kwargs.get("makeTool")
        self.steps = []  # type: List[WorkflowStep]
        validation_errors = []
        for n, step in enumerate(self.tool.get("steps", [])):
            try:
                self.steps.append(WorkflowStep(step, n, **kwargs))
            except validate.ValidationException as v:
                if _logger.isEnabledFor(logging.DEBUG):
                    _logger.exception("Validation failed at")
                validation_errors.append(v)

        if validation_errors:
            raise validate.ValidationException("\n".join(str(v) for v in validation_errors))

        random.shuffle(self.steps)

        # statically validate data links instead of doing it at runtime.
        workflow_inputs = self.tool["inputs"]
        workflow_outputs = self.tool["outputs"]

        step_inputs = []  # type: List[Any]
        step_outputs = []  # type: List[Any]
        for step in self.steps:
            step_inputs.extend(step.tool["inputs"])
            step_outputs.extend(step.tool["outputs"])

        static_checker(workflow_inputs, workflow_outputs, step_inputs, step_outputs)


    def job(self,
            job_order,  # type: Dict[Text, Text]
            output_callbacks,  # type: Callable[[Any, Any], Any]
            **kwargs  # type: Any
            ):
        # type: (...) -> Generator[Any, None, None]
        builder = self._init_job(job_order, **kwargs)
        wj = WorkflowJob(self, **kwargs)
        yield wj

        kwargs["part_of"] = u"workflow %s" % wj.name
        kwargs["toplevel"] = False

        for w in wj.job(builder.job, output_callbacks, **kwargs):
            yield w

    def visit(self, op):
        op(self.tool)
        for s in self.steps:
            s.visit(op)


def static_checker(workflow_inputs, workflow_outputs, step_inputs, step_outputs):
    # type: (List[Dict[Text, Any]], List[Dict[Text, Any]], List[Dict[Text, Any]], List[Dict[Text, Any]]) -> None
    """Check if all source and sink types of a workflow are compatible before run time.
    """

    # source parameters: workflow_inputs and step_outputs
    # sink parameters: step_inputs and workflow_outputs

    # make a dictionary of source parameters, indexed by the "id" field
    src_parms = workflow_inputs + step_outputs
    src_dict = {}
    for parm in src_parms:
        src_dict[parm["id"]] = parm

    step_inputs_val = check_all_types(src_dict, step_inputs, "source")
    workflow_outputs_val = check_all_types(src_dict, workflow_outputs, "outputSource")

    warnings = step_inputs_val["warning"] + workflow_outputs_val["warning"]
    exceptions = step_inputs_val["exception"] + workflow_outputs_val["exception"]

    warning_msgs = []
    exception_msgs = []
    for warning in warnings:
        src = warning.src
        sink = warning.sink
        linkMerge = warning.linkMerge
        msg = SourceLine(src, "type").makeError(
            "Source '%s' of type %s is partially incompatible"
            % (shortname(src["id"]), json.dumps(src["type"]))) + "\n" + \
            SourceLine(sink, "type").makeError(
            "  with sink '%s' of type %s"
            % (shortname(sink["id"]), json.dumps(sink["type"])))
        if linkMerge:
            msg += "\n" + SourceLine(sink).makeError("  source has linkMerge method %s" % linkMerge)
        warning_msgs.append(msg)
    for exception in exceptions:
        src = exception.src
        sink = exception.sink
        linkMerge = exception.linkMerge
        msg = SourceLine(src, "type").makeError(
            "Source '%s' of type %s is incompatible"
            % (shortname(src["id"]), json.dumps(src["type"]))) + "\n" + \
            SourceLine(sink, "type").makeError(
            "  with sink '%s' of type %s"
            % (shortname(sink["id"]), json.dumps(sink["type"])))
        if linkMerge:
            msg += "\n" + SourceLine(sink).makeError("  source has linkMerge method %s" % linkMerge)
        exception_msgs.append(msg)

    for sink in step_inputs:
        if ('null' != sink["type"] and 'null' not in sink["type"]
            and "source" not in sink and "default" not in sink and "valueFrom" not in sink):
            msg = SourceLine(sink).makeError(
                "Required parameter '%s' does not have source, default, or valueFrom expression"
                % shortname(sink["id"]))
            exception_msgs.append(msg)

    all_warning_msg = "\n".join(warning_msgs)
    all_exception_msg = "\n".join(exception_msgs)

    if warnings:
        _logger.warning("Workflow checker warning:\n%s" % all_warning_msg)
    if exceptions:
        raise validate.ValidationException(all_exception_msg)


SrcSink = namedtuple("SrcSink", ["src", "sink", "linkMerge"])

def check_all_types(src_dict, sinks, sourceField):
    # type: (Dict[Text, Any], List[Dict[Text, Any]], Text) -> Dict[Text, List[SrcSink]]
    # sourceField is either "soure" or "outputSource"
    """Given a list of sinks, check if their types match with the types of their sources.
    """

    validation = {"warning": [], "exception": []}  # type: Dict[Text, List[SrcSink]]
    for sink in sinks:
        if sourceField in sink:
            valueFrom = sink.get("valueFrom")
            if isinstance(sink[sourceField], list):
                srcs_of_sink = [src_dict[parm_id] for parm_id in sink[sourceField]]
                linkMerge = sink.get("linkMerge", ("merge_nested"
                                                   if len(sink[sourceField]) > 1 else None))
            else:
                parm_id = sink[sourceField]
                srcs_of_sink = [src_dict[parm_id]]
                linkMerge = None
            for src in srcs_of_sink:
                check_result = check_types(src["type"], sink["type"], linkMerge, valueFrom)
                if check_result == "warning":
                    validation["warning"].append(SrcSink(src, sink, linkMerge))
                elif check_result == "exception":
                    validation["exception"].append(SrcSink(src, sink, linkMerge))
    return validation


class WorkflowStep(Process):
    def __init__(self, toolpath_object, pos, **kwargs):
        # type: (Dict[Text, Any], int, **Any) -> None
        if "id" in toolpath_object:
            self.id = toolpath_object["id"]
        else:
            self.id = "#step" + Text(pos)

        kwargs["requirements"] = (kwargs.get("requirements", []) +
                                  toolpath_object.get("requirements", []) +
                                  get_overrides(kwargs.get("overrides", []), self.id).get("requirements", []))
        kwargs["hints"] = kwargs.get("hints", []) + toolpath_object.get("hints", [])

        try:
            if isinstance(toolpath_object["run"], dict):
                self.embedded_tool = kwargs.get("makeTool")(toolpath_object["run"], **kwargs)
            else:
                self.embedded_tool = load_tool(
                    toolpath_object["run"], kwargs.get("makeTool"), kwargs,
                    enable_dev=kwargs.get("enable_dev"),
                    strict=kwargs.get("strict"),
                    fetcher_constructor=kwargs.get("fetcher_constructor"),
                    resolver=kwargs.get("resolver"),
                    overrides=kwargs.get("overrides"))
        except validate.ValidationException as v:
            raise WorkflowException(
                u"Tool definition %s failed validation:\n%s" %
                (toolpath_object["run"], validate.indent(str(v))))

        validation_errors = []
        self.tool = toolpath_object = copy.deepcopy(toolpath_object)
        bound = set()
        for stepfield, toolfield in (("in", "inputs"), ("out", "outputs")):
            toolpath_object[toolfield] = []
            for n, step_entry in enumerate(toolpath_object[stepfield]):
                if isinstance(step_entry, six.string_types):
                    param = CommentedMap()  # type: CommentedMap
                    inputid = step_entry
                else:
                    param = CommentedMap(six.iteritems(step_entry))
                    inputid = step_entry["id"]

                shortinputid = shortname(inputid)
                found = False
                for tool_entry in self.embedded_tool.tool[toolfield]:
                    frag = shortname(tool_entry["id"])
                    if frag == shortinputid:
                        #if the case that the step has a default for a parameter,
                        #we do not want the default of the tool to override it
                        step_default = None
                        if "default" in param and "default" in tool_entry:
                            step_default = param["default"]
                        param.update(tool_entry)
                        if step_default is not None:
                            param["default"] = step_default
                        found = True
                        bound.add(frag)
                        break
                if not found:
                    if stepfield == "in":
                        param["type"] = "Any"
                    else:
                        validation_errors.append(
                            SourceLine(self.tool["out"], n).makeError(
                                "Workflow step output '%s' does not correspond to" % shortname(step_entry))
                            + "\n" + SourceLine(self.embedded_tool.tool, "outputs").makeError(
                                "  tool output (expected '%s')" % (
                                    "', '".join(
                                        [shortname(tool_entry["id"]) for tool_entry in
                                         self.embedded_tool.tool[toolfield]]))))
                param["id"] = inputid
                param.lc.line = toolpath_object[stepfield].lc.data[n][0]
                param.lc.col = toolpath_object[stepfield].lc.data[n][1]
                param.lc.filename = toolpath_object[stepfield].lc.filename
                toolpath_object[toolfield].append(param)

        missing = []
        for i, tool_entry in enumerate(self.embedded_tool.tool["inputs"]):
            if shortname(tool_entry["id"]) not in bound:
                if "null" not in tool_entry["type"] and "default" not in tool_entry:
                    missing.append(shortname(tool_entry["id"]))

        if missing:
            validation_errors.append(SourceLine(self.tool, "in").makeError(
                "Step is missing required parameter%s '%s'" % ("s" if len(missing) > 1 else "", "', '".join(missing))))

        if validation_errors:
            raise validate.ValidationException("\n".join(validation_errors))

        super(WorkflowStep, self).__init__(toolpath_object, **kwargs)

        if self.embedded_tool.tool["class"] == "Workflow":
            (feature, _) = self.get_requirement("SubworkflowFeatureRequirement")
            if not feature:
                raise WorkflowException(
                    "Workflow contains embedded workflow but SubworkflowFeatureRequirement not in requirements")

        if "scatter" in self.tool:
            (feature, _) = self.get_requirement("ScatterFeatureRequirement")
            if not feature:
                raise WorkflowException("Workflow contains scatter but ScatterFeatureRequirement not in requirements")

            inputparms = copy.deepcopy(self.tool["inputs"])
            outputparms = copy.deepcopy(self.tool["outputs"])
            scatter = aslist(self.tool["scatter"])

            method = self.tool.get("scatterMethod")
            if method is None and len(scatter) != 1:
                raise validate.ValidationException("Must specify scatterMethod when scattering over multiple inputs")

            inp_map = {i["id"]: i for i in inputparms}
            for s in scatter:
                if s not in inp_map:
                    raise validate.ValidationException(
                        SourceLine(self.tool, "scatter").makeError(u"Scatter parameter '%s' does not correspond to an input parameter of this "
                                                                   u"step, expecting '%s'" % (shortname(s), "', '".join(shortname(k) for k in inp_map.keys()))))

                inp_map[s]["type"] = {"type": "array", "items": inp_map[s]["type"]}

            if self.tool.get("scatterMethod") == "nested_crossproduct":
                nesting = len(scatter)
            else:
                nesting = 1

            for r in range(0, nesting):
                for op in outputparms:
                    op["type"] = {"type": "array", "items": op["type"]}
            self.tool["inputs"] = inputparms
            self.tool["outputs"] = outputparms

    def receive_output(self, output_callback, jobout, processStatus):
        # type: (Callable[...,Any], Dict[Text, Text], Text) -> None
        output = {}
        for i in self.tool["outputs"]:
            field = shortname(i["id"])
            if field in jobout:
                output[i["id"]] = jobout[field]
            else:
                processStatus = "permanentFail"
        output_callback(output, processStatus)

    def job(self,
            job_order,  # type: Dict[Text, Text]
            output_callbacks,  # type: Callable[[Any, Any], Any]
            **kwargs  # type: Any
            ):
        # type: (...) -> Generator[Any, None, None]
        for i in self.tool["inputs"]:
            p = i["id"]
            field = shortname(p)
            job_order[field] = job_order[i["id"]]
            del job_order[i["id"]]

        try:
            for t in self.embedded_tool.job(job_order,
                                            functools.partial(
                                                self.receive_output,
                                                output_callbacks),
                                            **kwargs):
                yield t
        except WorkflowException:
            _logger.error(u"Exception on step '%s'", kwargs.get("name"))
            raise
        except Exception as e:
            _logger.exception("Unexpected exception")
            raise WorkflowException(Text(e))

    def visit(self, op):
        self.embedded_tool.visit(op)


class ReceiveScatterOutput(object):
    def __init__(self, output_callback, dest):
        # type: (Callable[..., Any], Dict[Text,List[Text]]) -> None
        self.dest = dest
        self.completed = 0
        self.processStatus = u"success"
        self.total = None  # type: int
        self.output_callback = output_callback

    def receive_scatter_output(self, index, jobout, processStatus):
        # type: (int, Dict[Text, Text], Text) -> None
        for k, v in jobout.items():
            self.dest[k][index] = v

        if processStatus != "success":
            if self.processStatus != "permanentFail":
                self.processStatus = processStatus

        self.completed += 1

        if self.completed == self.total:
            self.output_callback(self.dest, self.processStatus)

    def setTotal(self, total):  # type: (int) -> None
        self.total = total
        if self.completed == self.total:
            self.output_callback(self.dest, self.processStatus)


def parallel_steps(steps, rc, kwargs):  # type: (List[Generator], ReceiveScatterOutput, Dict[str, Any]) -> Generator
    while rc.completed < rc.total:
        made_progress = False
        for index in range(len(steps)):
            step = steps[index]
            if kwargs.get("on_error", "stop") == "stop" and rc.processStatus != "success":
                break
            try:
                for j in step:
                    if kwargs.get("on_error", "stop") == "stop" and rc.processStatus != "success":
                        break
                    if j:
                        made_progress = True
                        yield j
                    else:
                        break
            except WorkflowException as e:
                _logger.error(u"Cannot make scatter job: %s", e)
                _logger.debug("", exc_info=True)
                rc.receive_scatter_output(index, {}, "permanentFail")
        if not made_progress and rc.completed < rc.total:
            yield None


def dotproduct_scatter(process, joborder, scatter_keys, output_callback, **kwargs):
    # type: (WorkflowJobStep, Dict[Text, Any], List[Text], Callable[..., Any], **Any) -> Generator
    l = None
    for s in scatter_keys:
        if l is None:
            l = len(joborder[s])
        elif l != len(joborder[s]):
            raise WorkflowException("Length of input arrays must be equal when performing dotproduct scatter.")

    output = {}  # type: Dict[Text,List[Text]]
    for i in process.tool["outputs"]:
        output[i["id"]] = [None] * l

    rc = ReceiveScatterOutput(output_callback, output)

    steps = []
    for n in range(0, l):
        jo = copy.copy(joborder)
        for s in scatter_keys:
            jo[s] = joborder[s][n]

        jo = kwargs["postScatterEval"](jo)

        steps.append(process.job(jo, functools.partial(rc.receive_scatter_output, n), **kwargs))

    rc.setTotal(l)

    return parallel_steps(steps, rc, kwargs)


def nested_crossproduct_scatter(process, joborder, scatter_keys, output_callback, **kwargs):
    # type: (WorkflowJobStep, Dict[Text, Any], List[Text], Callable[..., Any], **Any) -> Generator
    scatter_key = scatter_keys[0]
    l = len(joborder[scatter_key])
    output = {}  # type: Dict[Text,List[Text]]
    for i in process.tool["outputs"]:
        output[i["id"]] = [None] * l

    rc = ReceiveScatterOutput(output_callback, output)

    steps = []
    for n in range(0, l):
        jo = copy.copy(joborder)
        jo[scatter_key] = joborder[scatter_key][n]

        if len(scatter_keys) == 1:
            jo = kwargs["postScatterEval"](jo)
            steps.append(process.job(jo, functools.partial(rc.receive_scatter_output, n), **kwargs))
        else:
            # known bug with mypy, https://github.com/python/mypy/issues/797
            casted = cast(Callable[[Any], Any], functools.partial(rc.receive_scatter_output, n))
            steps.append(nested_crossproduct_scatter(process, jo,
                                                     scatter_keys[1:],
                                                     casted, **kwargs))

    rc.setTotal(l)

    return parallel_steps(steps, rc, kwargs)


def crossproduct_size(joborder, scatter_keys):
    # type: (Dict[Text, Any], List[Text]) -> int
    scatter_key = scatter_keys[0]
    if len(scatter_keys) == 1:
        sum = len(joborder[scatter_key])
    else:
        sum = 0
        for n in range(0, len(joborder[scatter_key])):
            jo = copy.copy(joborder)
            jo[scatter_key] = joborder[scatter_key][n]
            sum += crossproduct_size(joborder, scatter_keys[1:])
    return sum


def flat_crossproduct_scatter(process, joborder, scatter_keys, output_callback, startindex, **kwargs):
    # type: (WorkflowJobStep, Dict[Text, Any], List[Text], Union[ReceiveScatterOutput,Callable[..., Any]], int, **Any) -> Union[List[Generator], Generator]
    scatter_key = scatter_keys[0]
    l = len(joborder[scatter_key])
    rc = None  # type: ReceiveScatterOutput

    if startindex == 0 and not isinstance(output_callback, ReceiveScatterOutput):
        output = {}  # type: Dict[Text,List[Text]]
        for i in process.tool["outputs"]:
            output[i["id"]] = [None] * crossproduct_size(joborder, scatter_keys)
        rc = ReceiveScatterOutput(output_callback, output)
    elif isinstance(output_callback, ReceiveScatterOutput):
        rc = output_callback
    else:
        raise Exception("Unhandled code path. Please report this.")

    steps = []
    put = startindex
    for n in range(0, l):
        jo = copy.copy(joborder)
        jo[scatter_key] = joborder[scatter_key][n]

        if len(scatter_keys) == 1:
            jo = kwargs["postScatterEval"](jo)
            steps.append(process.job(jo, functools.partial(rc.receive_scatter_output, put), **kwargs))
            put += 1
        else:
            add = flat_crossproduct_scatter(process, jo, scatter_keys[1:], rc, put, **kwargs)
            put += len(cast(List[Generator], add))
            steps.extend(add)

    if startindex == 0 and not isinstance(output_callback, ReceiveScatterOutput):
        rc.setTotal(put)
        return parallel_steps(steps, rc, kwargs)
    else:
        return steps<|MERGE_RESOLUTION|>--- conflicted
+++ resolved
@@ -368,13 +368,10 @@
             valueFrom = {
                 i["id"]: i["valueFrom"] for i in step.tool["inputs"]
                 if "valueFrom" in i}
-<<<<<<< HEAD
-=======
 
             loadContents = set(i["id"] for i in step.tool["inputs"]
                                if i.get("loadContents"))
 
->>>>>>> 4c74d063
             if len(valueFrom) > 0 and not bool(self.workflow.get_requirement("StepInputExpressionRequirement")[0]):
                 raise WorkflowException(
                     "Workflow step contains valueFrom but StepInputExpressionRequirement not in requirements")
