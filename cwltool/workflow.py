--- conflicted
+++ resolved
@@ -29,10 +29,6 @@
 from .software_requirements import (  # pylint: disable=unused-import
     DependenciesConfiguration)
 from .stdfsaccess import StdFsAccess
-<<<<<<< HEAD
-from .utils import aslist
-=======
->>>>>>> 12871141
 from .provenance import create_researchObject, create_ProvProfile
 from .utils import DEFAULT_TMP_PREFIX, aslist, json_dumps
 from . import context
