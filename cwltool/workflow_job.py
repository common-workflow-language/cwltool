--- conflicted
+++ resolved
@@ -386,14 +386,10 @@
     incomplete: bool = False,
 ) -> Optional[CWLObjectType]:
     inputobj = {}  # type: CWLObjectType
-<<<<<<< HEAD
     for s in state.keys():
         if hasattr(state[s], "value"):
             inputobj[s] = state[s].value
-    for inp in parms:
-=======
     for inp in params:
->>>>>>> 7a058fed
         iid = original_id = cast(str, inp["id"])
         if frag_only:
             iid = shortname(iid)
