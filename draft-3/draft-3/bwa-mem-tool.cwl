--- conflicted
+++ resolved
@@ -42,13 +42,7 @@
 baseCommand: [bwa, mem]
 
 arguments:
-<<<<<<< HEAD
-  - valueFrom:
-      engine: "node-engine.cwl"
-      script: "$resources.cores"
-=======
-  - valueFrom: $(inputs.allocatedResources.cores)
->>>>>>> b0701278
+  - valueFrom: $(runtime.cores)
     position: 1
     prefix: -t
 
