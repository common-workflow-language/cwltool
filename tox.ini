[tox]
envlist =
  py{27,35,36,37,38}-lint,
  py{27,35,36,37,38}-unit,
  py{27,35,36,37,38}-bandit,
  py{35,36,36,37,38}-mypy{2,3},
  py27-pipconflictchecker,
  py27-lint-readme,
  py27-pydocstyle

skipsdist = True
skip_missing_interpreters = True

[travis]
python =
  2.7: py27
  3.5: py35
  3.6: py36
  3.7: py37
  3.8-dev: py38

[testenv]
description =
  py{27,35,36,37,38}-unit: Run the unit tests
  py{27,35,36,37,38}-lint: Lint the Python code
  py{27,35,36,37,38}-bandit: Search for common security issues
  py{27,35,36,37,38}-mypy{2,3}: Check for type safety

passenv =
  CI
  TRAVIS
  TRAVIS_*
  PROOT_NO_SECCOMP
deps =
  -rrequirements.txt
  py{27,35,36,37,38}-unit: codecov
  py{27,35,36,37,38}-unit: pytest-xdist<1.28.0
  py{27,35,36,37,38}-unit: pytest-cov
  py{27,35,36,37,38}-unit: -rtest-requirements.txt
  py{27,35,36,37,38}-unit: galaxy-lib
  py{27,35,36,37,38}-lint: flake8
  py{27,35,36,37,38}-bandit: bandit
<<<<<<< HEAD
  py{35,36,36,37,38}-mypy{2,3}: mypy==0.710
=======
  py{35,36,36,37,38}-mypy{2,3}: mypy==0.720
>>>>>>> 1a2603ce

setenv =
  py{27,35,36,37,38}-unit: LC_ALL = C

commands =
  py{27,35,36,37,38}-unit: python -m pip install -U pip setuptools wheel
  py{27,35,36,37,38}-unit: python -m pip install -e .[deps]
  py{27,35,36,37,38}-unit: python -m pip install -rtest-requirements.txt
  py{27,35,36,37,38}-unit: coverage run --parallel-mode -m pytest --strict {posargs}
  py{27,35,36,37,38}-unit: coverage combine
  py{27,35,36,37,38}-unit: coverage report
  py{27,35,36,37,38}-unit: coverage xml
  py{27,35,36,37,38}-unit: codecov --file coverage.xml
  py{27,35,36,37,38}-bandit: bandit -r cwltool
  py{27,35,36,37,38}-lint: flake8 schema_salad setup.py
  py{35,36,36,37,38}-mypy2: make mypy2
  py{35,36,36,37,38}-mypy3: make mypy3

whitelist_externals =
  py{27,35,36,37,38}-lint: flake8
  py{35,36,36,37,38}-mypy{2,3}: make

[testenv:py27-pipconflictchecker]
description = Ensure that there are no dependency version conflicts
commands = pipconflictchecker
whitelist_externals = pipconflictchecker
deps =
  pip-conflict-checker
  pip==9.0.3

[testenv:py27-lint-readme]
description = Lint the README.rst->.md conversion
commands =
  python setup.py sdist
  python setup.py bdist_wheel
  twine check dist/*
deps =
    twine
    wheel
    readme_renderer[md]

[testenv:py27-pydocstyle]
description = docstring style checker
whitelist_externals = make
commands = make diff_pydocstyle_report
deps =
    pydocstyle
    diff-cover<|MERGE_RESOLUTION|>--- conflicted
+++ resolved
@@ -40,11 +40,7 @@
   py{27,35,36,37,38}-unit: galaxy-lib
   py{27,35,36,37,38}-lint: flake8
   py{27,35,36,37,38}-bandit: bandit
-<<<<<<< HEAD
-  py{35,36,36,37,38}-mypy{2,3}: mypy==0.710
-=======
   py{35,36,36,37,38}-mypy{2,3}: mypy==0.720
->>>>>>> 1a2603ce
 
 setenv =
   py{27,35,36,37,38}-unit: LC_ALL = C
