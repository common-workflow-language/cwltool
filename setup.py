--- conflicted
+++ resolved
@@ -19,119 +19,6 @@
 NEEDS_PYTEST = {"pytest", "test", "ptr"}.intersection(sys.argv)
 PYTEST_RUNNER = ["pytest-runner", "pytest-cov"] if NEEDS_PYTEST else []
 
-<<<<<<< HEAD
-if sys.version_info < (3, 0):
-    print("""
-DEPRECATION: Python 2.7 will reach the end of its life on January 1st, 2020.
-Please upgrade your Python as the Python 2.7 version of cwltool won't be
-maintained after that date.
-""", file=sys.stderr)
-
-setup(name='cwltool',
-      version='1.0',
-      description='Common workflow language reference implementation',
-      long_description=open(README).read(),
-      long_description_content_type="text/x-rst",
-      author='Common workflow language working group',
-      author_email='common-workflow-language@googlegroups.com',
-      url="https://github.com/common-workflow-language/cwltool",
-      download_url="https://github.com/common-workflow-language/cwltool",
-      # platforms='',  # empty as is conveyed by the classifier below
-      # license='',  # empty as is conveyed by the classifier below
-      packages=["cwltool", 'cwltool.tests'],
-      package_dir={'cwltool.tests': 'tests'},
-      package_data={'cwltool': [
-          'schemas/v1.0/*.yml',
-          'schemas/v1.0/*.md',
-          'schemas/v1.0/salad/schema_salad/metaschema/*.yml',
-          'schemas/v1.0/salad/schema_salad/metaschema/*.md',
-          'schemas/v1.1.0-dev1/*.yml',
-          'schemas/v1.1.0-dev1/*.md',
-          'schemas/v1.1.0-dev1/salad/schema_salad/metaschema/*.yml',
-          'schemas/v1.1.0-dev1/salad/schema_salad/metaschema/*.md',
-          'schemas/v1.1/*.yml',
-          'schemas/v1.1/*.md',
-          'schemas/v1.1/salad/schema_salad/metaschema/*.yml',
-          'schemas/v1.1/salad/schema_salad/metaschema/*.md',
-          'schemas/v1.2.0-dev1/*.yml',
-          'schemas/v1.2.0-dev1/*.md',
-          'schemas/v1.2.0-dev1/salad/schema_salad/metaschema/*.yml',
-          'schemas/v1.2.0-dev1/salad/schema_salad/metaschema/*.md',
-          'cwlNodeEngine.js',
-          'cwlNodeEngineJSConsole.js',
-          'extensions.yml',
-          'hello.simg']},
-      include_package_data=True,
-      install_requires=[
-          'setuptools',
-          'requests >= 2.6.1',  # >= 2.6.1 to workaround
-          # https://github.com/ionrock/cachecontrol/issues/137
-          'ruamel.yaml >= 0.12.4, <= 0.16',
-          'rdflib >= 4.2.2, < 4.3.0',
-          'shellescape >= 3.4.1, < 3.5',
-          'schema-salad >= 4.5, < 5',
-          'mypy-extensions',
-          'six >= 1.9.0',  # >= 1.9.0 required by prov
-          'psutil',
-          'scandir',
-          'prov == 1.5.1',
-          'bagit >= 1.6.4',
-          'typing-extensions',
-          'coloredlogs',
-          'future >= 0.16',
-          'pathlib2 != 2.3.1'
-      ],
-      extras_require={
-          ':os.name=="posix" and python_version<"3.5"': ['subprocess32 >= 3.5.0'],
-          ':python_version<"3.6"': ['typing >= 3.5.3'],
-          'deps': ["galaxy-tool-util"],
-          'docs': ["sphinx >= 2.2", "sphinx-rtd-theme"],
-      },
-      python_requires='>=2.7, !=3.0.*, !=3.1.*, !=3.2.*, !=3.3.*, <4',
-      setup_requires=PYTEST_RUNNER,
-      test_suite='tests',
-      tests_require=['pytest < 4.3.0', 'mock >= 2.0.0', 'pytest-mock >= 1.10.0',
-                     'arcp >= 0.2.0', 'rdflib-jsonld >= 0.4.0'],
-      entry_points={
-          'console_scripts': ["cwltool=cwltool.main:run"]
-      },
-      zip_safe=True,
-      cmdclass={'egg_info': Tagger},
-      classifiers=[
-          'Development Status :: 5 - Production/Stable',
-          'Environment :: Console',
-          'Intended Audience :: Developers',
-          'Intended Audience :: Science/Research',
-          'Intended Audience :: Healthcare Industry',
-          'License :: OSI Approved :: Apache Software License',
-          'Natural Language :: English',
-          'Operating System :: MacOS :: MacOS X',
-          'Operating System :: POSIX',
-          'Operating System :: POSIX :: Linux',
-          'Operating System :: OS Independent',
-          'Operating System :: Microsoft :: Windows',
-          'Operating System :: Microsoft :: Windows :: Windows 10',
-          'Operating System :: Microsoft :: Windows :: Windows 8.1',
-          # 'Operating System :: Microsoft :: Windows :: Windows 8',  # not tested
-          # 'Operating System :: Microsoft :: Windows :: Windows 7',  # not tested
-          'Programming Language :: Python :: 2',
-          'Programming Language :: Python :: 2.7',
-          'Programming Language :: Python :: 3',
-          'Programming Language :: Python :: 3.5',
-          'Programming Language :: Python :: 3.6',
-          'Programming Language :: Python :: 3.7',
-          'Programming Language :: Python :: 3.8',
-          'Topic :: Scientific/Engineering',
-          'Topic :: Scientific/Engineering :: Bio-Informatics',
-          'Topic :: Scientific/Engineering :: Astronomy',
-          'Topic :: Scientific/Engineering :: Atmospheric Science',
-          'Topic :: Scientific/Engineering :: Information Analysis',
-          'Topic :: Scientific/Engineering :: Medical Science Apps.',
-          'Topic :: System :: Distributed Computing',
-          'Topic :: Utilities',
-      ]
-     )
-=======
 setup(
     name="cwltool",
     version="2.0",
@@ -232,5 +119,4 @@
         "Topic :: System :: Distributed Computing",
         "Topic :: Utilities",
     ],
-)
->>>>>>> 4fd5ca5a
+)