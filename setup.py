#!/usr/bin/env python3
"""Setup for the reference implementation of the CWL standards."""
import glob
import os
import sys
import warnings
from typing import TYPE_CHECKING, Any

from setuptools import Extension, setup

if TYPE_CHECKING:
    from typing_extensions import TypeGuard

if os.name == "nt":
    warnings.warn(
        "The CWL reference runner (cwltool) no longer supports running "
        "CWL workflows natively on MS Windows as its previous MS Windows "
        "support was incomplete and untested. Instead, please see "
        "https://pypi.org/project/cwltool/#ms-windows-users "
        "for instructions on running cwltool via "
        "Windows Subsystem for Linux 2 (WSL2). If don't need to execute "
        "CWL documents, then you can ignore this warning, but please "
        "consider migrating to https://pypi.org/project/cwl-utils/ "
        "for your CWL document processing needs.",
        stacklevel=1,
    )


def _is_list_of_setuptools_extension(items: list[Any]) -> "TypeGuard[list[Extension]]":
    return all(isinstance(item, Extension) for item in items)


def _find_package_data(base: str, globs: list[str], root: str = "cwltool") -> list[str]:
    """
    Find all interesting data files, for setup(package_data=).

    Arguments:
      root:  The directory to search in.
      globs: A list of glob patterns to accept files.
    """
    rv_dirs = [root for root, dirs, files in os.walk(base)]
    rv = []
    for rv_dir in rv_dirs:
        files = []
        for pat in globs:
            files += glob.glob(os.path.join(rv_dir, pat))
        if not files:
            continue
        rv.extend([os.path.relpath(f, root) for f in files])
    return rv


SETUP_DIR = os.path.dirname(__file__)
README = os.path.join(SETUP_DIR, "README.rst")

NEEDS_PYTEST = {"pytest", "test", "ptr"}.intersection(sys.argv)
PYTEST_RUNNER = ["pytest-runner", "pytest-cov"] if NEEDS_PYTEST else []
USE_MYPYC = False
# To compile with mypyc, a mypyc checkout must be present on the PYTHONPATH
if len(sys.argv) > 1 and sys.argv[1] == "--use-mypyc":
    sys.argv.pop(1)
    USE_MYPYC = True
if os.getenv("CWLTOOL_USE_MYPYC", None) == "1":
    USE_MYPYC = True

if USE_MYPYC:
    mypyc_skiplist = tuple(
        os.path.join("cwltool", x)
        for x in (
            "context.py",  # monkeypatching
            "__init__.py",
            "loghandler.py",  # so we can monkeypatch the logger from tests
            "__main__.py",
            "cwlprov/__init__.py",
            "cuda.py",  # for monkeypatch
            "run_job.py",
            "procgenerator.py",  # for ProcessGenerator
            "cwlprov/writablebagfile.py",  # WritableBag is having issues
            "stdfsaccess.py",  # StdFsAccess needs to be subclassable
        )
    )

    everything = [os.path.join("cwltool", x) for x in _find_package_data("cwltool", ["*.py"])]
    # Start with all the .py files
    all_real_pys = [
        x for x in everything if not x.startswith(os.path.join("mypy", "typeshed") + os.sep)
    ]
    # Strip out anything in our skiplist
    mypyc_targets = [x for x in all_real_pys if x not in mypyc_skiplist]

    # Strip out any test code
    mypyc_targets = [x for x in mypyc_targets if not x.startswith("tests" + os.sep)]

    mypyc_targets.sort()

    from mypyc.build import mypycify

    opt_level = os.getenv("MYPYC_OPT_LEVEL", "3")
    debug_level = os.getenv("MYPYC_DEBUG_LEVEL", "1")
    force_multifile = os.getenv("MYPYC_MULTI_FILE", "") == "1"
    ext_modules = mypycify(
        mypyc_targets,
        opt_level=opt_level,
        debug_level=debug_level,
        multi_file=force_multifile,
    )
else:
    ext_modules = []

assert _is_list_of_setuptools_extension(ext_modules), "Expected mypycify to use setuptools"

setup(
    name="cwltool",
    description="Common workflow language reference implementation",
    long_description=open(README).read(),
    long_description_content_type="text/x-rst",
    author="Common workflow language working group",
    author_email="common-workflow-language@googlegroups.com",
    url="https://github.com/common-workflow-language/cwltool",
    download_url="https://github.com/common-workflow-language/cwltool",
    ext_modules=ext_modules,
    # platforms='',  # empty as is conveyed by the classifier below
    # license='',  # empty as is conveyed by the classifier below
    packages=[
        "cwltool",
        "cwltool.cwlprov",
        "cwltool.jshint",
        "cwltool.rdfqueries",
        "cwltool.schemas",
        "cwltool.tests",
        "cwltool.tests.checker_wf",
        "cwltool.tests.input_deps",
        "cwltool.tests.loop",
        "cwltool.tests.override",
        "cwltool.tests.reloc",
        "cwltool.tests.subgraph",
        "cwltool.tests.test_deps_env",
        "cwltool.tests.test_deps_env.modulefiles",
        "cwltool.tests.tmp1.tmp2.tmp3",
        "cwltool.tests.tmp4.alpha",
        "cwltool.tests.trs",
        "cwltool.tests.wf",
        "cwltool.tests.wf.generator",
        "cwltool.tests.wf.indir",
        "cwltool.tests.wf.operation",
    ],
    package_dir={"cwltool.tests": "tests"},
    include_package_data=True,
    install_requires=[
        "requests >= 2.6.1",  # >= 2.6.1 to workaround
        # https://github.com/ionrock/cachecontrol/issues/137
        "ruamel.yaml >= 0.16, < 0.19",
        "rdflib >= 4.2.2, < 7.2.0",
        "schema-salad >= 8.9, < 9",
        "prov == 1.5.1",
        "mypy-extensions",
        "psutil >= 5.6.6",
        "coloredlogs",
<<<<<<< HEAD
        "pydot >= 1.4.1",
        "argcomplete",
=======
        "pydot >= 1.4.1, <3",
        "argcomplete >= 1.12.0",
>>>>>>> 0418dabe
        "pyparsing != 3.0.2",  # breaks --print-dot (pydot) https://github.com/pyparsing/pyparsing/issues/319
        "cwl-utils >= 0.32",
        "spython >= 0.3.0",
        "rich-argparse",
    ],
    extras_require={
        "deps": [
            "galaxy-tool-util>=22.1.2,!=23.0.1,!=23.0.2,!=23.0.3,!=23.0.4,!=23.0.5,<24.3",
            "galaxy-util <24.3",
        ],
    },
    python_requires=">=3.9, <3.14",
    use_scm_version=True,
    setup_requires=PYTEST_RUNNER + ["setuptools_scm>=8.0.4,<9"],
    test_suite="tests",
    tests_require=[
        "bagit >= 1.6.4, < 1.9",
        "pytest >= 6.2, < 8.5",
        "mock >= 2.0.0",
        "pytest-mock >= 1.10.0",
        "pytest-httpserver",
        "arcp >= 0.2.0",
    ],
    entry_points={"console_scripts": ["cwltool=cwltool.main:run"]},
    zip_safe=True,
    classifiers=[
        "Development Status :: 5 - Production/Stable",
        "Environment :: Console",
        "Intended Audience :: Developers",
        "Intended Audience :: Science/Research",
        "Intended Audience :: Healthcare Industry",
        "License :: OSI Approved :: Apache Software License",
        "Natural Language :: English",
        "Operating System :: MacOS :: MacOS X",
        "Operating System :: POSIX",
        "Operating System :: POSIX :: Linux",
        "Programming Language :: Python :: 3",
        "Programming Language :: Python :: 3.9",
        "Programming Language :: Python :: 3.10",
        "Programming Language :: Python :: 3.11",
        "Programming Language :: Python :: 3.12",
        "Programming Language :: Python :: 3.13",
        "Topic :: Scientific/Engineering",
        "Topic :: Scientific/Engineering :: Bio-Informatics",
        "Topic :: Scientific/Engineering :: Astronomy",
        "Topic :: Scientific/Engineering :: Atmospheric Science",
        "Topic :: Scientific/Engineering :: Information Analysis",
        "Topic :: Scientific/Engineering :: Medical Science Apps.",
        "Topic :: System :: Distributed Computing",
        "Topic :: Utilities",
    ],
)<|MERGE_RESOLUTION|>--- conflicted
+++ resolved
@@ -156,13 +156,8 @@
         "mypy-extensions",
         "psutil >= 5.6.6",
         "coloredlogs",
-<<<<<<< HEAD
         "pydot >= 1.4.1",
-        "argcomplete",
-=======
-        "pydot >= 1.4.1, <3",
         "argcomplete >= 1.12.0",
->>>>>>> 0418dabe
         "pyparsing != 3.0.2",  # breaks --print-dot (pydot) https://github.com/pyparsing/pyparsing/issues/319
         "cwl-utils >= 0.32",
         "spython >= 0.3.0",
