#!/usr/bin/env python
"""Setup for the reference implementation of the CWL standards."""
from __future__ import print_function
import os
import sys

import setuptools.command.egg_info as egg_info_cmd
from setuptools import setup

SETUP_DIR = os.path.dirname(__file__)
README = os.path.join(SETUP_DIR, 'README.rst')

try:
    import gittaggers

    Tagger = gittaggers.EggInfoFromGit
except ImportError:
    Tagger = egg_info_cmd.egg_info

NEEDS_PYTEST = {'pytest', 'test', 'ptr'}.intersection(sys.argv)
PYTEST_RUNNER = ['pytest-runner', 'pytest-cov'] if NEEDS_PYTEST else []

if sys.version_info < (3, 0):
    print("""
DEPRECATION: Python 2.7 will reach the end of its life on January 1st, 2020.
Please upgrade your Python as the Python 2.7 version of cwltool won't be
maintained after that date.
""", file=sys.stderr)

setup(name='cwltool',
      version='1.0',
      description='Common workflow language reference implementation',
      long_description=open(README).read(),
      long_description_content_type="text/x-rst",
      author='Common workflow language working group',
      author_email='common-workflow-language@googlegroups.com',
      url="https://github.com/common-workflow-language/cwltool",
      download_url="https://github.com/common-workflow-language/cwltool",
      # platforms='',  # empty as is conveyed by the classifier below
      # license='',  # empty as is conveyed by the classifier below
      packages=["cwltool", 'cwltool.tests'],
      package_dir={'cwltool.tests': 'tests'},
      package_data={'cwltool': [
          'schemas/v1.0/*.yml',
          'schemas/v1.0/*.md',
          'schemas/v1.0/salad/schema_salad/metaschema/*.yml',
          'schemas/v1.0/salad/schema_salad/metaschema/*.md',
          'schemas/v1.1.0-dev1/*.yml',
          'schemas/v1.1.0-dev1/*.md',
          'schemas/v1.1.0-dev1/salad/schema_salad/metaschema/*.yml',
          'schemas/v1.1.0-dev1/salad/schema_salad/metaschema/*.md',
          'schemas/v1.1/*.yml',
          'schemas/v1.1/*.md',
          'schemas/v1.1/salad/schema_salad/metaschema/*.yml',
          'schemas/v1.1/salad/schema_salad/metaschema/*.md',
          'schemas/v1.2.0-dev1/*.yml',
          'schemas/v1.2.0-dev1/*.md',
          'schemas/v1.2.0-dev1/salad/schema_salad/metaschema/*.yml',
          'schemas/v1.2.0-dev1/salad/schema_salad/metaschema/*.md',
          'cwlNodeEngine.js',
          'cwlNodeEngineJSConsole.js',
          'extensions.yml',
          'hello.simg']},
      include_package_data=True,
      install_requires=[
          'setuptools',
          'requests >= 2.6.1',  # >= 2.6.1 to workaround
          # https://github.com/ionrock/cachecontrol/issues/137
<<<<<<< HEAD
          #'ruamel.yaml >= 0.12.4, <= 0.15.77',
          'ruamel.yaml >= 0.15.77',
=======
          'ruamel.yaml >= 0.12.4, <= 0.16',
>>>>>>> efb40a81
          'rdflib >= 4.2.2, < 4.3.0',
          'shellescape >= 3.4.1, < 3.5',
          'schema-salad >= 4.5, < 5',
          'mypy-extensions',
          'six >= 1.9.0',  # >= 1.9.0 required by prov
          'psutil',
          'scandir',
          'prov == 1.5.1',
          'bagit >= 1.6.4',
          'typing-extensions',
          'coloredlogs',
          'future >= 0.16',
          'pathlib2 != 2.3.1'
      ],
      extras_require={
          ':os.name=="posix" and python_version<"3.5"': ['subprocess32 >= 3.5.0'],
          ':python_version<"3.6"': ['typing >= 3.5.3'],
          'deps': ["galaxy-tool-util"],
          'docs': ["sphinx >= 2.2", "sphinx-rtd-theme"],
      },
      python_requires='>=2.7, !=3.0.*, !=3.1.*, !=3.2.*, !=3.3.*, <4',
      setup_requires=PYTEST_RUNNER,
      test_suite='tests',
      tests_require=['pytest < 4.3.0', 'mock >= 2.0.0', 'pytest-mock >= 1.10.0',
                     'arcp >= 0.2.0', 'rdflib-jsonld >= 0.4.0'],
      entry_points={
          'console_scripts': ["cwltool=cwltool.main:run"]
      },
      zip_safe=True,
      cmdclass={'egg_info': Tagger},
      classifiers=[
          'Development Status :: 5 - Production/Stable',
          'Environment :: Console',
          'Intended Audience :: Developers',
          'Intended Audience :: Science/Research',
          'Intended Audience :: Healthcare Industry',
          'License :: OSI Approved :: Apache Software License',
          'Natural Language :: English',
          'Operating System :: MacOS :: MacOS X',
          'Operating System :: POSIX',
          'Operating System :: POSIX :: Linux',
          'Operating System :: OS Independent',
          'Operating System :: Microsoft :: Windows',
          'Operating System :: Microsoft :: Windows :: Windows 10',
          'Operating System :: Microsoft :: Windows :: Windows 8.1',
          # 'Operating System :: Microsoft :: Windows :: Windows 8',  # not tested
          # 'Operating System :: Microsoft :: Windows :: Windows 7',  # not tested
          'Programming Language :: Python :: 2',
          'Programming Language :: Python :: 2.7',
          'Programming Language :: Python :: 3',
          'Programming Language :: Python :: 3.5',
          'Programming Language :: Python :: 3.6',
          'Programming Language :: Python :: 3.7',
          'Programming Language :: Python :: 3.8',
          'Topic :: Scientific/Engineering',
          'Topic :: Scientific/Engineering :: Bio-Informatics',
          'Topic :: Scientific/Engineering :: Astronomy',
          'Topic :: Scientific/Engineering :: Atmospheric Science',
          'Topic :: Scientific/Engineering :: Information Analysis',
          'Topic :: Scientific/Engineering :: Medical Science Apps.',
          'Topic :: System :: Distributed Computing',
          'Topic :: Utilities',
      ]
     )<|MERGE_RESOLUTION|>--- conflicted
+++ resolved
@@ -66,12 +66,7 @@
           'setuptools',
           'requests >= 2.6.1',  # >= 2.6.1 to workaround
           # https://github.com/ionrock/cachecontrol/issues/137
-<<<<<<< HEAD
-          #'ruamel.yaml >= 0.12.4, <= 0.15.77',
-          'ruamel.yaml >= 0.15.77',
-=======
           'ruamel.yaml >= 0.12.4, <= 0.16',
->>>>>>> efb40a81
           'rdflib >= 4.2.2, < 4.3.0',
           'shellescape >= 3.4.1, < 3.5',
           'schema-salad >= 4.5, < 5',
