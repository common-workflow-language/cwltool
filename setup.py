--- conflicted
+++ resolved
@@ -43,16 +43,12 @@
                                 'cwlNodeEngine.js']},
       install_requires=[
           'setuptools',
-          'requests>=1.0',
-          'ruamel.yaml == 0.12.4',
+          'requests >= 1.0',
+          'ruamel.yaml >= 0.12.4, < 0.12.5',
           'rdflib >= 4.2.0, < 4.3.0',
-          'shellescape',
-<<<<<<< HEAD
-          'schema-salad >= 2.0',
-=======
-          'schema-salad >= 1.21.20161206204028, < 2',
->>>>>>> aeba354d
-          'typing >= 3.5.2',
+          'shellescape >= 3.4.1, < 3.5',
+          'schema-salad >= 2.1, < 3',
+          'typing >= 3.5.2, < 3.6',
           'cwltest >= 1.0.20160907111242'],
       test_suite='tests',
       tests_require=[],
