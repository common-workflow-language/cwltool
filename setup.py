#!/usr/bin/env python
"""Setup for the reference implementation of the CWL standards."""
from __future__ import print_function
import os
import sys

import setuptools.command.egg_info as egg_info_cmd
from setuptools import setup

SETUP_DIR = os.path.dirname(__file__)
README = os.path.join(SETUP_DIR, 'README.rst')

try:
    import gittaggers

    Tagger = gittaggers.EggInfoFromGit
except ImportError:
    Tagger = egg_info_cmd.egg_info

NEEDS_PYTEST = {'pytest', 'test', 'ptr'}.intersection(sys.argv)
PYTEST_RUNNER = ['pytest-runner', 'pytest-cov'] if NEEDS_PYTEST else []

if sys.version_info < (3, 0):
    print("""
DEPRECATION: Python 2.7 will reach the end of its life on January 1st, 2020.
Please upgrade your Python as the Python 2.7 version of cwltool won't be
maintained after that date.
""", file=sys.stderr)

setup(name='cwltool',
      version='1.0',
      description='Common workflow language reference implementation',
      long_description=open(README).read(),
      long_description_content_type="text/x-rst",
      author='Common workflow language working group',
      author_email='common-workflow-language@googlegroups.com',
      url="https://github.com/common-workflow-language/cwltool",
      download_url="https://github.com/common-workflow-language/cwltool",
      # platforms='',  # empty as is conveyed by the classifier below
      # license='',  # empty as is conveyed by the classifier below
      packages=["cwltool", 'cwltool.tests'],
      package_dir={'cwltool.tests': 'tests'},
      package_data={'cwltool': [
          'schemas/v1.0/*.yml',
          'schemas/v1.0/*.md',
          'schemas/v1.0/salad/schema_salad/metaschema/*.yml',
          'schemas/v1.0/salad/schema_salad/metaschema/*.md',
          'schemas/v1.1.0-dev1/*.yml',
          'schemas/v1.1.0-dev1/*.md',
          'schemas/v1.1.0-dev1/salad/schema_salad/metaschema/*.yml',
          'schemas/v1.1.0-dev1/salad/schema_salad/metaschema/*.md',
          'schemas/v1.1/*.yml',
          'schemas/v1.1/*.md',
          'schemas/v1.1/salad/schema_salad/metaschema/*.yml',
          'schemas/v1.1/salad/schema_salad/metaschema/*.md',
          'cwlNodeEngine.js',
          'cwlNodeEngineJSConsole.js',
          'extensions.yml',
          'hello.simg']},
      include_package_data=True,
      install_requires=[
          'setuptools',
          'requests >= 2.6.1',  # >= 2.6.1 to workaround
          # https://github.com/ionrock/cachecontrol/issues/137
          'ruamel.yaml >= 0.12.4, <= 0.15.96',
          'rdflib >= 4.2.2, < 4.3.0',
          'shellescape >= 3.4.1, < 3.5',
<<<<<<< HEAD
          'schema-salad >= 4.3, < 5',
=======
          'schema-salad >= 4.5, < 5',
>>>>>>> 665141f3
          'mypy-extensions',
          'six >= 1.9.0',  # >= 1.9.0 required by prov
          'psutil',
          'scandir',
          'prov == 1.5.1',
          'bagit >= 1.6.4',
          'typing-extensions',
          'coloredlogs',
          'future',
      ],
      extras_require={
          ':os.name=="posix" and python_version<"3.5"': ['subprocess32 >= 3.5.0'],
          ':python_version<"3"': ['pathlib2 == 2.3.2'],
          ':python_version<"3.6"': ['typing >= 3.5.3'],
          'deps': ["galaxy-lib >= 17.09.9, <= 18.9.2 "]
      },
      python_requires='>=2.7, !=3.0.*, !=3.1.*, !=3.2.*, !=3.3.*, <4',
      setup_requires=PYTEST_RUNNER,
      test_suite='tests',
      tests_require=['pytest < 4.3.0', 'mock >= 2.0.0', 'pytest-mock >= 1.10.0',
                     'arcp >= 0.2.0', 'rdflib-jsonld >= 0.4.0'],
      entry_points={
          'console_scripts': ["cwltool=cwltool.main:run"]
      },
      zip_safe=True,
      cmdclass={'egg_info': Tagger},
      classifiers=[
          'Development Status :: 5 - Production/Stable',
          'Environment :: Console',
          'Intended Audience :: Developers',
          'Intended Audience :: Science/Research',
          'Intended Audience :: Healthcare Industry',
          'License :: OSI Approved :: Apache Software License',
          'Natural Language :: English',
          'Operating System :: MacOS :: MacOS X',
          'Operating System :: POSIX',
          'Operating System :: POSIX :: Linux',
          'Operating System :: OS Independent',
          'Operating System :: Microsoft :: Windows',
          'Operating System :: Microsoft :: Windows :: Windows 10',
          'Operating System :: Microsoft :: Windows :: Windows 8.1',
          # 'Operating System :: Microsoft :: Windows :: Windows 8',  # not tested
          # 'Operating System :: Microsoft :: Windows :: Windows 7',  # not tested
          'Programming Language :: Python :: 2',
          'Programming Language :: Python :: 2.7',
          'Programming Language :: Python :: 3',
          'Programming Language :: Python :: 3.5',
          'Programming Language :: Python :: 3.6',
          'Programming Language :: Python :: 3.7',
          'Topic :: Scientific/Engineering',
          'Topic :: Scientific/Engineering :: Bio-Informatics',
          'Topic :: Scientific/Engineering :: Astronomy',
          'Topic :: Scientific/Engineering :: Atmospheric Science',
          'Topic :: Scientific/Engineering :: Information Analysis',
          'Topic :: Scientific/Engineering :: Medical Science Apps.',
          'Topic :: System :: Distributed Computing',
          'Topic :: Utilities',
      ]
     )<|MERGE_RESOLUTION|>--- conflicted
+++ resolved
@@ -65,11 +65,7 @@
           'ruamel.yaml >= 0.12.4, <= 0.15.96',
           'rdflib >= 4.2.2, < 4.3.0',
           'shellescape >= 3.4.1, < 3.5',
-<<<<<<< HEAD
-          'schema-salad >= 4.3, < 5',
-=======
           'schema-salad >= 4.5, < 5',
->>>>>>> 665141f3
           'mypy-extensions',
           'six >= 1.9.0',  # >= 1.9.0 required by prov
           'psutil',
