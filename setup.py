--- conflicted
+++ resolved
@@ -62,11 +62,7 @@
           'setuptools',
           'requests >= 2.6.1',  # >= 2.6.1 to workaround
           # https://github.com/ionrock/cachecontrol/issues/137
-<<<<<<< HEAD
           'ruamel.yaml >= 0.12.4, <= 0.15.97',
-=======
-          'ruamel.yaml >= 0.12.4, <= 0.15.96',
->>>>>>> 1a2603ce
           'rdflib >= 4.2.2, < 4.3.0',
           'shellescape >= 3.4.1, < 3.5',
           'schema-salad >= 4.5, < 5',
