#!/usr/bin/env python
import os
import sys

import setuptools.command.egg_info as egg_info_cmd
from setuptools import setup

SETUP_DIR = os.path.dirname(__file__)
README = os.path.join(SETUP_DIR, 'README.rst')

try:
    import gittaggers

    tagger = gittaggers.EggInfoFromGit
except ImportError:
    tagger = egg_info_cmd.egg_info

needs_pytest = {'pytest', 'test', 'ptr'}.intersection(sys.argv)
pytest_runner = ['pytest-runner', 'pytest-cov'] if needs_pytest else []

setup(name='cwltool',
      version='1.0',
      description='Common workflow language reference implementation',
      long_description=open(README).read(),
      author='Common workflow language working group',
      author_email='common-workflow-language@googlegroups.com',
      url="https://github.com/common-workflow-language/cwltool",
      download_url="https://github.com/common-workflow-language/cwltool",
      # platforms='',  # empty as is conveyed by the classifier below
      # license='',  # empty as is conveyed by the classifier below
      packages=["cwltool", 'cwltool.tests'],
      package_dir={'cwltool.tests': 'tests'},
      package_data={'cwltool': ['schemas/draft-2/*.yml',
                                'schemas/draft-3/*.yml',
                                'schemas/draft-3/*.md',
                                'schemas/draft-3/salad/schema_salad/metaschema/*.yml',
                                'schemas/draft-3/salad/schema_salad/metaschema/*.md',
                                'schemas/v1.0/*.yml',
                                'schemas/v1.0/*.md',
                                'schemas/v1.0/salad/schema_salad/metaschema/*.yml',
                                'schemas/v1.0/salad/schema_salad/metaschema/*.md',
                                'schemas/v1.1.0-dev1/*.yml',
                                'schemas/v1.1.0-dev1/*.md',
                                'schemas/v1.1.0-dev1/salad/schema_salad/metaschema/*.yml',
                                'schemas/v1.1.0-dev1/salad/schema_salad/metaschema/*.md',
                                'cwlNodeEngine.js',
                                'cwlNodeEngineJSConsole.js',
                                'extensions.yml',
                                'hello.simg']},
      include_package_data=True,
      install_requires=[
          'setuptools',
          'requests >= 2.4.3',
          'ruamel.yaml >= 0.12.4, < 0.15',
          'rdflib >= 4.2.2, < 4.3.0',
          'shellescape >= 3.4.1, < 3.5',
          'schema-salad >= 2.6.20170927145003, < 3',
          'typing >= 3.5.3',
          'mypy-extensions',
          'six >= 1.8.0',
<<<<<<< HEAD
          'psutil'
=======
          'prov == 1.5.1',
          'bagit >= 1.6.4',
>>>>>>> 977962ec
      ],
      extras_require={
          ':os.name=="posix"': ['subprocess32 >= 3.5.0'],
          ':python_version<"3"': ['pathlib2 == 2.3.2'],
          'deps': ["galaxy-lib >= 17.09.3"]
      },
      python_requires='>=2.7, !=3.0.*, !=3.1.*, !=3.2.*, !=3.3.*, <4',
      setup_requires=[] + pytest_runner,
      test_suite='tests',
      tests_require=['pytest', 'mock >= 2.0.0'],
      entry_points={
          'console_scripts': ["cwltool=cwltool.main:main"]
      },
      zip_safe=True,
      cmdclass={'egg_info': tagger},
      classifiers=[
          'Development Status :: 5 - Production/Stable',
          'Environment :: Console',
          'Intended Audience :: Developers',
          'Intended Audience :: Science/Research',
          'Intended Audience :: Healthcare Industry',
          'License :: OSI Approved :: Apache Software License',
          'Natural Language :: English',
          'Operating System :: MacOS :: MacOS X',
          'Operating System :: POSIX',
          'Operating System :: POSIX :: Linux',
          'Operating System :: OS Independent',
          'Operating System :: Microsoft :: Windows',
          'Operating System :: Microsoft :: Windows :: Windows 10',
          'Operating System :: Microsoft :: Windows :: Windows 8.1',
          # 'Operating System :: Microsoft :: Windows :: Windows 8',  # not tested
          # 'Operating System :: Microsoft :: Windows :: Windows 7',  # not tested
          'Programming Language :: Python :: 2',
          'Programming Language :: Python :: 2.7',
          'Programming Language :: Python :: 3',
          'Programming Language :: Python :: 3.4',
          'Programming Language :: Python :: 3.5',
          'Programming Language :: Python :: 3.6',
          'Topic :: Scientific/Engineering',
          'Topic :: Scientific/Engineering :: Bio-Informatics',
          'Topic :: Scientific/Engineering :: Astronomy',
          'Topic :: Scientific/Engineering :: Atmospheric Science',
          'Topic :: Scientific/Engineering :: Information Analysis',
          'Topic :: Scientific/Engineering :: Medical Science Apps.',
          'Topic :: System :: Distributed Computing',
          'Topic :: Utilities',
      ]
      )<|MERGE_RESOLUTION|>--- conflicted
+++ resolved
@@ -58,12 +58,9 @@
           'typing >= 3.5.3',
           'mypy-extensions',
           'six >= 1.8.0',
-<<<<<<< HEAD
           'psutil'
-=======
           'prov == 1.5.1',
           'bagit >= 1.6.4',
->>>>>>> 977962ec
       ],
       extras_require={
           ':os.name=="posix"': ['subprocess32 >= 3.5.0'],
