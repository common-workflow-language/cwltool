--- conflicted
+++ resolved
@@ -81,13 +81,9 @@
 
       - name: Upload coverage to Codecov
         if: ${{ matrix.step == 'unit' }}
-<<<<<<< HEAD
-        uses: codecov/codecov-action@v4
-=======
         uses: codecov/codecov-action@v5
         with:
           fail_ci_if_error: true
->>>>>>> e4d42b85
         env:
           CODECOV_TOKEN: ${{ secrets.CODECOV_TOKEN }}
 
@@ -221,13 +217,9 @@
           path: |
             **/cwltool_conf*.xml
       - name: Upload coverage to Codecov
-<<<<<<< HEAD
-        uses: codecov/codecov-action@v4
-=======
         uses: codecov/codecov-action@v5
         with:
           fail_ci_if_error: true
->>>>>>> e4d42b85
         env:
           CODECOV_TOKEN: ${{ secrets.CODECOV_TOKEN }}
   release_test:
@@ -310,12 +302,8 @@
       - name: Test with tox
         run: tox
       - name: Upload coverage to Codecov
-<<<<<<< HEAD
-        uses: codecov/codecov-action@v4
-=======
         uses: codecov/codecov-action@v5
         with:
           fail_ci_if_error: true
->>>>>>> e4d42b85
         env:
           CODECOV_TOKEN: ${{ secrets.CODECOV_TOKEN }}