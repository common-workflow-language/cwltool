version: .{build}-{branch}

environment:
  SYSTEMROOT: "C:\\WINDOWS"

  matrix:
    - PYTHON: "C:\\Python27"
      PYTHON_VERSION: "2.7.x"
      PYTHON_ARCH: "32"

    - PYTHON: "C:\\Python27-x64"
      PYTHON_VERSION: "2.7.x"
      PYTHON_ARCH: "64"

    - PYTHON: "C:\\Python34-x64"
      PYTHON_VERSION: "3.4.x"
      PYTHON_ARCH: "64"

    - PYTHON: "C:\\Python35-x64"
      PYTHON_VERSION: "3.5.x"
      PYTHON_ARCH: "64"


install:
  - "SET PATH=%PYTHON%;%PYTHON%\\Scripts;%PATH%"
  - "python --version"
  - "python -c \"import struct; print(struct.calcsize('P') * 8)\""

build_script:
<<<<<<< HEAD
  - "%CMD_IN_ENV% python -m pip install -U setuptools pip"
=======
  - "%CMD_IN_ENV% pip install -U setuptools"
>>>>>>> 8194b56f
  - "%CMD_IN_ENV% pip install ."


test_script:

  - "%CMD_IN_ENV% python setup.py test"

branches:
  only:
    - master<|MERGE_RESOLUTION|>--- conflicted
+++ resolved
@@ -27,11 +27,7 @@
   - "python -c \"import struct; print(struct.calcsize('P') * 8)\""
 
 build_script:
-<<<<<<< HEAD
-  - "%CMD_IN_ENV% python -m pip install -U setuptools pip"
-=======
-  - "%CMD_IN_ENV% pip install -U setuptools"
->>>>>>> 8194b56f
+  - "%CMD_IN_ENV% python -m pip install -U setuptools"
   - "%CMD_IN_ENV% pip install ."
 
 
