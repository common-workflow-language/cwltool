class: CommandLineTool
cwlVersion: v1.0
<<<<<<< HEAD
description: "Reverse each line using the `rev` command then sort."
=======
doc: "Reverse each line using the `rev` command then sort."
>>>>>>> 8d0fe99c
requirements:
  - class: ShellCommandRequirement
inputs:
  - id: input
    type: File
outputs:
  - id: output
    type: File
    outputBinding:
      glob: output.txt

baseCommand: []
arguments:
  - rev
  - {valueFrom: $(inputs.input)}
  - {valueFrom: " | ", shellQuote: false}
  - sort
  - {valueFrom: "> output.txt", shellQuote: false}<|MERGE_RESOLUTION|>--- conflicted
+++ resolved
@@ -1,10 +1,6 @@
 class: CommandLineTool
 cwlVersion: v1.0
-<<<<<<< HEAD
-description: "Reverse each line using the `rev` command then sort."
-=======
 doc: "Reverse each line using the `rev` command then sort."
->>>>>>> 8d0fe99c
 requirements:
   - class: ShellCommandRequirement
 inputs:
