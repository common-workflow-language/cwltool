#
# Simplest example command line program wrapper for the Unix tool "rev".
#
class: CommandLineTool
cwlVersion: v1.0
<<<<<<< HEAD
description: "Reverse each line using the `rev` command"
=======
doc: "Reverse each line using the `rev` command"
>>>>>>> 8d0fe99c

# The "inputs" array defines the structure of the input object that describes
# the inputs to the underlying program.  Here, there is one input field
# defined that will be called "input" and will contain a "File" object.
#
# The input binding indicates that the input value should be turned into a
# command line argument.  In this example inputBinding is an empty object,
# which indicates that the file name should be added to the command line at
# a default location.
inputs:
  input:
    type: File
    inputBinding: {}

# The "outputs" array defines the structure of the output object that
# describes the outputs of the underlying program.  Here, there is one
# output field defined that will be called "output", must be a "File" type,
# and after the program executes, the output value will be the file
# output.txt in the designated output directory.
outputs:
  output:
    type: File
    outputBinding:
      glob: output.txt

# The actual program to execute.
baseCommand: rev

# Specify that the standard output stream must be redirected to a file called
# output.txt in the designated output directory.
stdout: output.txt<|MERGE_RESOLUTION|>--- conflicted
+++ resolved
@@ -3,11 +3,7 @@
 #
 class: CommandLineTool
 cwlVersion: v1.0
-<<<<<<< HEAD
-description: "Reverse each line using the `rev` command"
-=======
 doc: "Reverse each line using the `rev` command"
->>>>>>> 8d0fe99c
 
 # The "inputs" array defines the structure of the input object that describes
 # the inputs to the underlying program.  Here, there is one input field
