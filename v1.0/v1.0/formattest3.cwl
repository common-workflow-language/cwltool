--- conflicted
+++ resolved
@@ -6,11 +6,7 @@
   - gx_edam.ttl
 class: CommandLineTool
 cwlVersion: v1.0
-<<<<<<< HEAD
-description: "Reverse each line using the `rev` command"
-=======
 doc: "Reverse each line using the `rev` command"
->>>>>>> 8d0fe99c
 
 inputs:
   input:
