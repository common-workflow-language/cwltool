import json
import ntpath
import os
import posixpath
import shutil
import sys
import tempfile
from io import open
try:
    import cPickle as pickle
except ImportError:
    import pickle

from six.moves import urllib

import arcp
import pytest
from rdflib import Graph, Literal, Namespace, URIRef
from rdflib.namespace import DC, DCTERMS, RDF

import bagit
# Module to be tested
from cwltool import load_tool, provenance
from cwltool.main import main
from cwltool.resolver import Path
from cwltool.context import RuntimeContext

from .util import get_data, needs_docker, temp_dir, working_directory

# RDF namespaces we'll query for later
ORE = Namespace("http://www.openarchives.org/ore/terms/")
PROV = Namespace("http://www.w3.org/ns/prov#")
RO = Namespace("http://purl.org/wf4ever/ro#")
WFDESC = Namespace("http://purl.org/wf4ever/wfdesc#")
WFPROV = Namespace("http://purl.org/wf4ever/wfprov#")
SCHEMA = Namespace("http://schema.org/")
CWLPROV = Namespace("https://w3id.org/cwl/prov#")
OA = Namespace("http://www.w3.org/ns/oa#")


@pytest.fixture
def folder(tmpdir):
<<<<<<< HEAD
    directory = tempfile.mkdtemp("ro", dir=str(tmpdir))
=======
    directory = str(tmpdir)
>>>>>>> bbe20f54
    if os.environ.get("DEBUG"):
        print("%s folder: %s" % (__loader__.fullname, folder))
    yield directory

    if not os.environ.get("DEBUG"):
        shutil.rmtree(directory)


def cwltool(folder, *args):
    load_tool.loaders = {}
    new_args = ['--provenance', folder]
    new_args.extend(args)
    # Run within a temporary directory to not pollute git checkout
    with temp_dir("cwltool-run") as tmp_dir:
        with working_directory(tmp_dir):
            status = main(new_args)
            assert status == 0, "Failed: cwltool.main(%r)" % (args)

@needs_docker
def test_hello_workflow(folder):
    cwltool(folder, get_data('tests/wf/hello-workflow.cwl'), "--usermessage", "Hello workflow")
    check_provenance(folder)

@needs_docker
def test_hello_single_tool(folder):
    cwltool(folder, get_data('tests/wf/hello_single_tool.cwl'), "--message", "Hello tool")
    check_provenance(folder, single_tool=True)

@needs_docker
def test_revsort_workflow(folder):
    cwltool(folder, get_data('tests/wf/revsort.cwl'), get_data('tests/wf/revsort-job.json'))
    check_output_object(folder)
    check_provenance(folder)

@needs_docker
def test_nested_workflow(folder):
    cwltool(folder, get_data('tests/wf/nested.cwl'))
    check_provenance(folder, nested=True)

@needs_docker
def test_secondary_files_implicit(folder, tmpdir):
    file1 = tmpdir.join("foo1.txt")
    file1idx = tmpdir.join("foo1.txt.idx")

    with open(str(file1), "w", encoding="ascii") as f:
        f.write(u"foo")
    with open(str(file1idx), "w", encoding="ascii") as f:
        f.write(u"bar")

    # secondary will be picked up by .idx
    cwltool(folder, get_data('tests/wf/sec-wf.cwl'), "--file1", str(file1))
    check_provenance(folder, secondary_files=True)
    check_secondary_files(folder)

@needs_docker
def test_secondary_files_explicit(folder, tmpdir):
    orig_tempdir = tempfile.tempdir
    tempfile.tempdir = str(tmpdir)
    # Deliberately do NOT have common basename or extension
    file1 = tempfile.mktemp("foo")
    file1idx = tempfile.mktemp("bar")

    with open(file1, "w", encoding="ascii") as f:
        f.write(u"foo")
    with open(file1idx, "w", encoding="ascii") as f:
        f.write(u"bar")

    # explicit secondaryFiles
    job = {"file1":
           {"class": "File",
            "path": file1,
            "basename": "foo1.txt",
            "secondaryFiles": [
                {
                    "class": "File",
                    "path": file1idx,
                    "basename": "foo1.txt.idx",
                }
            ]
            }
           }
    jobJson = tempfile.mktemp("job.json")
    with open(jobJson, "wb") as fp:
        j = json.dumps(job, ensure_ascii=True)
        fp.write(j.encode("ascii"))

    cwltool(folder, get_data('tests/wf/sec-wf.cwl'), jobJson)
    check_provenance(folder, secondary_files=True)
    check_secondary_files(folder)
    tempfile.tempdir = orig_tempdir

@needs_docker
def test_secondary_files_output(folder):
    # secondary will be picked up by .idx
    cwltool(folder, get_data('tests/wf/sec-wf-out.cwl'))
    check_provenance(folder, secondary_files=True)
    # Skipped, not the same secondary files as above
    #self.check_secondary_files()

@needs_docker
def test_directory_workflow(folder, tmpdir):
    dir2 = tmpdir.join("dir2")
    os.makedirs(str(dir2))
    sha1 = {
        # Expected hashes of ASCII letters (no linefeed)
        # as returned from:
        # for x in a b c ; do echo -n $x | sha1sum ; done
        "a": "86f7e437faa5a7fce15d1ddcb9eaeaea377667b8",
        "b": "e9d71f5ee7c92d6dc9e92ffdad17b8bd49418f98",
        "c": "84a516841ba77a5b4648de2cd0dfcb30ea46dbb4",
    }
    for x in u"abc":
        # Make test files with predictable hashes
        with open(str(dir2.join(x)), "w", encoding="ascii") as f:
            f.write(x)

    cwltool(folder, get_data('tests/wf/directory.cwl'), "--dir", str(dir2))
    check_provenance(folder, directory=True)

    # Output should include ls stdout of filenames a b c on each line
    file_list = os.path.join(
        folder, "data",
        # checksum as returned from:
        # echo -e "a\nb\nc" | sha1sum
        # 3ca69e8d6c234a469d16ac28a4a658c92267c423  -
        "3c",
        "3ca69e8d6c234a469d16ac28a4a658c92267c423")
    assert os.path.isfile(file_list)

    # Input files should be captured by hash value,
    # even if they were inside a class: Directory
    for (l, l_hash) in sha1.items():
        prefix = l_hash[:2]  # first 2 letters
        p = os.path.join(folder, "data", prefix, l_hash)
        assert os.path.isfile(p), "Could not find %s as %s" % (l, p)

def check_output_object(base_path):
    output_obj = os.path.join(base_path, "workflow", "primary-output.json")
    compare_checksum = "sha1$b9214658cc453331b62c2282b772a5c063dbd284"
    compare_location = "../data/b9/b9214658cc453331b62c2282b772a5c063dbd284"
    with open(output_obj) as fp:
        out_json = json.load(fp)
    f1 = out_json["sorted_output"]
    assert f1["checksum"] == compare_checksum
    assert f1["location"] == compare_location


def check_secondary_files(base_path):
    foo_data = os.path.join(
        base_path, "data",
        # checksum as returned from:
        # $ echo -n foo | sha1sum
        # 0beec7b5ea3f0fdbc95d0dd47f3c5bc275da8a33  -
        "0b",
        "0beec7b5ea3f0fdbc95d0dd47f3c5bc275da8a33")
    bar_data = os.path.join(
        base_path, "data", "62", "62cdb7020ff920e5aa642c3d4066950dd1f01f4d")
    assert os.path.isfile(foo_data), "Did not capture file.txt 'foo'"
    assert os.path.isfile(bar_data), "Did not capture secondary file.txt.idx 'bar"

    primary_job = os.path.join(base_path, "workflow", "primary-job.json")
    with open(primary_job) as fp:
        job_json = json.load(fp)
    # TODO: Verify secondaryFile in primary-job.json
    f1 = job_json["file1"]
    assert f1["location"] == "../data/0b/0beec7b5ea3f0fdbc95d0dd47f3c5bc275da8a33"
    assert f1["basename"] == "foo1.txt"

    secondaries = f1["secondaryFiles"]
    assert secondaries
    f1idx = secondaries[0]
    assert f1idx["location"] == "../data/62/62cdb7020ff920e5aa642c3d4066950dd1f01f4d"
    assert f1idx["basename"], "foo1.txt.idx"

def check_provenance(base_path, nested=False, single_tool=False, directory=False,
                     secondary_files=False):
    check_folders(base_path)
    check_bagit(base_path)
    check_ro(base_path, nested=nested)
    check_prov(base_path, nested=nested, single_tool=single_tool, directory=directory,
               secondary_files=secondary_files)

def check_folders(base_path):
    required_folders = [
        "data", "snapshot", "workflow", "metadata", os.path.join("metadata", "provenance")]

    for folder in required_folders:
        assert os.path.isdir(os.path.join(base_path, folder))

def check_bagit(base_path):
    # check bagit structure
    required_files = [
        "bagit.txt", "bag-info.txt", "manifest-sha1.txt",
        "tagmanifest-sha1.txt", "tagmanifest-sha256.txt"]

    for basename in required_files:
        file_path = os.path.join(base_path, basename)
        assert os.path.isfile(file_path)

    bag = bagit.Bag(base_path)
    assert bag.has_oxum()
    (only_manifest, only_fs) = bag.compare_manifests_with_fs()
    assert not list(only_manifest), "Some files only in manifest"
    assert not list(only_fs), "Some files only on file system"
    missing_tagfiles = bag.missing_optional_tagfiles()
    assert not list(missing_tagfiles), "Some files only in tagmanifest"
    bag.validate()
    # TODO: Check other bag-info attributes
    assert arcp.is_arcp_uri(bag.info.get("External-Identifier"))

def find_arcp(base_path):
    # First try to find External-Identifier
    bag = bagit.Bag(base_path)
    ext_id = bag.info.get("External-Identifier")
    if arcp.is_arcp_uri(ext_id):
        return ext_id
    raise Exception("Can't find External-Identifier")

def _arcp2file(base_path, uri):
    parsed = arcp.parse_arcp(uri)
    # arcp URIs, ensure they are local to our RO
    assert parsed.uuid == arcp.parse_arcp(find_arcp(base_path)).uuid,\
    'arcp URI must be local to the research object'

    path = parsed.path[1:]  # Strip first /
    # Convert to local path, in case it uses \ on Windows
    lpath = provenance._convert_path(path, posixpath, os.path)
    return os.path.join(base_path, lpath)

def check_ro(base_path, nested=False):
    manifest_file = os.path.join(base_path, "metadata", "manifest.json")
    assert os.path.isfile(manifest_file), "Can't find " + manifest_file
    arcp_root = find_arcp(base_path)
    base = urllib.parse.urljoin(arcp_root, "metadata/manifest.json")
    g = Graph()

    # Avoid resolving JSON-LD context https://w3id.org/bundle/context
    # so this test works offline
    context = Path(get_data("tests/bundle-context.jsonld")).as_uri()
    with open(manifest_file, "r", encoding="UTF-8") as f:
        jsonld = f.read()
        # replace with file:/// URI
        jsonld = jsonld.replace("https://w3id.org/bundle/context", context)
    g.parse(data=jsonld, format="json-ld", publicID=base)
    if os.environ.get("DEBUG"):
        print("Parsed manifest:\n\n")
        g.serialize(sys.stdout, format="ttl")
    ro = None

    for ro in g.subjects(ORE.isDescribedBy, URIRef(base)):
        break
    assert ro is not None, "Can't find RO with ore:isDescribedBy"

    profile = None
    for dc in g.objects(ro, DCTERMS.conformsTo):
        profile = dc
        break
    assert profile is not None, "Can't find profile with dct:conformsTo"
    assert profile == URIRef(provenance.CWLPROV_VERSION),\
        "Unexpected cwlprov version " + profile

    paths = []
    externals = []
    for aggregate in g.objects(ro, ORE.aggregates):
        if not arcp.is_arcp_uri(aggregate):
            externals.append(aggregate)
            # Won't check external URIs existence here
            # TODO: Check they are not relative!
            continue
        lfile = _arcp2file(base_path, aggregate)
        paths.append(os.path.relpath(lfile, base_path))
        assert os.path.isfile(lfile), "Can't find aggregated " + lfile

    assert paths, "Didn't find any arcp aggregates"
    assert externals, "Didn't find any data URIs"

    for ext in ["provn", "xml", "json", "jsonld", "nt", "ttl"]:
        f = os.path.join("metadata", "provenance", "primary.cwlprov.%s" % ext)
        assert f in paths, "provenance file missing " + f

    for f in [os.path.join("workflow", "primary-job.json"),
              os.path.join("workflow", "packed.cwl"),
              os.path.join("workflow", "primary-output.json")]:
        assert f in paths, "workflow file missing " + f
    # Can't test snapshot/ files directly as their name varies

    # TODO: check urn:hash::sha1 thingies
    # TODO: Check OA annotations

    packed = urllib.parse.urljoin(arcp_root, "/workflow/packed.cwl")
    primary_job = urllib.parse.urljoin(arcp_root, "/workflow/primary-job.json")
    primary_prov_nt = urllib.parse.urljoin(arcp_root, "/metadata/provenance/primary.cwlprov.nt")
    uuid = arcp.parse_arcp(arcp_root).uuid

    highlights = set(g.subjects(OA.motivatedBy, OA.highlighting))
    assert highlights, "Didn't find highlights"
    for h in highlights:
        assert (h, OA.hasTarget, URIRef(packed)) in g

    describes = set(g.subjects(OA.motivatedBy, OA.describing))
    for d in describes:
        assert (d, OA.hasBody, URIRef(arcp_root)) in g
        assert (d, OA.hasTarget, URIRef(uuid.urn)) in g

    linked = set(g.subjects(OA.motivatedBy, OA.linking))
    for l in linked:
        assert (l, OA.hasBody, URIRef(packed)) in g
        assert (l, OA.hasBody, URIRef(primary_job)) in g
        assert (l, OA.hasTarget, URIRef(uuid.urn)) in g

    has_provenance = set(g.subjects(OA.hasBody, URIRef(primary_prov_nt)))
    for p in has_provenance:
        assert (p, OA.hasTarget, URIRef(uuid.urn)) in g
        assert (p, OA.motivatedBy, PROV.has_provenance) in g
        # Check all prov elements are listed
        formats = set()
        for prov in g.objects(p, OA.hasBody):
            assert (prov, DCTERMS.conformsTo, URIRef(provenance.CWLPROV_VERSION)) in g
            # NOTE: DC.format is a Namespace method and does not resolve like other terms
            formats.update(set(g.objects(prov, DC["format"])))
        assert formats, "Could not find media types"
        expected = set(Literal(f) for f in (
            "application/json",
            "application/ld+json",
            "application/n-triples",
            'text/provenance-notation; charset="UTF-8"',
            'text/turtle; charset="UTF-8"',
            "application/xml"
        ))
        assert formats == expected, "Did not match expected PROV media types"

    if nested:
        # Check for additional PROVs
        # Let's try to find the other wf run ID
        otherRuns = set()
        for p in g.subjects(OA.motivatedBy, PROV.has_provenance):
            if (p, OA.hasTarget, URIRef(uuid.urn)) in g:
                continue
            otherRuns.update(set(g.objects(p, OA.hasTarget)))
        assert otherRuns, "Could not find nested workflow run prov annotations"

def check_prov(base_path, nested=False, single_tool=False, directory=False,
               secondary_files=False):
    prov_file = os.path.join(base_path, "metadata", "provenance", "primary.cwlprov.nt")
    assert os.path.isfile(prov_file), "Can't find " + prov_file
    arcp_root = find_arcp(base_path)
    # Note: We don't need to include metadata/provnance in base URI
    # as .nt always use absolute URIs
    g = Graph()
    with open(prov_file, "rb") as f:
        g.parse(file=f, format="nt", publicID=arcp_root)
    if os.environ.get("DEBUG"):
        print("Parsed %s:\n\n" % prov_file)
        g.serialize(sys.stdout, format="ttl")
    runs = set(g.subjects(RDF.type, WFPROV.WorkflowRun))

    # master workflow run URI (as urn:uuid:) should correspond to arcp uuid part
    uuid = arcp.parse_arcp(arcp_root).uuid
    master_run = URIRef(uuid.urn)
    assert master_run in runs, "Can't find run %s in %s" % (master_run, runs)
    # TODO: we should not need to parse arcp, but follow
    # the has_provenance annotations in manifest.json instead

    # run should have been started by a wf engine

    engines = set(g.subjects(RDF.type, WFPROV.WorkflowEngine))
    assert engines, "Could not find WorkflowEngine"
    assert len(engines) == 1, "Found too many WorkflowEngines: %s" % engines
    engine = engines.pop()

    assert (master_run, PROV.wasAssociatedWith, engine) in g, "Wf run not associated with wf engine"
    assert (engine, RDF.type, PROV.SoftwareAgent) in g, "Engine not declared as SoftwareAgent"

    if single_tool:
        activities = set(g.subjects(RDF.type, PROV.Activity))
        assert len(activities) == 1, "Too many activities: %s" % activities
        # single tool exec, there should be no other activities
        # than the tool run
        # (NOTE: the WorkflowEngine is also activity, but not declared explicitly)
    else:
        # Check all process runs were started by the master worklow
        stepActivities = set(g.subjects(RDF.type, WFPROV.ProcessRun))
        # Although semantically a WorkflowEngine is also a ProcessRun,
        # we don't declare that,
        # thus only the step activities should be in this set.
        assert master_run not in stepActivities
        assert stepActivities, "No steps executed in workflow"
        for step in stepActivities:
            # Let's check it was started by the master_run. Unfortunately, unlike PROV-N
            # in PROV-O RDF we have to check through the n-ary qualifiedStart relation
            starts = set(g.objects(step, PROV.qualifiedStart))
            assert starts, "Could not find qualifiedStart of step %s" % step
            assert len(starts) == 1, "Too many qualifiedStart for step %s" % step
            start = starts.pop()
            assert (start, PROV.hadActivity, master_run) in g,\
                "Step activity not started by master activity"
            # Tip: Any nested workflow step executions should not be in this prov file,
            # but in separate file
    if nested:
        # Find some cwlprov.nt the nested workflow is described in
        prov_ids = set(g.objects(predicate=PROV.has_provenance))
        # FIXME: The above is a bit naive and does not check the subject is
        # one of the steps -- OK for now as this is the only case of prov:has_provenance
        assert prov_ids, "Could not find prov:has_provenance from nested workflow"

        nt_uris = [uri for uri in prov_ids if uri.endswith("cwlprov.nt")]
        # TODO: Look up manifest conformsTo and content-type rather than assuming magic filename
        assert nt_uris, "Could not find *.cwlprov.nt"
        # Load into new graph
        g2 = Graph()
        nt_uri = nt_uris.pop()
        with open(_arcp2file(base_path, nt_uri), "rb") as f:
            g2.parse(file=f, format="nt", publicID=nt_uri)
        # TODO: Check g2 statements that it's the same UUID activity inside
        # as in the outer step
    if directory:
        directories = set(g.subjects(RDF.type, RO.Folder))
        assert directories

        for d in directories:
            assert (d, RDF.type, PROV.Dictionary) in g
            assert (d, RDF.type, PROV.Collection) in g
            assert(d, RDF.type, PROV.Entity) in g

            files = set()
            for entry in g.objects(d, PROV.hadDictionaryMember):
                assert (entry, RDF.type, PROV.KeyEntityPair) in g
                # We don't check what that filename is here
                assert set(g.objects(entry, PROV.pairKey))

                # RO:Folder aspect
                assert set(g.objects(entry, RO.entryName))
                assert (d, ORE.aggregates, entry) in g
                assert (entry, RDF.type, RO.FolderEntry) in g
                assert (entry, RDF.type, ORE.Proxy) in g
                assert (entry, ORE.proxyIn, d) in g
                assert (entry, ORE.proxyIn, d) in g

                # Which file?
                entities = set(g.objects(entry, PROV.pairEntity))
                assert entities
                f = entities.pop()
                files.add(f)
                assert (entry, ORE.proxyFor, f) in g
                assert (f, RDF.type, PROV.Entity) in g

            if not files:
                assert (d, RDF.type, PROV.EmptyCollection) in g
                assert (d, RDF.type, PROV.EmptyDictionary) in g
    if secondary_files:
        derivations = set(g.subjects(RDF.type, CWLPROV.SecondaryFile))
        assert derivations
        for der in derivations:
            sec = set(g.subjects(PROV.qualifiedDerivation, der)).pop()
            prim = set(g.objects(der, PROV.entity)).pop()

            # UUID specializes a hash checksum
            assert set(g.objects(sec, PROV.specializationOf))
            # extensions etc.
            sec_basename = set(g.objects(sec, CWLPROV.basename)).pop()
            sec_nameroot = set(g.objects(sec, CWLPROV.nameroot)).pop()
            sec_nameext = set(g.objects(sec, CWLPROV.nameext)).pop()
            assert str(sec_basename) == "%s%s" % (sec_nameroot, sec_nameext)
            # TODO: Check hash data file exist in RO

            # The primary entity should have the same, but different values
            assert set(g.objects(prim, PROV.specializationOf))
            prim_basename = set(g.objects(prim, CWLPROV.basename)).pop()
            prim_nameroot = set(g.objects(prim, CWLPROV.nameroot)).pop()
            prim_nameext = set(g.objects(prim, CWLPROV.nameext)).pop()
            assert str(prim_basename) == "%s%s" % (prim_nameroot, prim_nameext)


valid_path_conversions = [
    ('a\\b\\c', ntpath, posixpath, 'a/b/c'),
    ('a/b/c', posixpath, ntpath, 'a\\b\\c'),
    ('a/b/c', posixpath, posixpath, 'a/b/c'),
    ('a\\b\\c', posixpath, ntpath, 'a\\b\\c')
]

@pytest.mark.parametrize('path,from_type,to_type,expected', valid_path_conversions)
def test_path_conversion(path, expected, from_type, to_type):
    assert provenance._convert_path(path, from_type, to_type) == expected


invalid_path_conversions = [
    ('/absolute/path', posixpath, ntpath),
    ('D:\\absolute\\path', ntpath, posixpath)
]

@pytest.mark.parametrize('path,from_type,to_type', invalid_path_conversions)
def test_failing_path_conversion(path, from_type, to_type):
    with pytest.raises(ValueError):
        provenance._convert_path(path, from_type, to_type)

@pytest.fixture
def research_object():
    re_ob = provenance.ResearchObject()
    yield re_ob
    re_ob.close()

def test_absolute_path_fails(research_object):
    with pytest.raises(ValueError):
        research_object.write_bag_file("/absolute/path/fails")

def test_climboutfails(research_object):
    with pytest.raises(ValueError):
        research_object.write_bag_file("../../outside-ro")

def test_writable_string(research_object):
    with research_object.write_bag_file("file.txt") as file:
        assert file.writable()
        file.write(u"Hello\n")
        # TODO: Check Windows does not modify \n to \r\n here

    sha1 = os.path.join(research_object.folder, "tagmanifest-sha1.txt")
    assert os.path.isfile(sha1)

    with open(sha1, "r", encoding="UTF-8") as sha_file:
        stripped_sha = sha_file.readline().strip()
    assert stripped_sha.endswith("file.txt")
    #stain@biggie:~/src/cwltool$ echo Hello | sha1sum
    #1d229271928d3f9e2bb0375bd6ce5db6c6d348d9  -
    assert stripped_sha.startswith("1d229271928d3f9e2bb0375bd6ce5db6c6d348d9")

    sha256 = os.path.join(research_object.folder, "tagmanifest-sha256.txt")
    assert os.path.isfile(sha256)

    with open(sha256, "r", encoding="UTF-8") as sha_file:
        stripped_sha = sha_file.readline().strip()

    assert stripped_sha.endswith("file.txt")
    #stain@biggie:~/src/cwltool$ echo Hello | sha256sum
    #66a045b452102c59d840ec097d59d9467e13a3f34f6494e539ffd32c1bb35f18  -
    assert stripped_sha.startswith("66a045b452102c59d840ec097d59d9467e13a3f34f6494e539ffd32c1bb35f18")

    sha512 = os.path.join(research_object.folder, "tagmanifest-sha512.txt")
    assert os.path.isfile(sha512)

def test_writable_unicode_string(research_object):
    with research_object.write_bag_file("file.txt") as file:
        assert file.writable()
        file.write(u"Here is a snowman: \u2603 \n")

def test_writable_bytes(research_object):
    string = u"Here is a snowman: \u2603 \n".encode("UTF-8")
    with research_object.write_bag_file("file.txt", encoding=None) as file:
        file.write(string)

def test_data(research_object):
    with research_object.write_bag_file("data/file.txt") as file:
        assert file.writable()
        file.write(u"Hello\n")
    # TODO: Check Windows does not modify \n to \r\n here

    # Because this is under data/ it should add to manifest
    # rather than tagmanifest
    sha1 = os.path.join(research_object.folder, "manifest-sha1.txt")
    assert os.path.isfile(sha1)
    with open(sha1, "r", encoding="UTF-8") as file:
        stripped_sha = file.readline().strip()
        assert stripped_sha.endswith("data/file.txt")

def test_not_seekable(research_object):
    with research_object.write_bag_file("file.txt") as file:
        assert not file.seekable()
        with pytest.raises(IOError):
            file.seek(0)

def test_not_readable(research_object):
    with research_object.write_bag_file("file.txt") as file:
        assert not file.readable()
        with pytest.raises(IOError):
            file.read()

def test_truncate_fails(research_object):
    with research_object.write_bag_file("file.txt") as file:
        file.write(u"Hello there")
        file.truncate()  # OK as we're always at end
        # Will fail because the checksum can't rewind
        with pytest.raises(IOError):
            file.truncate(0)


mod_validness = [
    # Taken from "Some sample ORCID iDs" on
    # https://support.orcid.org/knowledgebase/articles/116780-structure-of-the-orcid-identifier
    ("0000-0002-1825-0097", True),
    ("0000-0001-5109-3700", True),
    ("0000-0002-1694-233X", True),
    # dashes optional
    ("0000000218250097", True),
    ("0000000151093700", True),
    ("000000021694233X", True),
    # do not fail on missing digits
    ("0002-1694-233X", True),
    # Swap check-digits around to force error
    ("0000-0002-1825-009X", False),
    ("0000-0001-5109-3707", False),
    ("0000-0002-1694-2330", False)
]

@pytest.mark.parametrize('mod11,valid', mod_validness)
def test_check_mod_11_2(mod11, valid):
    assert provenance._check_mod_11_2(mod11) == valid


orcid_uris = [
    # https://orcid.org/ (Expected form)
    ("https://orcid.org/0000-0002-1694-233X", "https://orcid.org/0000-0002-1694-233X"),
    # orcid.org
    ("http://orcid.org/0000-0002-1694-233X", "https://orcid.org/0000-0002-1694-233X"),
    # just the number
    ("0000-0002-1825-0097", "https://orcid.org/0000-0002-1825-0097"),
    # lower-case X is OK (and fixed)
    ("https://orcid.org/0000-0002-1694-233x", "https://orcid.org/0000-0002-1694-233X"),
    # upper-case ORCID.ORG is OK.. (and fixed)
    ("https://ORCID.ORG/0000-0002-1694-233X", "https://orcid.org/0000-0002-1694-233X"),
    # Unicode string (Python 2)
    (u"https://orcid.org/0000-0002-1694-233X", "https://orcid.org/0000-0002-1694-233X")
]

@pytest.mark.parametrize('orcid,expected', orcid_uris)
def test_valid_orcid(orcid, expected):
    assert provenance._valid_orcid(orcid) == expected


invalid_orcids = [
    # missing digit fails (even if checksum is correct)
    "0002-1694-2332",
    # Wrong checkdigit fails
    "https://orcid.org/0000-0002-1694-2332",
    "0000-0002-1694-2332",
    # Missing dashes fails (although that's OK for checksum)
    "https://orcid.org/000000021694233X",
    "000000021694233X",
    # Wrong hostname fails
    "https://example.org/0000-0002-1694-233X",
    # Wrong protocol fails
    "ftp://orcid.org/0000-0002-1694-233X",
    # Trying to be clever fails (no URL parsing!)
    "https://orcid.org:443/0000-0002-1694-233X",
    "http://orcid.org:80/0000-0002-1694-233X",
    # Empty string is not really valid
    ""
]

@pytest.mark.parametrize('orcid', invalid_orcids)
def test_invalid_orcid(orcid):
    with pytest.raises(ValueError):
        provenance._valid_orcid(orcid)

def test_whoami():
    username, fullname = provenance._whoami()
    assert username and isinstance(username, str)
    assert fullname is not None and isinstance(fullname, str)

def test_research_object():
    # TODO: Test ResearchObject methods
    pass

# Reasearch object may need to be pickled (for Toil)
def test_research_object_picklability(research_object):
    assert pickle.dumps(research_object) is not None<|MERGE_RESOLUTION|>--- conflicted
+++ resolved
@@ -40,11 +40,7 @@
 
 @pytest.fixture
 def folder(tmpdir):
-<<<<<<< HEAD
     directory = tempfile.mkdtemp("ro", dir=str(tmpdir))
-=======
-    directory = str(tmpdir)
->>>>>>> bbe20f54
     if os.environ.get("DEBUG"):
         print("%s folder: %s" % (__loader__.fullname, folder))
     yield directory
