--- conflicted
+++ resolved
@@ -1,12 +1,9 @@
 import os.path
 import tempfile
-<<<<<<< HEAD
 import os
-=======
 
 import pytest
 
->>>>>>> 5b947685
 from cwltool.main import main
 from cwltool import load_tool
 from .util import (get_data, get_windows_safe_factory, windows_needs_docker,
@@ -24,7 +21,6 @@
 @needs_docker
 def test_iwdr_permutations():
     load_tool.loaders = {}
-<<<<<<< HEAD
     saved_tempdir = tempfile.tempdir
     with temp_dir() as misc:
         tempfile.tempdir = os.path.realpath(misc)
@@ -61,48 +57,12 @@
                                                  '--sixth', sixth,
                                                  '--seventh', seventh,
                                                  '--eighth', eighth]) == 0)
-=======
-    with temp_dir() as fifth:
-        with temp_dir() as sixth:
-            with temp_dir() as seventh:
-                with temp_dir() as eighth:
-                    with temp_dir() as firstdir:
-                        first_name = os.path.join(firstdir, "first")
-                        with open(first_name, 'w+t') as first:
-                            first.write("1")
-                        with temp_dir() as seconddir:
-                            second_name = os.path.join(seconddir, "second")
-                            with open(second_name, 'w+t') as second:
-                                second.write("2")
-                            with  temp_dir() as thirddir:
-                                third_name = os.path.join(thirddir, "third")
-                                with open(third_name, 'w+t') as third:
-                                    third.write("3")
-                                with temp_dir() as fourthdir:
-                                    fourth_name = os.path.join(fourthdir,
-                                                               "fourth")
-                                    with open(fourth_name, 'w+t') as fourth:
-                                        fourth.write("4")
-                                    with temp_dir() as outdir:
-                                        assert(main(
-                                            ['--outdir', outdir,
-                                             get_data("tests/wf/iwdr_permutations.cwl"),
-                                             '--first', first_name,
-                                             '--second', second_name,
-                                             '--third', third_name,
-                                             '--fourth', fourth_name,
-                                             '--fifth', fifth,
-                                             '--sixth', sixth,
-                                             '--seventh', seventh,
-                                             '--eighth', eighth]) == 0)
->>>>>>> 5b947685
 
 @needs_docker
 @pytest.mark.skipif(onWindows(), reason="Literal writable directories are "
                     "currently broken on MS Windows")
 def test_iwdr_permutations_inplace():
     load_tool.loaders = {}
-<<<<<<< HEAD
     saved_tempdir = tempfile.tempdir
     with temp_dir() as misc:
         tempfile.tempdir = os.path.realpath(misc)
@@ -142,44 +102,6 @@
                                                  '--sixth', sixth,
                                                  '--seventh', seventh,
                                                  '--eighth', eighth]) == 0)
-=======
-    with temp_dir() as fifth:
-        with temp_dir() as sixth:
-            with temp_dir() as seventh:
-                with temp_dir() as eighth:
-                    with temp_dir() as firstdir:
-                        first_name = os.path.join(firstdir, "first")
-                        with open(first_name, 'w+t') as first:
-                            first.write("1")
-                        with temp_dir() as seconddir:
-                            second_name = os.path.join(seconddir, "second")
-                            with open(second_name, 'w+t') as second:
-                                second.write("2")
-                            with  temp_dir() as thirddir:
-                                third_name = os.path.join(thirddir, "third")
-                                with open(third_name, 'w+t') as third:
-                                    third.write("3")
-                                with temp_dir() as fourthdir:
-                                    fourth_name = os.path.join(fourthdir,
-                                                               "fourth")
-                                    with open(fourth_name, 'w+t') as fourth:
-                                        fourth.write("4")
-                                    with temp_dir() as outdir:
-                                        assert(main(
-                                            ['--outdir', outdir,
-                                             '--enable-ext',
-                                             '--overrides',
-                                             get_data("tests/wf/iwdr_permutations_inplace.yml"),
-                                             get_data("tests/wf/iwdr_permutations.cwl"),
-                                             '--first', first_name,
-                                             '--second', second_name,
-                                             '--third', third_name,
-                                             '--fourth', fourth_name,
-                                             '--fifth', fifth,
-                                             '--sixth', sixth,
-                                             '--seventh', seventh,
-                                             '--eighth', eighth]) == 0)
->>>>>>> 5b947685
 
 @needs_singularity
 def test_iwdr_permutations_singularity():
