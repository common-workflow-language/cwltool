--- conflicted
+++ resolved
@@ -1,10 +1,6 @@
 import json
 from pathlib import Path
 
-<<<<<<< HEAD
-
-=======
->>>>>>> f43ca87e
 from .util import get_data, get_main_output
 
 
