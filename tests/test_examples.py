--- conflicted
+++ resolved
@@ -647,7 +647,6 @@
 
 
 @needs_docker
-<<<<<<< HEAD
 class TestSecondaryFiles(TestCmdLine):
     def test_secondary_files(self):
         test_file = "secondary-files.cwl"
@@ -664,7 +663,8 @@
 class TestCache(TestCmdLine):
     def setUp(self):
         self.cache_dir = tempfile.mkdtemp("cwltool_cache")
-=======
+
+
 def test_wf_without_container():
     test_file = "hello-workflow.cwl"
     with temp_dir("cwltool_cache") as cache_dir:
@@ -677,7 +677,6 @@
 
     assert "completed success" in stderr
     assert error_code == 0
->>>>>>> b7384401
 
 @needs_docker
 def test_issue_740_fixed():
