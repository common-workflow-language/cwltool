from __future__ import absolute_import
import unittest
import pytest
import subprocess
from os import path
import sys
<<<<<<< HEAD
import json
=======
import logging
>>>>>>> a150dfde

from io import StringIO, BytesIO

from cwltool.errors import WorkflowException

try:
    reload
except:
    try:
        from imp import reload
    except:
        from importlib import reload

import cwltool.expression as expr
import cwltool.factory
import cwltool.pathmapper
import cwltool.process
import cwltool.workflow
import schema_salad.validate
from cwltool.main import main
from cwltool.utils import onWindows

from .util import get_data, needs_docker

sys.argv = ['']

class TestParamMatching(unittest.TestCase):
    def test_params(self):
        self.assertTrue(expr.param_re.match("(foo)"))
        self.assertTrue(expr.param_re.match("(foo.bar)"))
        self.assertTrue(expr.param_re.match("(foo['bar'])"))
        self.assertTrue(expr.param_re.match("(foo[\"bar\"])"))
        self.assertTrue(expr.param_re.match("(foo.bar.baz)"))
        self.assertTrue(expr.param_re.match("(foo['bar'].baz)"))
        self.assertTrue(expr.param_re.match("(foo['bar']['baz'])"))
        self.assertTrue(expr.param_re.match("(foo['b\\'ar']['baz'])"))
        self.assertTrue(expr.param_re.match("(foo['b ar']['baz'])"))
        self.assertTrue(expr.param_re.match("(foo_bar)"))

        self.assertFalse(expr.param_re.match("(foo.[\"bar\"])"))
        self.assertFalse(expr.param_re.match("(.foo[\"bar\"])"))
        self.assertFalse(expr.param_re.match("(foo [\"bar\"])"))
        self.assertFalse(expr.param_re.match("( foo[\"bar\"])"))
        self.assertFalse(expr.param_re.match("(foo[bar].baz)"))
        self.assertFalse(expr.param_re.match("(foo['bar\"].baz)"))
        self.assertFalse(expr.param_re.match("(foo['bar].baz)"))
        self.assertFalse(expr.param_re.match("{foo}"))
        self.assertFalse(expr.param_re.match("(foo.bar"))
        self.assertFalse(expr.param_re.match("foo.bar)"))
        self.assertFalse(expr.param_re.match("foo.b ar)"))
        self.assertFalse(expr.param_re.match("foo.b\'ar)"))
        self.assertFalse(expr.param_re.match("(foo+bar"))
        self.assertFalse(expr.param_re.match("(foo bar"))

        inputs = {
            "foo": {
                "bar": {
                    "baz": "zab1"
                },
                "b ar": {
                    "baz": 2
                },
                "b'ar": {
                    "baz": True
                },
                'b"ar': {
                    "baz": None
                }
            },
            "lst": ["A", "B"]
        }

        self.assertEqual(expr.interpolate("$(foo)", inputs), inputs["foo"])

        for pattern in ("$(foo.bar)",
                        "$(foo['bar'])",
                        "$(foo[\"bar\"])"):
            self.assertEqual(expr.interpolate(pattern, inputs), inputs["foo"]["bar"])

        for pattern in ("$(foo.bar.baz)",
                        "$(foo['bar'].baz)",
                        "$(foo['bar'][\"baz\"])",
                        "$(foo.bar['baz'])"):
            self.assertEqual(expr.interpolate(pattern, inputs), "zab1")

        self.assertEqual(expr.interpolate("$(foo['b ar'].baz)", inputs), 2)
        self.assertEqual(expr.interpolate("$(foo['b\\'ar'].baz)", inputs), True)
        self.assertEqual(expr.interpolate("$(foo[\"b'ar\"].baz)", inputs), True)
        self.assertEqual(expr.interpolate("$(foo['b\\\"ar'].baz)", inputs), None)

        self.assertEqual(expr.interpolate("$(lst[0])", inputs), "A")
        self.assertEqual(expr.interpolate("$(lst[1])", inputs), "B")
        self.assertEqual(expr.interpolate("$(lst.length)", inputs), 2)
        self.assertEqual(expr.interpolate("$(lst['length'])", inputs), 2)

        for pattern in ("-$(foo.bar)",
                        "-$(foo['bar'])",
                        "-$(foo[\"bar\"])"):
            self.assertEqual(expr.interpolate(pattern, inputs), """-{"baz": "zab1"}""")

        for pattern in ("-$(foo.bar.baz)",
                        "-$(foo['bar'].baz)",
                        "-$(foo['bar'][\"baz\"])",
                        "-$(foo.bar['baz'])"):
            self.assertEqual(expr.interpolate(pattern, inputs), "-zab1")

        self.assertEqual(expr.interpolate("-$(foo['b ar'].baz)", inputs), "-2")
        self.assertEqual(expr.interpolate("-$(foo['b\\'ar'].baz)", inputs), "-true")
        self.assertEqual(expr.interpolate("-$(foo[\"b\\'ar\"].baz)", inputs), "-true")
        self.assertEqual(expr.interpolate("-$(foo['b\\\"ar'].baz)", inputs), "-null")

        for pattern in ("$(foo.bar) $(foo.bar)",
                        "$(foo['bar']) $(foo['bar'])",
                        "$(foo[\"bar\"]) $(foo[\"bar\"])"):
            self.assertEqual(expr.interpolate(pattern, inputs), """{"baz": "zab1"} {"baz": "zab1"}""")

        for pattern in ("$(foo.bar.baz) $(foo.bar.baz)",
                        "$(foo['bar'].baz) $(foo['bar'].baz)",
                        "$(foo['bar'][\"baz\"]) $(foo['bar'][\"baz\"])",
                        "$(foo.bar['baz']) $(foo.bar['baz'])"):
            self.assertEqual(expr.interpolate(pattern, inputs), "zab1 zab1")

        self.assertEqual(expr.interpolate("$(foo['b ar'].baz) $(foo['b ar'].baz)", inputs), "2 2")
        self.assertEqual(expr.interpolate("$(foo['b\\'ar'].baz) $(foo['b\\'ar'].baz)", inputs), "true true")
        self.assertEqual(expr.interpolate("$(foo[\"b\\'ar\"].baz) $(foo[\"b\\'ar\"].baz)", inputs), "true true")
        self.assertEqual(expr.interpolate("$(foo['b\\\"ar'].baz) $(foo['b\\\"ar'].baz)", inputs), "null null")


class TestFactory(unittest.TestCase):
    def test_factory(self):
        f = cwltool.factory.Factory()
        echo = f.make(get_data("tests/echo.cwl"))
        self.assertEqual(echo(inp="foo"), {"out": "foo\n"})

    def test_factory_bad_outputs(self):
        f = cwltool.factory.Factory()
        with self.assertRaises(schema_salad.validate.ValidationException):
            echo = f.make(get_data("tests/echo_broken_outputs.cwl"))

    def test_default_args(self):
        f = cwltool.factory.Factory()
        assert f.execkwargs["use_container"] is True
        assert f.execkwargs["on_error"] == "stop"

    def test_redefined_args(self):
        f = cwltool.factory.Factory(use_container=False, on_error="continue")
        assert f.execkwargs["use_container"] is False
        assert f.execkwargs["on_error"] == "continue"

    def test_partial_scatter(self):
        f = cwltool.factory.Factory(on_error="continue")
        fail = f.make(get_data("tests/wf/scatterfail.cwl"))
        try:
            fail()
        except cwltool.factory.WorkflowStatus as e:
            self.assertEquals('sha1$e5fa44f2b31c1fb553b6021e7360d07d5d91ff5e', e.out["out"][0]["checksum"])
            self.assertIsNone(e.out["out"][1])
            self.assertEquals('sha1$a3db5c13ff90a36963278c6a39e4ee3c22e2a436', e.out["out"][2]["checksum"])
        else:
            self.fail("Should have raised WorkflowStatus")

    def test_partial_output(self):
        f = cwltool.factory.Factory(on_error="continue")
        fail = f.make(get_data("tests/wf/wffail.cwl"))
        try:
            fail()
        except cwltool.factory.WorkflowStatus as e:
            self.assertEquals('sha1$e5fa44f2b31c1fb553b6021e7360d07d5d91ff5e', e.out["out1"]["checksum"])
            self.assertIsNone(e.out["out2"])
        else:
            self.fail("Should have raised WorkflowStatus")


class TestScanDeps(unittest.TestCase):
    def test_scandeps(self):
        obj = {
            "id": "file:///example/foo.cwl",
            "steps": [
                {
                    "id": "file:///example/foo.cwl#step1",
                    "inputs": [{
                        "id": "file:///example/foo.cwl#input1",
                        "default": {
                            "class": "File",
                            "location": "file:///example/data.txt"
                        }
                    }],
                    "run": {
                        "id": "file:///example/bar.cwl",
                        "inputs": [{
                            "id": "file:///example/bar.cwl#input2",
                            "default": {
                                "class": "Directory",
                                "location": "file:///example/data2",
                                "listing": [{
                                    "class": "File",
                                    "location": "file:///example/data3.txt",
                                    "secondaryFiles": [{
                                        "class": "File",
                                        "location": "file:///example/data5.txt"
                                    }]
                                }]
                            },
                        }, {
                            "id": "file:///example/bar.cwl#input3",
                            "default": {
                                "class": "Directory",
                                "listing": [{
                                    "class": "File",
                                    "location": "file:///example/data4.txt"
                                }]
                            }
                        }, {
                            "id": "file:///example/bar.cwl#input4",
                            "default": {
                                "class": "File",
                                "contents": "file literal"
                            }
                        }]
                    }
                }
            ]
        }

        def loadref(base, p):
            if isinstance(p, dict):
                return p
            else:
                raise Exception("test case can't load things")

        sc = cwltool.process.scandeps(obj["id"], obj,
                                      {"$import", "run"},
                                      {"$include", "$schemas", "location"},
                                      loadref)

        sc.sort(key=lambda k: k["basename"])

        self.assertEquals([{
            "basename": "bar.cwl",
            "nameroot": "bar",
            "class": "File",
            "nameext": ".cwl",
            "location": "file:///example/bar.cwl"
        },
            {
                "basename": "data.txt",
                "nameroot": "data",
                "class": "File",
                "nameext": ".txt",
                "location": "file:///example/data.txt"
            },
            {
                "basename": "data2",
                "class": "Directory",
                "location": "file:///example/data2",
                "listing": [{
                    "basename": "data3.txt",
                    "nameroot": "data3",
                    "class": "File",
                    "nameext": ".txt",
                    "location": "file:///example/data3.txt",
                    "secondaryFiles": [{
                        "class": "File",
                        "basename": "data5.txt",
                        "location": "file:///example/data5.txt",
                        "nameext": ".txt",
                        "nameroot": "data5"
                    }]
                }]
            }, {
                "basename": "data4.txt",
                "nameroot": "data4",
                "class": "File",
                "nameext": ".txt",
                "location": "file:///example/data4.txt"
            }], sc)

        sc = cwltool.process.scandeps(obj["id"], obj,
                                      set(("run"), ),
                                      set(), loadref)

        sc.sort(key=lambda k: k["basename"])

        self.assertEquals([{
            "basename": "bar.cwl",
            "nameroot": "bar",
            "class": "File",
            "nameext": ".cwl",
            "location": "file:///example/bar.cwl"
        }], sc)

    def test_trick_scandeps(self):
        if sys.version_info[0] < 3:
            stream = BytesIO()
        else:
            stream = StringIO()
        main(["--print-deps", "--debug", get_data("tests/wf/trick_defaults.cwl")], stdout=stream)
        self.assertNotRegexpMatches(json.loads(stream.getvalue())["secondaryFiles"][0]["location"], r"^_:")


class TestDedup(unittest.TestCase):
    def test_dedup(self):
        ex = [{
            "class": "File",
            "location": "file:///example/a"
        },
            {
                "class": "File",
                "location": "file:///example/a"
            },
            {
                "class": "File",
                "location": "file:///example/d"
            },
            {
                "class": "Directory",
                "location": "file:///example/c",
                "listing": [{
                    "class": "File",
                    "location": "file:///example/d"
                }]
            }]

        self.assertEquals([{
            "class": "File",
            "location": "file:///example/a"
        },
            {
                "class": "Directory",
                "location": "file:///example/c",
                "listing": [{
                    "class": "File",
                    "location": "file:///example/d"
                }]
            }], cwltool.pathmapper.dedup(ex))


class TestTypeCompare(unittest.TestCase):
    def test_typecompare(self):
        self.assertTrue(cwltool.workflow.can_assign_src_to_sink(
            {'items': ['string', 'null'], 'type': 'array'},
            {'items': ['string', 'null'], 'type': 'array'}))

        self.assertTrue(cwltool.workflow.can_assign_src_to_sink(
            {'items': ['string'], 'type': 'array'},
            {'items': ['string', 'null'], 'type': 'array'}))

        self.assertTrue(cwltool.workflow.can_assign_src_to_sink(
            {'items': ['string', 'null'], 'type': 'array'},
            {'items': ['string'], 'type': 'array'}))

        self.assertFalse(cwltool.workflow.can_assign_src_to_sink(
            {'items': ['string'], 'type': 'array'},
            {'items': ['int'], 'type': 'array'}))

    def test_typecomparestrict(self):
        self.assertTrue(cwltool.workflow.can_assign_src_to_sink(
            ['string', 'null'], ['string', 'null'], strict=True))

        self.assertTrue(cwltool.workflow.can_assign_src_to_sink(
            ['string'], ['string', 'null'], strict=True))

        self.assertFalse(cwltool.workflow.can_assign_src_to_sink(
            ['string', 'int'], ['string', 'null'], strict=True))

        self.assertTrue(cwltool.workflow.can_assign_src_to_sink(
            {'items': ['string'], 'type': 'array'},
            {'items': ['string', 'null'], 'type': 'array'}, strict=True))

        self.assertFalse(cwltool.workflow.can_assign_src_to_sink(
            {'items': ['string', 'int'], 'type': 'array'},
            {'items': ['string', 'null'], 'type': 'array'}, strict=True))

    def test_recordcompare(self):
        src = {
            'fields': [{
                'type': {'items': 'string', 'type': 'array'},
                'name': u'file:///home/chapmanb/drive/work/cwl/test_bcbio_cwl/run_info-cwl-workflow/wf-variantcall.cwl#vc_rec/vc_rec/description'
            },
                {
                    'type': {'items': 'File', 'type': 'array'},
                    'name': u'file:///home/chapmanb/drive/work/cwl/test_bcbio_cwl/run_info-cwl-workflow/wf-variantcall.cwl#vc_rec/vc_rec/vrn_file'
                }],
            'type': 'record',
            'name': u'file:///home/chapmanb/drive/work/cwl/test_bcbio_cwl/run_info-cwl-workflow/wf-variantcall.cwl#vc_rec/vc_rec'
        }
        sink = {
            'fields': [{
                'type': {'items': 'string', 'type': 'array'},
                'name': u'file:///home/chapmanb/drive/work/cwl/test_bcbio_cwl/run_info-cwl-workflow/steps/vc_output_record.cwl#vc_rec/vc_rec/description'
            },
                {
                    'type': {'items': 'File', 'type': 'array'},
                    'name': u'file:///home/chapmanb/drive/work/cwl/test_bcbio_cwl/run_info-cwl-workflow/steps/vc_output_record.cwl#vc_rec/vc_rec/vrn_file'
                }],
            'type': 'record',
            'name': u'file:///home/chapmanb/drive/work/cwl/test_bcbio_cwl/run_info-cwl-workflow/steps/vc_output_record.cwl#vc_rec/vc_rec'}

        self.assertTrue(cwltool.workflow.can_assign_src_to_sink(src, sink))

        self.assertFalse(cwltool.workflow.can_assign_src_to_sink(src, {'items': 'string', 'type': 'array'}))

    def test_typecheck(self):
        self.assertEquals(cwltool.workflow.check_types(
            ['string', 'int'], ['string', 'int', 'null'], linkMerge=None, valueFrom=None),
            "pass")

        self.assertEquals(cwltool.workflow.check_types(
            ['string', 'int'], ['string', 'null'], linkMerge=None, valueFrom=None),
            "warning")

        self.assertEquals(cwltool.workflow.check_types(
            ['File', 'int'], ['string', 'null'], linkMerge=None, valueFrom=None),
            "exception")

        self.assertEquals(cwltool.workflow.check_types(
            {'items': ['string', 'int'], 'type': 'array'},
            {'items': ['string', 'int', 'null'], 'type': 'array'},
            linkMerge=None, valueFrom=None),
            "pass")

        self.assertEquals(cwltool.workflow.check_types(
            {'items': ['string', 'int'], 'type': 'array'},
            {'items': ['string', 'null'], 'type': 'array'},
            linkMerge=None, valueFrom=None),
            "warning")

        self.assertEquals(cwltool.workflow.check_types(
            {'items': ['File', 'int'], 'type': 'array'},
            {'items': ['string', 'null'], 'type': 'array'},
            linkMerge=None, valueFrom=None),
            "exception")

        # check linkMerge when sinktype is not an array
        self.assertEquals(cwltool.workflow.check_types(
            ['string', 'int'], ['string', 'int', 'null'],
            linkMerge="merge_nested", valueFrom=None),
            "exception")

        # check linkMerge: merge_nested
        self.assertEquals(cwltool.workflow.check_types(
            ['string', 'int'],
            {'items': ['string', 'int', 'null'], 'type': 'array'},
            linkMerge="merge_nested", valueFrom=None),
            "pass")

        self.assertEquals(cwltool.workflow.check_types(
            ['string', 'int'],
            {'items': ['string', 'null'], 'type': 'array'},
            linkMerge="merge_nested", valueFrom=None),
            "warning")

        self.assertEquals(cwltool.workflow.check_types(
            ['File', 'int'],
            {'items': ['string', 'null'], 'type': 'array'},
            linkMerge="merge_nested", valueFrom=None),
            "exception")

        # check linkMerge: merge_nested and sinktype is "Any"
        self.assertEquals(cwltool.workflow.check_types(
            ['string', 'int'], "Any",
            linkMerge="merge_nested", valueFrom=None),
            "pass")

        # check linkMerge: merge_flattened
        self.assertEquals(cwltool.workflow.check_types(
            ['string', 'int'],
            {'items': ['string', 'int', 'null'], 'type': 'array'},
            linkMerge="merge_flattened", valueFrom=None),
            "pass")

        self.assertEquals(cwltool.workflow.check_types(
            ['string', 'int'],
            {'items': ['string', 'null'], 'type': 'array'},
            linkMerge="merge_flattened", valueFrom=None),
            "warning")

        self.assertEquals(cwltool.workflow.check_types(
            ['File', 'int'],
            {'items': ['string', 'null'], 'type': 'array'},
            linkMerge="merge_flattened", valueFrom=None),
            "exception")

        self.assertEquals(cwltool.workflow.check_types(
            {'items': ['string', 'int'], 'type': 'array'},
            {'items': ['string', 'int', 'null'], 'type': 'array'},
            linkMerge="merge_flattened", valueFrom=None),
            "pass")

        self.assertEquals(cwltool.workflow.check_types(
            {'items': ['string', 'int'], 'type': 'array'},
            {'items': ['string', 'null'], 'type': 'array'},
            linkMerge="merge_flattened", valueFrom=None),
            "warning")

        self.assertEquals(cwltool.workflow.check_types(
            {'items': ['File', 'int'], 'type': 'array'},
            {'items': ['string', 'null'], 'type': 'array'},
            linkMerge="merge_flattened", valueFrom=None),
            "exception")

        # check linkMerge: merge_flattened and sinktype is "Any"
        self.assertEquals(cwltool.workflow.check_types(
            ['string', 'int'], "Any",
            linkMerge="merge_flattened", valueFrom=None),
            "pass")

        self.assertEquals(cwltool.workflow.check_types(
            {'items': ['string', 'int'], 'type': 'array'}, "Any",
            linkMerge="merge_flattened", valueFrom=None),
            "pass")

        # check linkMerge: merge_flattened when srctype is a list
        self.assertEquals(cwltool.workflow.check_types(
            [{'items': 'string', 'type': 'array'}],
            {'items': 'string', 'type': 'array'},
            linkMerge="merge_flattened", valueFrom=None),
            "pass")

        # check valueFrom
        self.assertEquals(cwltool.workflow.check_types(
            {'items': ['File', 'int'], 'type': 'array'},
            {'items': ['string', 'null'], 'type': 'array'},
            linkMerge="merge_flattened", valueFrom="special value"),
            "pass")


    def test_lifting(self):
        # check that lifting the types of the process outputs to the workflow step
        # fails if the step 'out' doesn't match.
        with self.assertRaises(schema_salad.validate.ValidationException):
            f = cwltool.factory.Factory()
            echo = f.make(get_data("tests/test_bad_outputs_wf.cwl"))
            self.assertEqual(echo(inp="foo"), {"out": "foo\n"})

    def test_malformed_outputs(self):
        # check that tool validation fails if one of the outputs is not a valid CWL type
        f = cwltool.factory.Factory()
        with self.assertRaises(schema_salad.validate.ValidationException):
            echo = f.make(get_data("tests/wf/malformed_outputs.cwl"))
            echo()

    def test_separate_without_prefix(self):
        # check that setting 'separate = false' on an inputBinding without prefix fails the workflow
        with self.assertRaises(WorkflowException):
            f = cwltool.factory.Factory()
            echo = f.make(get_data("tests/wf/separate_without_prefix.cwl"))
            echo()


    def test_checker(self):
        # check that the static checker raises exception when a source type
        # mismatches its sink type.
        with self.assertRaises(schema_salad.validate.ValidationException):
            f = cwltool.factory.Factory()
            f.make(get_data("tests/checker_wf/broken-wf.cwl"))
        with self.assertRaises(schema_salad.validate.ValidationException):
            f = cwltool.factory.Factory()
            f.make(get_data("tests/checker_wf/broken-wf2.cwl"))

    def test_var_spool_cwl_checker1(self):
        """ Confirm that references to /var/spool/cwl are caught."""

        stream = StringIO()
        streamhandler = logging.StreamHandler(stream)
        _logger = logging.getLogger("cwltool")
        _logger.addHandler(streamhandler)

        try:
            f = cwltool.factory.Factory()
            f.make(get_data("tests/non_portable.cwl"))
            self.assertIn("non_portable.cwl:18:4: Non-portable reference to /var/spool/cwl detected", stream.getvalue())
        finally:
            _logger.removeHandler(streamhandler)

    def test_var_spool_cwl_checker2(self):
        """ Confirm that references to /var/spool/cwl are caught."""

        stream = StringIO()
        streamhandler = logging.StreamHandler(stream)
        _logger = logging.getLogger("cwltool")
        _logger.addHandler(streamhandler)

        try:
            f = cwltool.factory.Factory()
            f.make(get_data("tests/non_portable2.cwl"))
            self.assertIn("non_portable2.cwl:19:4: Non-portable reference to /var/spool/cwl detected", stream.getvalue())
        finally:
            _logger.removeHandler(streamhandler)

    def test_var_spool_cwl_checker3(self):
        """ Confirm that references to /var/spool/cwl are caught."""

        stream = StringIO()
        streamhandler = logging.StreamHandler(stream)
        _logger = logging.getLogger("cwltool")
        _logger.addHandler(streamhandler)
        try:
            f = cwltool.factory.Factory()
            f.make(get_data("tests/portable.cwl"))
            self.assertNotIn("Non-portable reference to /var/spool/cwl detected", stream.getvalue())
        finally:
            _logger.removeHandler(streamhandler)

class TestPrintDot(unittest.TestCase):
    def test_print_dot(self):
        # Require that --enable-ext is provided.
        self.assertEquals(main(["--print-dot", get_data('tests/wf/revsort.cwl')]), 0)


class TestCmdLine(unittest.TestCase):
    def get_main_output(self, new_args):
        process = subprocess.Popen([
                                       sys.executable,
                                       "-m",
                                       "cwltool"
                                   ] + new_args, stdout=subprocess.PIPE, stderr=subprocess.PIPE)

        stdout, stderr = process.communicate()
        return process.returncode, stdout.decode(), stderr.decode()


class TestJsConsole(TestCmdLine):

    def test_js_console_cmd_line_tool(self):
        for test_file in ("js_output.cwl", "js_output_workflow.cwl"):
            error_code, stdout, stderr = self.get_main_output(["--js-console", "--no-container",
                                                               get_data("tests/wf/" + test_file)])

            self.assertIn("[log] Log message", stderr)
            self.assertIn("[err] Error message", stderr)

            self.assertEquals(error_code, 0, stderr)

    def test_no_js_console(self):
        for test_file in ("js_output.cwl", "js_output_workflow.cwl"):
            error_code, stdout, stderr = self.get_main_output(["--no-container",
                                                               get_data("tests/wf/" + test_file)])

            self.assertNotIn("[log] Log message", stderr)
            self.assertNotIn("[err] Error message", stderr)


@needs_docker
class TestCache(TestCmdLine):
    def test_wf_without_container(self):
        test_file = "hello-workflow.cwl"
        error_code, stdout, stderr = self.get_main_output(["--cachedir", "cache",
                                                   get_data("tests/wf/" + test_file), "--usermessage", "hello"])
        self.assertIn("completed success", stderr)
        self.assertEquals(error_code, 0)

@needs_docker
class TestChecksum(TestCmdLine):

    def test_compute_checksum(self):
        f = cwltool.factory.Factory(compute_checksum=True,
                use_container=onWindows())
        echo = f.make(get_data("tests/wf/cat-tool.cwl"))
        output = echo(file1={
                "class": "File",
                "location": get_data("tests/wf/whale.txt")
            },
            reverse=False
        )
        self.assertEquals(output['output']["checksum"], "sha1$327fc7aedf4f6b69a42a7c8b808dc5a7aff61376")

    def test_no_compute_checksum(self):
        test_file = "tests/wf/wc-tool.cwl"
        job_file = "tests/wf/wc-job.json"
        error_code, stdout, stderr = self.get_main_output(["--no-compute-checksum",
                                                   get_data(test_file), get_data(job_file)])
        self.assertIn("completed success", stderr)
        self.assertEquals(error_code, 0)
        self.assertNotIn("checksum", stdout)


if __name__ == '__main__':
    unittest.main()<|MERGE_RESOLUTION|>--- conflicted
+++ resolved
@@ -4,11 +4,8 @@
 import subprocess
 from os import path
 import sys
-<<<<<<< HEAD
 import json
-=======
 import logging
->>>>>>> a150dfde
 
 from io import StringIO, BytesIO
 
