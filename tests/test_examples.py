import unittest

import cwltool.expression as expr
import cwltool.factory
import cwltool.pathmapper
import cwltool.process
import cwltool.workflow
<<<<<<< HEAD
import schema_salad.validate

=======
from .util import get_data
from cwltool.main import main
>>>>>>> 2210cd3c

class TestParamMatching(unittest.TestCase):
    def test_params(self):
        self.assertTrue(expr.param_re.match("(foo)"))
        self.assertTrue(expr.param_re.match("(foo.bar)"))
        self.assertTrue(expr.param_re.match("(foo['bar'])"))
        self.assertTrue(expr.param_re.match("(foo[\"bar\"])"))
        self.assertTrue(expr.param_re.match("(foo.bar.baz)"))
        self.assertTrue(expr.param_re.match("(foo['bar'].baz)"))
        self.assertTrue(expr.param_re.match("(foo['bar']['baz'])"))
        self.assertTrue(expr.param_re.match("(foo['b\\'ar']['baz'])"))
        self.assertTrue(expr.param_re.match("(foo['b ar']['baz'])"))
        self.assertTrue(expr.param_re.match("(foo_bar)"))

        self.assertFalse(expr.param_re.match("(foo.[\"bar\"])"))
        self.assertFalse(expr.param_re.match("(.foo[\"bar\"])"))
        self.assertFalse(expr.param_re.match("(foo [\"bar\"])"))
        self.assertFalse(expr.param_re.match("( foo[\"bar\"])"))
        self.assertFalse(expr.param_re.match("(foo[bar].baz)"))
        self.assertFalse(expr.param_re.match("(foo['bar\"].baz)"))
        self.assertFalse(expr.param_re.match("(foo['bar].baz)"))
        self.assertFalse(expr.param_re.match("{foo}"))
        self.assertFalse(expr.param_re.match("(foo.bar"))
        self.assertFalse(expr.param_re.match("foo.bar)"))
        self.assertFalse(expr.param_re.match("foo.b ar)"))
        self.assertFalse(expr.param_re.match("foo.b\'ar)"))
        self.assertFalse(expr.param_re.match("(foo+bar"))
        self.assertFalse(expr.param_re.match("(foo bar"))

        inputs = {
            "foo": {
                "bar": {
                    "baz": "zab1"
                },
                "b ar": {
                    "baz": 2
                },
                "b'ar": {
                    "baz": True
                },
                'b"ar': {
                    "baz": None
                }
            },
            "lst": ["A", "B"]
        }

        self.assertEqual(expr.interpolate("$(foo)", inputs), inputs["foo"])

        for pattern in ("$(foo.bar)",
                        "$(foo['bar'])",
                        "$(foo[\"bar\"])"):
            self.assertEqual(expr.interpolate(pattern, inputs), inputs["foo"]["bar"])

        for pattern in ("$(foo.bar.baz)",
                        "$(foo['bar'].baz)",
                        "$(foo['bar'][\"baz\"])",
                        "$(foo.bar['baz'])"):
            self.assertEqual(expr.interpolate(pattern, inputs), "zab1")

        self.assertEqual(expr.interpolate("$(foo['b ar'].baz)", inputs), 2)
        self.assertEqual(expr.interpolate("$(foo['b\\'ar'].baz)", inputs), True)
        self.assertEqual(expr.interpolate("$(foo[\"b'ar\"].baz)", inputs), True)
        self.assertEqual(expr.interpolate("$(foo['b\\\"ar'].baz)", inputs), None)

        self.assertEqual(expr.interpolate("$(lst[0])", inputs), "A")
        self.assertEqual(expr.interpolate("$(lst[1])", inputs), "B")
        self.assertEqual(expr.interpolate("$(lst.length)", inputs), 2)
        self.assertEqual(expr.interpolate("$(lst['length'])", inputs), 2)

        for pattern in ("-$(foo.bar)",
                        "-$(foo['bar'])",
                        "-$(foo[\"bar\"])"):
            self.assertEqual(expr.interpolate(pattern, inputs), """-{"baz": "zab1"}""")

        for pattern in ("-$(foo.bar.baz)",
                        "-$(foo['bar'].baz)",
                        "-$(foo['bar'][\"baz\"])",
                        "-$(foo.bar['baz'])"):
            self.assertEqual(expr.interpolate(pattern, inputs), "-zab1")

        self.assertEqual(expr.interpolate("-$(foo['b ar'].baz)", inputs), "-2")
        self.assertEqual(expr.interpolate("-$(foo['b\\'ar'].baz)", inputs), "-true")
        self.assertEqual(expr.interpolate("-$(foo[\"b\\'ar\"].baz)", inputs), "-true")
        self.assertEqual(expr.interpolate("-$(foo['b\\\"ar'].baz)", inputs), "-null")

        for pattern in ("$(foo.bar) $(foo.bar)",
                        "$(foo['bar']) $(foo['bar'])",
                        "$(foo[\"bar\"]) $(foo[\"bar\"])"):
            self.assertEqual(expr.interpolate(pattern, inputs), """{"baz": "zab1"} {"baz": "zab1"}""")

        for pattern in ("$(foo.bar.baz) $(foo.bar.baz)",
                        "$(foo['bar'].baz) $(foo['bar'].baz)",
                        "$(foo['bar'][\"baz\"]) $(foo['bar'][\"baz\"])",
                        "$(foo.bar['baz']) $(foo.bar['baz'])"):
            self.assertEqual(expr.interpolate(pattern, inputs), "zab1 zab1")

        self.assertEqual(expr.interpolate("$(foo['b ar'].baz) $(foo['b ar'].baz)", inputs), "2 2")
        self.assertEqual(expr.interpolate("$(foo['b\\'ar'].baz) $(foo['b\\'ar'].baz)", inputs), "true true")
        self.assertEqual(expr.interpolate("$(foo[\"b\\'ar\"].baz) $(foo[\"b\\'ar\"].baz)", inputs), "true true")
        self.assertEqual(expr.interpolate("$(foo['b\\\"ar'].baz) $(foo['b\\\"ar'].baz)", inputs), "null null")


class TestFactory(unittest.TestCase):
    def test_factory(self):
        f = cwltool.factory.Factory()
        echo = f.make(get_data("tests/echo.cwl"))
        self.assertEqual(echo(inp="foo"), {"out": "foo\n"})

    def test_partial_scatter(self):
        f = cwltool.factory.Factory(on_error="continue")
        fail = f.make(get_data("tests/wf/scatterfail.cwl"))
        try:
            fail()
        except cwltool.factory.WorkflowStatus as e:
            self.assertEquals('sha1$e5fa44f2b31c1fb553b6021e7360d07d5d91ff5e', e.out["out"][0]["checksum"])
            self.assertIsNone(e.out["out"][1])
            self.assertEquals('sha1$a3db5c13ff90a36963278c6a39e4ee3c22e2a436', e.out["out"][2]["checksum"])
        else:
            self.fail("Should have raised WorkflowStatus")

    def test_partial_output(self):
        f = cwltool.factory.Factory(on_error="continue")
        fail = f.make(get_data("tests/wf/wffail.cwl"))
        try:
            fail()
        except cwltool.factory.WorkflowStatus as e:
            self.assertEquals('sha1$e5fa44f2b31c1fb553b6021e7360d07d5d91ff5e', e.out["out1"]["checksum"])
            self.assertNotIn("out2", e.out)
        else:
            self.fail("Should have raised WorkflowStatus")


class TestScanDeps(unittest.TestCase):
    def test_scandeps(self):
        obj = {
            "id": "file:///example/foo.cwl",
            "steps": [
                {
                    "id": "file:///example/foo.cwl#step1",
                    "inputs": [{
                        "id": "file:///example/foo.cwl#input1",
                        "default": {
                            "class": "File",
                            "location": "file:///example/data.txt"
                        }
                    }],
                    "run": {
                        "id": "file:///example/bar.cwl",
                        "inputs": [{
                            "id": "file:///example/bar.cwl#input2",
                            "default": {
                                "class": "Directory",
                                "location": "file:///example/data2",
                                "listing": [{
                                    "class": "File",
                                    "location": "file:///example/data3.txt",
                                    "secondaryFiles": [{
                                        "class": "File",
                                        "location": "file:///example/data5.txt"
                                    }]
                                }]
                            },
                        }, {
                            "id": "file:///example/bar.cwl#input3",
                            "default": {
                                "class": "Directory",
                                "listing": [{
                                    "class": "File",
                                    "location": "file:///example/data4.txt"
                                }]
                            }
                        }, {
                            "id": "file:///example/bar.cwl#input4",
                            "default": {
                                "class": "File",
                                "contents": "file literal"
                            }
                        }]
                    }
                }
            ]
        }

        def loadref(base, p):
            if isinstance(p, dict):
                return p
            else:
                raise Exception("test case can't load things")

        sc = cwltool.process.scandeps(obj["id"], obj,
                                      {"$import", "run"},
                                      {"$include", "$schemas", "location"},
                                      loadref)

        sc.sort(key=lambda k: k["basename"])

        self.assertEquals([{
            "basename": "bar.cwl",
            "class": "File",
            "location": "file:///example/bar.cwl"
        },
            {
                "basename": "data.txt",
                "class": "File",
                "location": "file:///example/data.txt"
            },
            {
                "basename": "data2",
                "class": "Directory",
                "location": "file:///example/data2",
                "listing": [{
                    "basename": "data3.txt",
                    "class": "File",
                    "location": "file:///example/data3.txt",
                    "secondaryFiles": [{
                        "class": "File",
                        "basename": "data5.txt",
                        "location": "file:///example/data5.txt"
                    }]
                }]
            }, {
                "basename": "data4.txt",
                "class": "File",
                "location": "file:///example/data4.txt"
            }], sc)

        sc = cwltool.process.scandeps(obj["id"], obj,
                                      set(("run"), ),
                                      set(), loadref)

        sc.sort(key=lambda k: k["basename"])

        self.assertEquals([{
            "basename": "bar.cwl",
            "class": "File",
            "location": "file:///example/bar.cwl"
        }], sc)


class TestDedup(unittest.TestCase):
    def test_dedup(self):
        ex = [{
            "class": "File",
            "location": "file:///example/a"
        },
            {
                "class": "File",
                "location": "file:///example/a"
            },
            {
                "class": "File",
                "location": "file:///example/d"
            },
            {
                "class": "Directory",
                "location": "file:///example/c",
                "listing": [{
                    "class": "File",
                    "location": "file:///example/d"
                }]
            }]

        self.assertEquals([{
            "class": "File",
            "location": "file:///example/a"
        },
            {
                "class": "Directory",
                "location": "file:///example/c",
                "listing": [{
                    "class": "File",
                    "location": "file:///example/d"
                }]
            }], cwltool.pathmapper.dedup(ex))


class TestTypeCompare(unittest.TestCase):
    def test_typecompare(self):
        self.assertTrue(cwltool.workflow.can_assign_src_to_sink(
            {'items': ['string', 'null'], 'type': 'array'},
            {'items': ['string', 'null'], 'type': 'array'}))

        self.assertTrue(cwltool.workflow.can_assign_src_to_sink(
            {'items': ['string'], 'type': 'array'},
            {'items': ['string', 'null'], 'type': 'array'}))

        self.assertTrue(cwltool.workflow.can_assign_src_to_sink(
            {'items': ['string', 'null'], 'type': 'array'},
            {'items': ['string'], 'type': 'array'}))

        self.assertFalse(cwltool.workflow.can_assign_src_to_sink(
            {'items': ['string'], 'type': 'array'},
            {'items': ['int'], 'type': 'array'}))

    def test_typecomparestrict(self):
        self.assertTrue(cwltool.workflow.can_assign_src_to_sink(
            ['string', 'null'], ['string', 'null'], strict=True))

        self.assertTrue(cwltool.workflow.can_assign_src_to_sink(
            ['string'], ['string', 'null'], strict=True))

        self.assertFalse(cwltool.workflow.can_assign_src_to_sink(
            ['string', 'int'], ['string', 'null'], strict=True))

        self.assertTrue(cwltool.workflow.can_assign_src_to_sink(
            {'items': ['string'], 'type': 'array'},
            {'items': ['string', 'null'], 'type': 'array'}, strict=True))

        self.assertFalse(cwltool.workflow.can_assign_src_to_sink(
            {'items': ['string', 'int'], 'type': 'array'},
            {'items': ['string', 'null'], 'type': 'array'}, strict=True))

    def test_recordcompare(self):
        src = {
            'fields': [{
                'type': {'items': 'string', 'type': 'array'},
                'name': u'file:///home/chapmanb/drive/work/cwl/test_bcbio_cwl/run_info-cwl-workflow/wf-variantcall.cwl#vc_rec/vc_rec/description'
            },
                {
                    'type': {'items': 'File', 'type': 'array'},
                    'name': u'file:///home/chapmanb/drive/work/cwl/test_bcbio_cwl/run_info-cwl-workflow/wf-variantcall.cwl#vc_rec/vc_rec/vrn_file'
                }],
            'type': 'record',
            'name': u'file:///home/chapmanb/drive/work/cwl/test_bcbio_cwl/run_info-cwl-workflow/wf-variantcall.cwl#vc_rec/vc_rec'
        }
        sink = {
            'fields': [{
                'type': {'items': 'string', 'type': 'array'},
                'name': u'file:///home/chapmanb/drive/work/cwl/test_bcbio_cwl/run_info-cwl-workflow/steps/vc_output_record.cwl#vc_rec/vc_rec/description'
            },
                {
                    'type': {'items': 'File', 'type': 'array'},
                    'name': u'file:///home/chapmanb/drive/work/cwl/test_bcbio_cwl/run_info-cwl-workflow/steps/vc_output_record.cwl#vc_rec/vc_rec/vrn_file'
                }],
            'type': 'record',
            'name': u'file:///home/chapmanb/drive/work/cwl/test_bcbio_cwl/run_info-cwl-workflow/steps/vc_output_record.cwl#vc_rec/vc_rec'}

        self.assertTrue(cwltool.workflow.can_assign_src_to_sink(src, sink))

    def test_typecheck(self):
        self.assertEquals(cwltool.workflow.check_types(
            ['string', 'int'], ['string', 'int', 'null'], linkMerge=None, valueFrom=None),
            "pass")

        self.assertEquals(cwltool.workflow.check_types(
            ['string', 'int'], ['string', 'null'], linkMerge=None, valueFrom=None),
            "warning")

        self.assertEquals(cwltool.workflow.check_types(
            ['File', 'int'], ['string', 'null'], linkMerge=None, valueFrom=None),
            "exception")

        self.assertEquals(cwltool.workflow.check_types(
            {'items': ['string', 'int'], 'type': 'array'},
            {'items': ['string', 'int', 'null'], 'type': 'array'},
            linkMerge=None, valueFrom=None),
            "pass")

        self.assertEquals(cwltool.workflow.check_types(
            {'items': ['string', 'int'], 'type': 'array'},
            {'items': ['string', 'null'], 'type': 'array'},
            linkMerge=None, valueFrom=None),
            "warning")

        self.assertEquals(cwltool.workflow.check_types(
            {'items': ['File', 'int'], 'type': 'array'},
            {'items': ['string', 'null'], 'type': 'array'},
            linkMerge=None, valueFrom=None),
            "exception")

        # check linkMerge when sinktype is not an array
        self.assertEquals(cwltool.workflow.check_types(
            ['string', 'int'], ['string', 'int', 'null'],
            linkMerge="merge_nested", valueFrom=None),
            "exception")

        # check linkMerge: merge_nested
        self.assertEquals(cwltool.workflow.check_types(
            ['string', 'int'],
            {'items': ['string', 'int', 'null'], 'type': 'array'},
            linkMerge="merge_nested", valueFrom=None),
            "pass")

        self.assertEquals(cwltool.workflow.check_types(
            ['string', 'int'],
            {'items': ['string', 'null'], 'type': 'array'},
            linkMerge="merge_nested", valueFrom=None),
            "warning")

        self.assertEquals(cwltool.workflow.check_types(
            ['File', 'int'],
            {'items': ['string', 'null'], 'type': 'array'},
            linkMerge="merge_nested", valueFrom=None),
            "exception")

        # check linkMerge: merge_flattened
        self.assertEquals(cwltool.workflow.check_types(
            ['string', 'int'],
            {'items': ['string', 'int', 'null'], 'type': 'array'},
            linkMerge="merge_flattened", valueFrom=None),
            "pass")

        self.assertEquals(cwltool.workflow.check_types(
            ['string', 'int'],
            {'items': ['string', 'null'], 'type': 'array'},
            linkMerge="merge_flattened", valueFrom=None),
            "warning")

        self.assertEquals(cwltool.workflow.check_types(
            ['File', 'int'],
            {'items': ['string', 'null'], 'type': 'array'},
            linkMerge="merge_flattened", valueFrom=None),
            "exception")

        self.assertEquals(cwltool.workflow.check_types(
            {'items': ['string', 'int'], 'type': 'array'},
            {'items': ['string', 'int', 'null'], 'type': 'array'},
            linkMerge="merge_flattened", valueFrom=None),
            "pass")

        self.assertEquals(cwltool.workflow.check_types(
            {'items': ['string', 'int'], 'type': 'array'},
            {'items': ['string', 'null'], 'type': 'array'},
            linkMerge="merge_flattened", valueFrom=None),
            "warning")

        self.assertEquals(cwltool.workflow.check_types(
            {'items': ['File', 'int'], 'type': 'array'},
            {'items': ['string', 'null'], 'type': 'array'},
            linkMerge="merge_flattened", valueFrom=None),
            "exception")

        # check valueFrom
        self.assertEquals(cwltool.workflow.check_types(
            {'items': ['File', 'int'], 'type': 'array'},
            {'items': ['string', 'null'], 'type': 'array'},
            linkMerge="merge_flattened", valueFrom="special value"),
            "pass")


    def test_lifting(self):
        # check that lifting the types of the process outputs to the workflow step
        # fails if the step 'out' doesn't match.
        with self.assertRaises(cwltool.workflow.WorkflowException):
            f = cwltool.factory.Factory()
            echo = f.make(get_data("tests/test_bad_outputs_wf.cwl"))
            self.assertEqual(echo(inp="foo"), {"out": "foo\n"})

class TestPrintDot(unittest.TestCase):
    def test_print_dot(self):
        # Require that --enable-ext is provided.
        self.assertEquals(main(["--print-dot", get_data('tests/wf/revsort.cwl')]), 0)


    def test_checker(self):
        # check that the static checker raises exception when a source type
        # mismatches its sink type.
        with self.assertRaises(schema_salad.validate.ValidationException):
            f = cwltool.factory.Factory()
            f.make("tests/checker_wf/broken-wf.cwl")


if __name__ == '__main__':
    unittest.main()<|MERGE_RESOLUTION|>--- conflicted
+++ resolved
@@ -5,13 +5,10 @@
 import cwltool.pathmapper
 import cwltool.process
 import cwltool.workflow
-<<<<<<< HEAD
 import schema_salad.validate
 
-=======
 from .util import get_data
 from cwltool.main import main
->>>>>>> 2210cd3c
 
 class TestParamMatching(unittest.TestCase):
     def test_params(self):
@@ -461,11 +458,6 @@
             echo = f.make(get_data("tests/test_bad_outputs_wf.cwl"))
             self.assertEqual(echo(inp="foo"), {"out": "foo\n"})
 
-class TestPrintDot(unittest.TestCase):
-    def test_print_dot(self):
-        # Require that --enable-ext is provided.
-        self.assertEquals(main(["--print-dot", get_data('tests/wf/revsort.cwl')]), 0)
-
 
     def test_checker(self):
         # check that the static checker raises exception when a source type
@@ -475,5 +467,11 @@
             f.make("tests/checker_wf/broken-wf.cwl")
 
 
+class TestPrintDot(unittest.TestCase):
+    def test_print_dot(self):
+        # Require that --enable-ext is provided.
+        self.assertEquals(main(["--print-dot", get_data('tests/wf/revsort.cwl')]), 0)
+
+
 if __name__ == '__main__':
     unittest.main()