--- conflicted
+++ resolved
@@ -3,19 +3,14 @@
 import subprocess
 import sys
 import tempfile
-<<<<<<< HEAD
-import shutil
-
 try:
     from psutil.tests import TRAVIS
 except ImportError:
     TRAVIS = True
-=======
->>>>>>> 84939620
+
 
 import py.path
 import pytest  # type: ignore
-from psutil.tests import TRAVIS  # type: ignore
 
 from .util import get_data, get_main_output
 
