--- conflicted
+++ resolved
@@ -12,13 +12,8 @@
 from cwltool.main import main
 import cwltool.process
 
-<<<<<<< HEAD
 from .util import (get_data, needs_docker, temp_dir, windows_needs_docker,
-                   onWindows)
-=======
-
-from .util import get_data, needs_docker, temp_dir, windows_needs_docker, get_main_output
->>>>>>> 49cd284a
+                   get_main_output, onWindows)
 
 
 @needs_docker
